#!/bin/bash

set -ex

ON_GITHUB_CI=true
EXIT_STATUS=0

# If not running on Github's CI, discard the summaries
if [ -z "${GITHUB_STEP_SUMMARY+x}" ]; then
    GITHUB_STEP_SUMMARY=/dev/null
    ON_GITHUB_CI=false
fi

# Test if the generated code is still up to date
echo "::group::Generate Exports"
python ./src/trio/_tools/gen_exports.py --test \
    || EXIT_STATUS=$?
echo "::endgroup::"

# Autoformatter *first*, to avoid double-reporting errors
# (we'd like to run further autoformatters but *after* merging;
# see https://forum.bors.tech/t/pre-test-and-pre-merge-hooks/322)
# autoflake --recursive --in-place .
# pyupgrade --py3-plus $(find . -name "*.py")
echo "::group::Black"
<<<<<<< HEAD
if ! black --check setup.py src/trio; then
    echo "* Black found issues" >> "$GITHUB_STEP_SUMMARY"
    EXIT_STATUS=1
    black --diff setup.py src/trio
=======
if ! black --check trio; then
    echo "* Black found issues" >> "$GITHUB_STEP_SUMMARY"
    EXIT_STATUS=1
    black --diff trio
>>>>>>> 72975163
    echo "::endgroup::"
    echo "::error:: Black found issues"
else
    echo "::endgroup::"
fi

# Run ruff, configured in pyproject.toml
echo "::group::Ruff"
if ! ruff check .; then
    echo "* ruff found issues." >> "$GITHUB_STEP_SUMMARY"
    EXIT_STATUS=1
    if $ON_GITHUB_CI; then
        ruff check --output-format github --diff .
    else
        ruff check --diff .
    fi
    echo "::endgroup::"
    echo "::error:: ruff found issues"
else
    echo "::endgroup::"
fi

# Run mypy on all supported platforms
# MYPY is set if any of them fail.
MYPY=0
echo "::group::Mypy"
# Cleanup previous runs.
rm -f mypy_annotate.dat
# Pipefail makes these pipelines fail if mypy does, even if mypy_annotate.py succeeds.
set -o pipefail
mypy src/trio --show-error-end --platform linux | python ./src/trio/_tools/mypy_annotate.py --dumpfile mypy_annotate.dat --platform Linux \
    || { echo "* Mypy (Linux) found type errors." >> "$GITHUB_STEP_SUMMARY"; MYPY=1; }
# Darwin tests FreeBSD too
mypy src/trio --show-error-end --platform darwin | python ./src/trio/_tools/mypy_annotate.py --dumpfile mypy_annotate.dat --platform Mac \
    || { echo "* Mypy (Mac) found type errors." >> "$GITHUB_STEP_SUMMARY"; MYPY=1; }
mypy src/trio --show-error-end --platform win32 | python ./src/trio/_tools/mypy_annotate.py --dumpfile mypy_annotate.dat --platform Windows \
    || { echo "* Mypy (Windows) found type errors." >> "$GITHUB_STEP_SUMMARY"; MYPY=1; }
set +o pipefail
# Re-display errors using Github's syntax, read out of mypy_annotate.dat
python ./src/trio/_tools/mypy_annotate.py --dumpfile mypy_annotate.dat
# Then discard.
rm -f mypy_annotate.dat
echo "::endgroup::"
# Display a big error if we failed, outside the group so it can't be collapsed.
if [ $MYPY -ne 0 ]; then
    echo "::error:: Mypy found type errors."
    EXIT_STATUS=1
fi

# Check pip compile is consistent
echo "::group::Pip Compile - Tests"
pip-compile test-requirements.in
echo "::endgroup::"
echo "::group::Pip Compile - Docs"
pip-compile docs-requirements.in
echo "::endgroup::"

if git status --porcelain | grep -q "requirements.txt"; then
    echo "::error::requirements.txt changed."
    echo "::group::requirements.txt changed"
    echo "* requirements.txt changed" >> "$GITHUB_STEP_SUMMARY"
    git status --porcelain
    git --no-pager diff --color ./*requirements.txt
    EXIT_STATUS=1
    echo "::endgroup::"
fi

codespell || EXIT_STATUS=$?

echo "::group::Pyright interface tests"
python src/trio/_tests/check_type_completeness.py --overwrite-file || EXIT_STATUS=$?
if git status --porcelain src/trio/_tests/verify_types*.json | grep -q "M"; then
    echo "* Type completeness changed, please update!" >> "$GITHUB_STEP_SUMMARY"
    echo "::error::Type completeness changed, please update!"
    git --no-pager diff --color src/trio/_tests/verify_types*.json
    EXIT_STATUS=1
fi

pyright trio/_tests/type_tests || EXIT_STATUS=$?
echo "::endgroup::"

# Finally, leave a really clear warning of any issues and exit
if [ $EXIT_STATUS -ne 0 ]; then
    cat <<EOF
!!!!!!!!!!!!!!!!!!!!!!!!!!!!!!!!!!!!!!!!!!!!!!!!!!!!!!!!!!!!!!!!
!!!!!!!!!!!!!!!!!!!!!!!!!!!!!!!!!!!!!!!!!!!!!!!!!!!!!!!!!!!!!!!!

Problems were found by static analysis (listed above).
To fix formatting and see remaining errors, run

    pip install -r test-requirements.txt
<<<<<<< HEAD
    black setup.py src/trio
    isort setup.py src/trio
=======
    black trio
    isort trio
>>>>>>> 72975163
    ./check.sh

in your local checkout.

!!!!!!!!!!!!!!!!!!!!!!!!!!!!!!!!!!!!!!!!!!!!!!!!!!!!!!!!!!!!!!!!
!!!!!!!!!!!!!!!!!!!!!!!!!!!!!!!!!!!!!!!!!!!!!!!!!!!!!!!!!!!!!!!!
EOF
    exit 1
fi
echo "# Formatting checks succeeded." >> "$GITHUB_STEP_SUMMARY"
exit 0<|MERGE_RESOLUTION|>--- conflicted
+++ resolved
@@ -23,17 +23,10 @@
 # autoflake --recursive --in-place .
 # pyupgrade --py3-plus $(find . -name "*.py")
 echo "::group::Black"
-<<<<<<< HEAD
-if ! black --check setup.py src/trio; then
+if ! black --check src/trio; then
     echo "* Black found issues" >> "$GITHUB_STEP_SUMMARY"
     EXIT_STATUS=1
-    black --diff setup.py src/trio
-=======
-if ! black --check trio; then
-    echo "* Black found issues" >> "$GITHUB_STEP_SUMMARY"
-    EXIT_STATUS=1
-    black --diff trio
->>>>>>> 72975163
+    black --diff src/trio
     echo "::endgroup::"
     echo "::error:: Black found issues"
 else
@@ -125,13 +118,8 @@
 To fix formatting and see remaining errors, run
 
     pip install -r test-requirements.txt
-<<<<<<< HEAD
-    black setup.py src/trio
-    isort setup.py src/trio
-=======
-    black trio
-    isort trio
->>>>>>> 72975163
+    black src/trio
+    ruff check src/trio
     ./check.sh
 
 in your local checkout.
