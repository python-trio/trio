--- conflicted
+++ resolved
@@ -49,11 +49,7 @@
     """
                                                        second bind
                                | """
-<<<<<<< HEAD
-    + " | ".join(f"{mode:<19}" for mode in modes)
-=======
-    + " | ".join(["%-19s" % mode for mode in modes]),
->>>>>>> b834f73c
+    + " | ".join(f"{mode:<19}" for mode in modes),
 )
 
 print("""                              """, end="")
@@ -79,9 +75,5 @@
                 # print(mode1, bind_type1, mode2, bind_type2, entry)
         print(
             f"{mode1:>19} | {bind_type1:>8} | "
-<<<<<<< HEAD
-            + " | ".join(f"{entry:>8}" % entry for entry in row)
-=======
-            + " | ".join(["%8s" % entry for entry in row]),
->>>>>>> b834f73c
+            + " | ".join(f"{entry:>8}" for entry in row),
         )