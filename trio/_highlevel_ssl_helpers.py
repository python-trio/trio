--- conflicted
+++ resolved
@@ -75,13 +75,8 @@
     *,
     host: str | bytes | None = None,
     https_compatible: bool = False,
-<<<<<<< HEAD
     backlog: int | None = None,
-) -> list[trio.SSLListener]:
-=======
-    backlog: int | float | None = None,  # noqa: PYI041
 ) -> list[trio.SSLListener[SocketStream]]:
->>>>>>> d7c5c64f
     """Start listening for SSL/TLS-encrypted TCP connections to the given port.
 
     Args:
