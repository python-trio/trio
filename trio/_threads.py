from __future__ import annotations

import contextvars
import functools
import inspect
import queue as stdlib_queue
import threading
from collections.abc import Awaitable, Callable
from itertools import count
from typing import TypeVar

import attr
import outcome
from sniffio import current_async_library_cvar

import trio
from trio._core._traps import RaiseCancelT

from ._core import (
    RunVar,
    TrioToken,
    disable_ki_protection,
    enable_ki_protection,
    start_thread_soon,
)
from ._sync import CapacityLimiter
from ._util import coroutine_or_error

RetT = TypeVar("RetT")
Ret2T = TypeVar("Ret2T")

<<<<<<< HEAD
class BlockingTrioPortal:
    """A portal that synchronous threads can reach through to run code in the
    Trio thread (i.e. the OS thread which invoked :func:`trio.run`).
=======
>>>>>>> 005d41d8

class _TokenLocal(threading.local):
    """Global due to Threading API, thread local storage for trio token."""

    token: TrioToken


TOKEN_LOCAL = _TokenLocal()

<<<<<<< HEAD
    def _do_it(self, cb, fn, *args):
        try:
            trio.hazmat.current_task()
        except RuntimeError:
            pass
        else:
            raise RuntimeError(
                "BlockingTrioPortal run() or run_async() was called from a "
                " `trio.run` thread rather than an external, synchronous thread"
            )
        q = stdlib_queue.Queue()
        self._trio_token.run_sync_soon(cb, q, fn, args)
        return q.get().unwrap()

    def run(self, afn, *args):
        """Run the given async function in the Trio thread, blocking until it
        is complete.

        Returns or raises whatever the given function returns or raises. It
        can also raise exceptions of its own:

        Raises:
          RunFinishedError: if the corresponding call to :func:`trio.run` has
              already completed.
          Cancelled: if the corresponding call to :func:`trio.run` completes
              while ``afn(*args)`` is running, then ``afn`` is likely to raise
              :class:`Cancelled`, and this will propagate out into
          RuntimeError: if you try calling this from inside a Trio thread,
              which would otherwise cause a deadlock.

        """
        return self._do_it(self._run_cb, afn, *args)

    def run_sync(self, fn, *args):
        """Run the given synchronous function in the Trio thread, blocking
        until it is complete.

        Returns or raises whatever the given function returns or raises. It
        can also exceptions of its own:

        Raises:
          RunFinishedError: if the corresponding call to :func:`trio.run` has
              already completed.
          RuntimeError: if you try calling this from inside a Trio thread,
              which would otherwise cause a deadlock.

        """
        return self._do_it(self._run_sync_cb, fn, *args)


################################################################

# XX at some point it probably makes sense to implement some sort of thread
# pool? Or at least that's what everyone says.
#
# There are two arguments for thread pools:
# - speed (re-using threads instead of starting new ones)
# - throttling (if you have 1000 tasks, queue them up instead of spawning 1000
#   threads and running out of memory)
#
# Regarding speed, it's not clear how much of an advantage this is. Some
# numbers on my Linux laptop:
#
# Spawning and then joining a thread:
#
# In [25]: %timeit t = threading.Thread(target=lambda: None); t.start(); t.join()
# 10000 loops, best of 3: 44 µs per loop
#
# Using a thread pool:
#
# In [26]: tpp = concurrent.futures.ThreadPoolExecutor()
# In [27]: %timeit tpp.submit(lambda: None).result()
# <warm up run elided>
# In [28]: %timeit tpp.submit(lambda: None).result()
# 10000 loops, best of 3: 40.8 µs per loop
#
# What's a fast getaddrinfo look like?
#
# # with hot DNS cache:
# In [23]: %timeit socket.getaddrinfo("google.com", "80")
# 10 loops, best of 3: 50.9 ms per loop
#
# In [29]: %timeit socket.getaddrinfo("127.0.0.1", "80")
# 100000 loops, best of 3: 9.73 µs per loop
#
#
# So... maybe we can beat concurrent.futures with a super-efficient thread
# pool or something, but there really is not a lot of headroom here.
#
# Of course other systems might be different... here's CPython 3.6 in a
# Virtualbox VM running Windows 10 on that same Linux laptop:
#
# In [13]: %timeit t = threading.Thread(target=lambda: None); t.start(); t.join()
# 10000 loops, best of 3: 127 µs per loop
#
# In [18]: %timeit tpp.submit(lambda: None).result()
# 10000 loops, best of 3: 31.9 µs per loop
#
# So on Windows there *might* be an advantage? You've gotta be doing a lot of
# connections, with very fast DNS indeed, for that 100 us to matter. But maybe
# someone is.
#
#
# Regarding throttling: this is very much a trade-off. On the one hand, you
# don't want to overwhelm the machine, obviously. On the other hand, queueing
# up work on a central thread-pool creates a central coordination point which
# can potentially create deadlocks and all kinds of fun things. This is very
# context dependent. For getaddrinfo, whatever, they'll make progress and
# complete (we hope), and you want to throttle them to some reasonable
# amount. For calling waitpid() (because just say no to SIGCHLD), then you
# really want one thread-per-waitpid(), because for all you know the user has
# written some ridiculous thing like:
#
#   for p in processes:
#       await spawn(p.wait)
#   # Deadlock here if there are enough processes:
#   await some_other_subprocess.wait()
#   for p in processes:
#       p.terminate()
#
# This goes doubly for the sort of wacky thread usage we see in curio.abide
# (though, I'm not sure if that's actually useful in practice in our context,
# run_in_trio_thread seems like it might be a nicer synchronization primitive
# for most uses than trying to make threading.Lock awaitable).
#
# See also this very relevant discussion:
#
#   https://twistedmatrix.com/trac/ticket/5298
#
# "Interacting with the products at Rackspace which use Twisted, I've seen
# problems caused by thread-pool maximum sizes with some annoying
# regularity. The basic problem is this: if you have a hard limit on the
# number of threads, *it is not possible to write a correct program which may
# require starting a new thread to un-block a blocked pool thread*" - glyph
#
# For now, if we want to throttle getaddrinfo I think the simplest thing is
# for the socket code to have a semaphore for getaddrinfo calls.
#
# Regarding the memory overhead of threads, in theory one should be able to
# reduce this a *lot* for a thread that's just calling getaddrinfo or
# (especially) waitpid. Windows and pthreads both offer the ability to set
# thread stack size on a thread-by-thread basis. Unfortunately as of 3.6
# CPython doesn't expose this in a useful way (all you can do is set it
# globally for the whole process, so it's - ironically - not thread safe).
#
# (It's also unclear how much stack size actually matters; on a 64-bit Linux
# server with overcommit -- i.e., the most common configuration -- then AFAICT
# really the only real limit is on stack size actually *used*; how much you
# *allocate* should be pretty much irrelevant.)

_limiter_local = RunVar("limiter")
=======
_limiter_local: RunVar[CapacityLimiter] = RunVar("limiter")
>>>>>>> 005d41d8
# I pulled this number out of the air; it isn't based on anything. Probably we
# should make some kind of measurements to pick a good value.
DEFAULT_LIMIT = 40
_thread_counter = count()


def current_default_thread_limiter() -> CapacityLimiter:
    """Get the default `~trio.CapacityLimiter` used by
    `trio.to_thread.run_sync`.

    The most common reason to call this would be if you want to modify its
    :attr:`~trio.CapacityLimiter.total_tokens` attribute.

    """
    try:
        limiter = _limiter_local.get()
    except LookupError:
        limiter = CapacityLimiter(DEFAULT_LIMIT)
        _limiter_local.set(limiter)
    return limiter


# Eventually we might build this into a full-fledged deadlock-detection
# system; see https://github.com/python-trio/trio/issues/182
# But for now we just need an object to stand in for the thread, so we can
# keep track of who's holding the CapacityLimiter's token.
@attr.s(frozen=True, eq=False, hash=False)
class ThreadPlaceholder:
    name: str = attr.ib()


@enable_ki_protection  # Decorator used on function with Coroutine[Any, Any, RetT]
async def to_thread_run_sync(  # type: ignore[misc]
    sync_fn: Callable[..., RetT],
    *args: object,
    thread_name: str | None = None,
    cancellable: bool = False,
    limiter: CapacityLimiter | None = None,
) -> RetT:
    """Convert a blocking operation into an async operation using a thread.

    These two lines are equivalent::

        sync_fn(*args)
        await trio.to_thread.run_sync(sync_fn, *args)

    except that if ``sync_fn`` takes a long time, then the first line will
    block the Trio loop while it runs, while the second line allows other Trio
    tasks to continue working while ``sync_fn`` runs. This is accomplished by
    pushing the call to ``sync_fn(*args)`` off into a worker thread.

    From inside the worker thread, you can get back into Trio using the
    functions in `trio.from_thread`.

    Args:
      sync_fn: An arbitrary synchronous callable.
      *args: Positional arguments to pass to sync_fn. If you need keyword
          arguments, use :func:`functools.partial`.
      cancellable (bool): Whether to allow cancellation of this operation. See
          discussion below.
      thread_name (str): Optional string to set the name of the thread.
          Will always set `threading.Thread.name`, but only set the os name
          if pthread.h is available (i.e. most POSIX installations).
          pthread names are limited to 15 characters, and can be read from
          ``/proc/<PID>/task/<SPID>/comm`` or with ``ps -eT``, among others.
          Defaults to ``{sync_fn.__name__|None} from {trio.lowlevel.current_task().name}``.
      limiter (None, or CapacityLimiter-like object):
          An object used to limit the number of simultaneous threads. Most
          commonly this will be a `~trio.CapacityLimiter`, but it could be
          anything providing compatible
          :meth:`~trio.CapacityLimiter.acquire_on_behalf_of` and
          :meth:`~trio.CapacityLimiter.release_on_behalf_of` methods. This
          function will call ``acquire_on_behalf_of`` before starting the
          thread, and ``release_on_behalf_of`` after the thread has finished.

          If None (the default), uses the default `~trio.CapacityLimiter`, as
          returned by :func:`current_default_thread_limiter`.

    **Cancellation handling**: Cancellation is a tricky issue here, because
    neither Python nor the operating systems it runs on provide any general
    mechanism for cancelling an arbitrary synchronous function running in a
    thread. This function will always check for cancellation on entry, before
    starting the thread. But once the thread is running, there are two ways it
    can handle being cancelled:

    * If ``cancellable=False``, the function ignores the cancellation and
      keeps going, just like if we had called ``sync_fn`` synchronously. This
      is the default behavior.

    * If ``cancellable=True``, then this function immediately raises
      `~trio.Cancelled`. In this case **the thread keeps running in
      background** – we just abandon it to do whatever it's going to do, and
      silently discard any return value or errors that it raises. Only use
      this if you know that the operation is safe and side-effect free. (For
      example: :func:`trio.socket.getaddrinfo` uses a thread with
      ``cancellable=True``, because it doesn't really affect anything if a
      stray hostname lookup keeps running in the background.)

      The ``limiter`` is only released after the thread has *actually*
      finished – which in the case of cancellation may be some time after this
      function has returned. If :func:`trio.run` finishes before the thread
      does, then the limiter release method will never be called at all.

    .. warning::

       You should not use this function to call long-running CPU-bound
       functions! In addition to the usual GIL-related reasons why using
       threads for CPU-bound work is not very effective in Python, there is an
       additional problem: on CPython, `CPU-bound threads tend to "starve out"
       IO-bound threads <https://bugs.python.org/issue7946>`__, so using
       threads for CPU-bound work is likely to adversely affect the main
       thread running Trio. If you need to do this, you're better off using a
       worker process, or perhaps PyPy (which still has a GIL, but may do a
       better job of fairly allocating CPU time between threads).

    Returns:
      Whatever ``sync_fn(*args)`` returns.

    Raises:
      Exception: Whatever ``sync_fn(*args)`` raises.

    """
    await trio.lowlevel.checkpoint_if_cancelled()
    cancellable = bool(cancellable)  # raise early if cancellable.__bool__ raises
    if limiter is None:
        limiter = current_default_thread_limiter()

    # Holds a reference to the task that's blocked in this function waiting
    # for the result – or None if this function was cancelled and we should
    # discard the result.
    task_register: list[trio.lowlevel.Task | None] = [trio.lowlevel.current_task()]
    name = f"trio.to_thread.run_sync-{next(_thread_counter)}"
    placeholder = ThreadPlaceholder(name)

    # This function gets scheduled into the Trio run loop to deliver the
    # thread's result.
    def report_back_in_trio_thread_fn(result: outcome.Outcome[RetT]) -> None:
        def do_release_then_return_result() -> RetT:
            # release_on_behalf_of is an arbitrary user-defined method, so it
            # might raise an error. If it does, we want that error to
            # replace the regular return value, and if the regular return was
            # already an exception then we want them to chain.
            try:
                return result.unwrap()  # type: ignore[no-any-return]  # Until outcome is typed
            finally:
                limiter.release_on_behalf_of(placeholder)

        result = outcome.capture(do_release_then_return_result)
        if task_register[0] is not None:
            trio.lowlevel.reschedule(task_register[0], result)

    current_trio_token = trio.lowlevel.current_trio_token()

    if thread_name is None:
        thread_name = f"{getattr(sync_fn, '__name__', None)} from {trio.lowlevel.current_task().name}"

    def worker_fn() -> RetT:
        # Trio doesn't use current_async_library_cvar, but if someone
        # else set it, it would now shine through since
        # snifio.thread_local isn't set in the new thread. Make sure
        # the new thread sees that it's not running in async context.
        current_async_library_cvar.set(None)

        TOKEN_LOCAL.token = current_trio_token
        try:
            ret = sync_fn(*args)

            if inspect.iscoroutine(ret):
                # Manually close coroutine to avoid RuntimeWarnings
                ret.close()
                raise TypeError(
                    "Trio expected a sync function, but {!r} appears to be "
                    "asynchronous".format(getattr(sync_fn, "__qualname__", sync_fn))
                )

            return ret
        finally:
            del TOKEN_LOCAL.token

    context = contextvars.copy_context()
    # Partial confuses type checkers, coerce to a callable.
    contextvars_aware_worker_fn: Callable[[], RetT] = functools.partial(context.run, worker_fn)  # type: ignore[assignment]

    def deliver_worker_fn_result(result: outcome.Outcome[RetT]) -> None:
        try:
            current_trio_token.run_sync_soon(report_back_in_trio_thread_fn, result)
        except trio.RunFinishedError:
            # The entire run finished, so the task we're trying to contact is
            # certainly long gone -- it must have been cancelled and abandoned
            # us.
            pass

    await limiter.acquire_on_behalf_of(placeholder)
    try:
        start_thread_soon(
            contextvars_aware_worker_fn, deliver_worker_fn_result, thread_name
        )
    except:
        limiter.release_on_behalf_of(placeholder)
        raise

    def abort(_: RaiseCancelT) -> trio.lowlevel.Abort:
        if cancellable:
            task_register[0] = None
            return trio.lowlevel.Abort.SUCCEEDED
        else:
            return trio.lowlevel.Abort.FAILED

    # wait_task_rescheduled return value cannot be typed
    return await trio.lowlevel.wait_task_rescheduled(abort)  # type: ignore[no-any-return]


# We use two typevars here, because cb can transform from one to the other any way it likes.
def _run_fn_as_system_task(
    cb: Callable[
        [
            stdlib_queue.SimpleQueue[outcome.Outcome[Ret2T]],
            Callable[..., RetT],
            tuple[object, ...],
        ],
        object,
    ],
    fn: Callable[..., RetT],
    *args: object,
    context: contextvars.Context,
    trio_token: TrioToken | None = None,
    # Outcome isn't typed, so Ret2T is used only in the return type.
) -> Ret2T:  # type: ignore[type-var]
    """Helper function for from_thread.run and from_thread.run_sync.

    Since this internally uses TrioToken.run_sync_soon, all warnings about
    raised exceptions canceling all tasks should be noted.
    """

    if trio_token is not None and not isinstance(trio_token, TrioToken):
        raise RuntimeError("Passed kwarg trio_token is not of type TrioToken")

    if trio_token is None:
        try:
            trio_token = TOKEN_LOCAL.token
        except AttributeError:
            raise RuntimeError(
                "this thread wasn't created by Trio, pass kwarg trio_token=..."
            )

    # Avoid deadlock by making sure we're not called from Trio thread
    try:
        trio.lowlevel.current_task()
    except RuntimeError:
        pass
    else:
        raise RuntimeError("this is a blocking function; call it from a thread")

    q: stdlib_queue.SimpleQueue[outcome.Outcome[Ret2T]] = stdlib_queue.SimpleQueue()
    trio_token.run_sync_soon(context.run, cb, q, fn, args)
    return q.get().unwrap()  # type: ignore[no-any-return]  # Until outcome is typed


def from_thread_run(
    afn: Callable[..., Awaitable[RetT]],
    *args: object,
    trio_token: TrioToken | None = None,
) -> RetT:
    """Run the given async function in the parent Trio thread, blocking until it
    is complete.

    Returns:
      Whatever ``afn(*args)`` returns.

    Returns or raises whatever the given function returns or raises. It
    can also raise exceptions of its own:

    Raises:
        RunFinishedError: if the corresponding call to :func:`trio.run` has
            already completed, or if the run has started its final cleanup phase
            and can no longer spawn new system tasks.
        Cancelled: if the corresponding call to :func:`trio.run` completes
            while ``afn(*args)`` is running, then ``afn`` is likely to raise
            :exc:`trio.Cancelled`, and this will propagate out into
        RuntimeError: if you try calling this from inside the Trio thread,
            which would otherwise cause a deadlock.
        AttributeError: if no ``trio_token`` was provided, and we can't infer
            one from context.
        TypeError: if ``afn`` is not an asynchronous function.

    **Locating a Trio Token**: There are two ways to specify which
    `trio.run` loop to reenter:

        - Spawn this thread from `trio.to_thread.run_sync`. Trio will
          automatically capture the relevant Trio token and use it when you
          want to re-enter Trio.
        - Pass a keyword argument, ``trio_token`` specifying a specific
          `trio.run` loop to re-enter. This is useful in case you have a
          "foreign" thread, spawned using some other framework, and still want
          to enter Trio.
    """

    def callback(
        q: stdlib_queue.SimpleQueue[outcome.Outcome[RetT]],
        afn: Callable[..., Awaitable[RetT]],
        args: tuple[object, ...],
    ) -> None:
        @disable_ki_protection
        async def unprotected_afn() -> RetT:
            coro = coroutine_or_error(afn, *args)
            return await coro

        async def await_in_trio_thread_task() -> None:
            q.put_nowait(await outcome.acapture(unprotected_afn))

        context = contextvars.copy_context()
        try:
            trio.lowlevel.spawn_system_task(
                await_in_trio_thread_task, name=afn, context=context
            )
        except RuntimeError:  # system nursery is closed
            q.put_nowait(
                outcome.Error(trio.RunFinishedError("system nursery is closed"))
            )

    context = contextvars.copy_context()
    return _run_fn_as_system_task(
        callback,
        afn,
        *args,
        context=context,
        trio_token=trio_token,
    )


def from_thread_run_sync(
    fn: Callable[..., RetT],
    *args: tuple[object, ...],
    trio_token: TrioToken | None = None,
) -> RetT:
    """Run the given sync function in the parent Trio thread, blocking until it
    is complete.

    Returns:
      Whatever ``fn(*args)`` returns.

    Returns or raises whatever the given function returns or raises. It
    can also raise exceptions of its own:

    Raises:
        RunFinishedError: if the corresponding call to `trio.run` has
            already completed.
        RuntimeError: if you try calling this from inside the Trio thread,
            which would otherwise cause a deadlock.
        AttributeError: if no ``trio_token`` was provided, and we can't infer
            one from context.
        TypeError: if ``fn`` is an async function.

    **Locating a Trio Token**: There are two ways to specify which
    `trio.run` loop to reenter:

        - Spawn this thread from `trio.to_thread.run_sync`. Trio will
          automatically capture the relevant Trio token and use it when you
          want to re-enter Trio.
        - Pass a keyword argument, ``trio_token`` specifying a specific
          `trio.run` loop to re-enter. This is useful in case you have a
          "foreign" thread, spawned using some other framework, and still want
          to enter Trio.
    """

    def callback(
        q: stdlib_queue.SimpleQueue[outcome.Outcome[RetT]],
        fn: Callable[..., RetT],
        args: tuple[object, ...],
    ) -> None:
        @disable_ki_protection
        def unprotected_fn() -> RetT:
            ret = fn(*args)

            if inspect.iscoroutine(ret):
                # Manually close coroutine to avoid RuntimeWarnings
                ret.close()
                raise TypeError(
                    "Trio expected a sync function, but {!r} appears to be "
                    "asynchronous".format(getattr(fn, "__qualname__", fn))
                )

            return ret

        res = outcome.capture(unprotected_fn)
        q.put_nowait(res)

    context = contextvars.copy_context()

    return _run_fn_as_system_task(
        callback,
        fn,
        *args,
        context=context,
        trio_token=trio_token,
    )<|MERGE_RESOLUTION|>--- conflicted
+++ resolved
@@ -29,12 +29,10 @@
 RetT = TypeVar("RetT")
 Ret2T = TypeVar("Ret2T")
 
-<<<<<<< HEAD
 class BlockingTrioPortal:
     """A portal that synchronous threads can reach through to run code in the
-    Trio thread (i.e. the OS thread which invoked :func:`trio.run`).
-=======
->>>>>>> 005d41d8
+    Trio thread (i.e. the OS thread which invoked :func:`trio.run`)."""
+
 
 class _TokenLocal(threading.local):
     """Global due to Threading API, thread local storage for trio token."""
@@ -44,7 +42,6 @@
 
 TOKEN_LOCAL = _TokenLocal()
 
-<<<<<<< HEAD
     def _do_it(self, cb, fn, *args):
         try:
             trio.hazmat.current_task()
@@ -195,10 +192,7 @@
 # really the only real limit is on stack size actually *used*; how much you
 # *allocate* should be pretty much irrelevant.)
 
-_limiter_local = RunVar("limiter")
-=======
 _limiter_local: RunVar[CapacityLimiter] = RunVar("limiter")
->>>>>>> 005d41d8
 # I pulled this number out of the air; it isn't based on anything. Probably we
 # should make some kind of measurements to pick a good value.
 DEFAULT_LIMIT = 40
