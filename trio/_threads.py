from __future__ import annotations

import contextlib
import contextvars
import functools
import inspect
import queue as stdlib_queue
import threading
from itertools import count
<<<<<<< HEAD
from typing import TYPE_CHECKING, Generic, TypeVar
=======
from typing import Generic, TypeVar, overload
>>>>>>> d34739ef

import attr
import outcome
from sniffio import current_async_library_cvar

import trio

from ._core import (
    RunVar,
    TrioToken,
    disable_ki_protection,
    enable_ki_protection,
    start_thread_soon,
)
from ._core._traps import RaiseCancelT
from ._deprecate import warn_deprecated
from ._sync import CapacityLimiter
from ._util import coroutine_or_error

if TYPE_CHECKING:
    from collections.abc import Awaitable, Callable

    from trio._core._traps import RaiseCancelT

RetT = TypeVar("RetT")


class _ParentTaskData(threading.local):
    """Global due to Threading API, thread local storage for data related to the
    parent task of native Trio threads."""

    token: TrioToken
    abandon_on_cancel: bool
    cancel_register: list[RaiseCancelT | None]
    task_register: list[trio.lowlevel.Task | None]


PARENT_TASK_DATA = _ParentTaskData()

_limiter_local: RunVar[CapacityLimiter] = RunVar("limiter")
# I pulled this number out of the air; it isn't based on anything. Probably we
# should make some kind of measurements to pick a good value.
DEFAULT_LIMIT = 40
_thread_counter = count()


def current_default_thread_limiter() -> CapacityLimiter:
    """Get the default `~trio.CapacityLimiter` used by
    `trio.to_thread.run_sync`.

    The most common reason to call this would be if you want to modify its
    :attr:`~trio.CapacityLimiter.total_tokens` attribute.

    """
    try:
        limiter = _limiter_local.get()
    except LookupError:
        limiter = CapacityLimiter(DEFAULT_LIMIT)
        _limiter_local.set(limiter)
    return limiter


# Eventually we might build this into a full-fledged deadlock-detection
# system; see https://github.com/python-trio/trio/issues/182
# But for now we just need an object to stand in for the thread, so we can
# keep track of who's holding the CapacityLimiter's token.
@attr.s(frozen=True, eq=False, hash=False)
class ThreadPlaceholder:
    name: str = attr.ib()


# Types for the to_thread_run_sync message loop
@attr.s(frozen=True, eq=False)
class Run(Generic[RetT]):
    afn: Callable[..., Awaitable[RetT]] = attr.ib()
    args: tuple[object, ...] = attr.ib()
    context: contextvars.Context = attr.ib()
    queue: stdlib_queue.SimpleQueue[outcome.Outcome[RetT]] = attr.ib(
        init=False, factory=stdlib_queue.SimpleQueue
    )

    @disable_ki_protection
    async def unprotected_afn(self) -> RetT:
        coro = coroutine_or_error(self.afn, *self.args)
        return await coro

    async def run(self) -> None:
        # we use extra checkpoints to pick up and reset any context changes
        task = trio.lowlevel.current_task()
        old_context = task.context
        task.context = self.context.copy()
        await trio.lowlevel.cancel_shielded_checkpoint()
        result = await outcome.acapture(self.unprotected_afn)
        task.context = old_context
        await trio.lowlevel.cancel_shielded_checkpoint()
        self.queue.put_nowait(result)

    async def run_system(self) -> None:
        result = await outcome.acapture(self.unprotected_afn)
        self.queue.put_nowait(result)

    def run_in_host_task(self, token: TrioToken) -> None:
        task_register = PARENT_TASK_DATA.task_register

        def in_trio_thread() -> None:
            task = task_register[0]
            assert task is not None, "guaranteed by abandon_on_cancel semantics"
            trio.lowlevel.reschedule(task, outcome.Value(self))

        token.run_sync_soon(in_trio_thread)

    def run_in_system_nursery(self, token: TrioToken) -> None:
        def in_trio_thread() -> None:
            try:
                trio.lowlevel.spawn_system_task(
                    self.run_system, name=self.afn, context=self.context
                )
            except RuntimeError:  # system nursery is closed
                self.queue.put_nowait(
                    outcome.Error(trio.RunFinishedError("system nursery is closed"))
                )

        token.run_sync_soon(in_trio_thread)


@attr.s(frozen=True, eq=False)
class RunSync(Generic[RetT]):
    fn: Callable[..., RetT] = attr.ib()
    args: tuple[object, ...] = attr.ib()
    context: contextvars.Context = attr.ib()
    queue: stdlib_queue.SimpleQueue[outcome.Outcome[RetT]] = attr.ib(
        init=False, factory=stdlib_queue.SimpleQueue
    )

    @disable_ki_protection
    def unprotected_fn(self) -> RetT:
        ret = self.fn(*self.args)

        if inspect.iscoroutine(ret):
            # Manually close coroutine to avoid RuntimeWarnings
            ret.close()
            raise TypeError(
                "Trio expected a synchronous function, but {!r} appears to be "
                "asynchronous".format(getattr(self.fn, "__qualname__", self.fn))
            )

        return ret

    def run_sync(self) -> None:
        # Two paramspecs + overload is a bit too hard for mypy to handle. Tell it what to infer.
        runner: Callable[[Callable[[], RetT]], RetT] = self.context.run
        result = outcome.capture(runner, self.unprotected_fn)
        self.queue.put_nowait(result)

    def run_in_host_task(self, token: TrioToken) -> None:
        task_register = PARENT_TASK_DATA.task_register

        def in_trio_thread() -> None:
            task = task_register[0]
            assert task is not None, "guaranteed by abandon_on_cancel semantics"
            trio.lowlevel.reschedule(task, outcome.Value(self))

        token.run_sync_soon(in_trio_thread)

    def run_in_system_nursery(self, token: TrioToken) -> None:
        token.run_sync_soon(self.run_sync)


@overload  # Decorator used on function with Coroutine[Any, Any, RetT]
async def to_thread_run_sync(  # type: ignore[misc]
    sync_fn: Callable[..., RetT],
    *args: object,
    thread_name: str | None = None,
    abandon_on_cancel: bool = False,
    limiter: CapacityLimiter | None = None,
) -> RetT:
    ...


@overload  # Decorator used on function with Coroutine[Any, Any, RetT]
async def to_thread_run_sync(  # type: ignore[misc]
    sync_fn: Callable[..., RetT],
    *args: object,
    thread_name: str | None = None,
    cancellable: bool = False,
    limiter: CapacityLimiter | None = None,
) -> RetT:
    ...


@enable_ki_protection  # Decorator used on function with Coroutine[Any, Any, RetT]
async def to_thread_run_sync(  # type: ignore[misc]
    sync_fn: Callable[..., RetT],
    *args: object,
    thread_name: str | None = None,
    abandon_on_cancel: bool | None = None,
    cancellable: bool | None = None,
    limiter: CapacityLimiter | None = None,
) -> RetT:
    """Convert a blocking operation into an async operation using a thread.

    These two lines are equivalent::

        sync_fn(*args)
        await trio.to_thread.run_sync(sync_fn, *args)

    except that if ``sync_fn`` takes a long time, then the first line will
    block the Trio loop while it runs, while the second line allows other Trio
    tasks to continue working while ``sync_fn`` runs. This is accomplished by
    pushing the call to ``sync_fn(*args)`` off into a worker thread.

    From inside the worker thread, you can get back into Trio using the
    functions in `trio.from_thread`.

    Args:
      sync_fn: An arbitrary synchronous callable.
      *args: Positional arguments to pass to sync_fn. If you need keyword
          arguments, use :func:`functools.partial`.
      abandon_on_cancel (bool): Whether to abandon this thread upon
          cancellation of this operation. See discussion below.
      thread_name (str): Optional string to set the name of the thread.
          Will always set `threading.Thread.name`, but only set the os name
          if pthread.h is available (i.e. most POSIX installations).
          pthread names are limited to 15 characters, and can be read from
          ``/proc/<PID>/task/<SPID>/comm`` or with ``ps -eT``, among others.
          Defaults to ``{sync_fn.__name__|None} from {trio.lowlevel.current_task().name}``.
      limiter (None, or CapacityLimiter-like object):
          An object used to limit the number of simultaneous threads. Most
          commonly this will be a `~trio.CapacityLimiter`, but it could be
          anything providing compatible
          :meth:`~trio.CapacityLimiter.acquire_on_behalf_of` and
          :meth:`~trio.CapacityLimiter.release_on_behalf_of` methods. This
          function will call ``acquire_on_behalf_of`` before starting the
          thread, and ``release_on_behalf_of`` after the thread has finished.

          If None (the default), uses the default `~trio.CapacityLimiter`, as
          returned by :func:`current_default_thread_limiter`.

    **Cancellation handling**: Cancellation is a tricky issue here, because
    neither Python nor the operating systems it runs on provide any general
    mechanism for cancelling an arbitrary synchronous function running in a
    thread. This function will always check for cancellation on entry, before
    starting the thread. But once the thread is running, there are two ways it
    can handle being cancelled:

    * If ``abandon_on_cancel=False``, the function ignores the cancellation and
      keeps going, just like if we had called ``sync_fn`` synchronously. This
      is the default behavior.

    * If ``abandon_on_cancel=True``, then this function immediately raises
      `~trio.Cancelled`. In this case **the thread keeps running in
      background** – we just abandon it to do whatever it's going to do, and
      silently discard any return value or errors that it raises. Only use
      this if you know that the operation is safe and side-effect free. (For
      example: :func:`trio.socket.getaddrinfo` uses a thread with
      ``abandon_on_cancel=True``, because it doesn't really affect anything if a
      stray hostname lookup keeps running in the background.)

      The ``limiter`` is only released after the thread has *actually*
      finished – which in the case of cancellation may be some time after this
      function has returned. If :func:`trio.run` finishes before the thread
      does, then the limiter release method will never be called at all.

    .. warning::

       You should not use this function to call long-running CPU-bound
       functions! In addition to the usual GIL-related reasons why using
       threads for CPU-bound work is not very effective in Python, there is an
       additional problem: on CPython, `CPU-bound threads tend to "starve out"
       IO-bound threads <https://bugs.python.org/issue7946>`__, so using
       threads for CPU-bound work is likely to adversely affect the main
       thread running Trio. If you need to do this, you're better off using a
       worker process, or perhaps PyPy (which still has a GIL, but may do a
       better job of fairly allocating CPU time between threads).

    Returns:
      Whatever ``sync_fn(*args)`` returns.

    Raises:
      Exception: Whatever ``sync_fn(*args)`` raises.

    """
    await trio.lowlevel.checkpoint_if_cancelled()
    if cancellable is not None:
        if abandon_on_cancel is not None:
            raise ValueError(
                "Cannot set `cancellable` and `abandon_on_cancel` simultaneously."
            )
        warn_deprecated(
            "The `cancellable=` keyword argument to `trio.to_thread.run_sync`",
            "0.23.0",
            issue=2841,
            instead="`abandon_on_cancel=`",
        )
        abandon_on_cancel = cancellable
    # raise early if abandon_on_cancel.__bool__ raises
    abandon_on_cancel = bool(abandon_on_cancel)
    if limiter is None:
        limiter = current_default_thread_limiter()

    # Holds a reference to the task that's blocked in this function waiting
    # for the result – or None if this function was cancelled and we should
    # discard the result.
    task_register: list[trio.lowlevel.Task | None] = [trio.lowlevel.current_task()]
    # Holds a reference to the raise_cancel function provided if a cancellation
    # is attempted against this task - or None if no such delivery has happened.
    cancel_register: list[RaiseCancelT | None] = [None]  # type: ignore[assignment]
    name = f"trio.to_thread.run_sync-{next(_thread_counter)}"
    placeholder = ThreadPlaceholder(name)

    # This function gets scheduled into the Trio run loop to deliver the
    # thread's result.
    def report_back_in_trio_thread_fn(result: outcome.Outcome[RetT]) -> None:
        def do_release_then_return_result() -> RetT:
            # release_on_behalf_of is an arbitrary user-defined method, so it
            # might raise an error. If it does, we want that error to
            # replace the regular return value, and if the regular return was
            # already an exception then we want them to chain.
            try:
                return result.unwrap()
            finally:
                limiter.release_on_behalf_of(placeholder)

        result = outcome.capture(do_release_then_return_result)
        if task_register[0] is not None:
            trio.lowlevel.reschedule(task_register[0], outcome.Value(result))

    current_trio_token = trio.lowlevel.current_trio_token()

    if thread_name is None:
        thread_name = f"{getattr(sync_fn, '__name__', None)} from {trio.lowlevel.current_task().name}"

    def worker_fn() -> RetT:
        # Trio doesn't use current_async_library_cvar, but if someone
        # else set it, it would now shine through since
        # snifio.thread_local isn't set in the new thread. Make sure
        # the new thread sees that it's not running in async context.
        current_async_library_cvar.set(None)

        PARENT_TASK_DATA.token = current_trio_token
        PARENT_TASK_DATA.abandon_on_cancel = abandon_on_cancel
        PARENT_TASK_DATA.cancel_register = cancel_register
        PARENT_TASK_DATA.task_register = task_register
        try:
            ret = sync_fn(*args)

            if inspect.iscoroutine(ret):
                # Manually close coroutine to avoid RuntimeWarnings
                ret.close()
                raise TypeError(
                    "Trio expected a sync function, but {!r} appears to be "
                    "asynchronous".format(getattr(sync_fn, "__qualname__", sync_fn))
                )

            return ret
        finally:
            del PARENT_TASK_DATA.token
            del PARENT_TASK_DATA.abandon_on_cancel
            del PARENT_TASK_DATA.cancel_register
            del PARENT_TASK_DATA.task_register

    context = contextvars.copy_context()
    # Partial confuses type checkers, coerce to a callable.
    contextvars_aware_worker_fn: Callable[[], RetT] = functools.partial(context.run, worker_fn)  # type: ignore[assignment]

    def deliver_worker_fn_result(result: outcome.Outcome[RetT]) -> None:
        # The entire run finished, so the task we're trying to contact is
        # certainly long gone -- it must have been cancelled and abandoned
        # us.
        with contextlib.suppress(trio.RunFinishedError):
            current_trio_token.run_sync_soon(report_back_in_trio_thread_fn, result)

    await limiter.acquire_on_behalf_of(placeholder)
    try:
        start_thread_soon(
            contextvars_aware_worker_fn, deliver_worker_fn_result, thread_name
        )
    except:
        limiter.release_on_behalf_of(placeholder)
        raise

    def abort(raise_cancel: RaiseCancelT) -> trio.lowlevel.Abort:
        # fill so from_thread_check_cancelled can raise
        cancel_register[0] = raise_cancel
        if abandon_on_cancel:
            # empty so report_back_in_trio_thread_fn cannot reschedule
            task_register[0] = None
            return trio.lowlevel.Abort.SUCCEEDED
        else:
            return trio.lowlevel.Abort.FAILED

    while True:
        # wait_task_rescheduled return value cannot be typed
        msg_from_thread: outcome.Outcome[RetT] | Run[object] | RunSync[
            object
        ] = await trio.lowlevel.wait_task_rescheduled(abort)
        if isinstance(msg_from_thread, outcome.Outcome):
            return msg_from_thread.unwrap()
        elif isinstance(msg_from_thread, Run):
            await msg_from_thread.run()
        elif isinstance(msg_from_thread, RunSync):
            msg_from_thread.run_sync()
        else:  # pragma: no cover, internal debugging guard TODO: use assert_never
            raise TypeError(
                "trio.to_thread.run_sync received unrecognized thread message {!r}."
                "".format(msg_from_thread)
            )
        del msg_from_thread


def from_thread_check_cancelled() -> None:
    """Raise `trio.Cancelled` if the associated Trio task entered a cancelled status.

     Only applicable to threads spawned by `trio.to_thread.run_sync`. Poll to allow
     ``abandon_on_cancel=False`` threads to raise :exc:`~trio.Cancelled` at a suitable
     place, or to end abandoned ``abandon_on_cancel=True`` threads sooner than they may
     otherwise.

    Raises:
        Cancelled: If the corresponding call to `trio.to_thread.run_sync` has had a
            delivery of cancellation attempted against it, regardless of the value of
            ``abandon_on_cancel`` supplied as an argument to it.
        RuntimeError: If this thread is not spawned from `trio.to_thread.run_sync`.

    .. note::

       To be precise, :func:`~trio.from_thread.check_cancelled` checks whether the task
       running :func:`trio.to_thread.run_sync` has ever been cancelled since the last
       time it was running a :func:`trio.from_thread.run` or :func:`trio.from_thread.run_sync`
       function. It may raise `trio.Cancelled` even if a cancellation occurred that was
       later hidden by a modification to `trio.CancelScope.shield` between the cancelled
       `~trio.CancelScope` and :func:`trio.to_thread.run_sync`. This differs from the
       behavior of normal Trio checkpoints, which raise `~trio.Cancelled` only if the
       cancellation is still active when the checkpoint executes. The distinction here is
       *exceedingly* unlikely to be relevant to your application, but we mention it
       for completeness.
    """
    try:
        raise_cancel = PARENT_TASK_DATA.cancel_register[0]
    except AttributeError as exc:
        raise RuntimeError(
            "this thread wasn't created by Trio, can't check for cancellation"
        ) from exc
    if raise_cancel is not None:
        raise_cancel()


def _check_token(trio_token: TrioToken | None) -> TrioToken:
    """Raise a RuntimeError if this function is called within a trio run.

    Avoids deadlock by making sure we're not called from inside a context
    that we might be waiting for and blocking it.
    """

    if trio_token is not None and not isinstance(trio_token, TrioToken):
        raise RuntimeError("Passed kwarg trio_token is not of type TrioToken")

    if trio_token is None:
        try:
            trio_token = PARENT_TASK_DATA.token
        except AttributeError:
            raise RuntimeError(
                "this thread wasn't created by Trio, pass kwarg trio_token=..."
            ) from None

    # Avoid deadlock by making sure we're not called from Trio thread
    try:
        trio.lowlevel.current_task()
    except RuntimeError:
        pass
    else:
        raise RuntimeError("this is a blocking function; call it from a thread")

    return trio_token


def from_thread_run(
    afn: Callable[..., Awaitable[RetT]],
    *args: object,
    trio_token: TrioToken | None = None,
) -> RetT:
    """Run the given async function in the parent Trio thread, blocking until it
    is complete.

    Returns:
      Whatever ``afn(*args)`` returns.

    Returns or raises whatever the given function returns or raises. It
    can also raise exceptions of its own:

    Raises:
        RunFinishedError: if the corresponding call to :func:`trio.run` has
            already completed, or if the run has started its final cleanup phase
            and can no longer spawn new system tasks.
        Cancelled: If the original call to :func:`trio.to_thread.run_sync` is cancelled
            (if *trio_token* is None) or the call to :func:`trio.run` completes
            (if *trio_token* is not None) while ``afn(*args)`` is running,
            then *afn* is likely to raise :exc:`trio.Cancelled`.
        RuntimeError: if you try calling this from inside the Trio thread,
            which would otherwise cause a deadlock, or if no ``trio_token`` was
            provided, and we can't infer one from context.
        TypeError: if ``afn`` is not an asynchronous function.

    **Locating a TrioToken**: There are two ways to specify which
    `trio.run` loop to reenter:

        - Spawn this thread from `trio.to_thread.run_sync`. Trio will
          automatically capture the relevant Trio token and use it
          to re-enter the same Trio task.
        - Pass a keyword argument, ``trio_token`` specifying a specific
          `trio.run` loop to re-enter. This is useful in case you have a
          "foreign" thread, spawned using some other framework, and still want
          to enter Trio, or if you want to use a new system task to call ``afn``,
          maybe to avoid the cancellation context of a corresponding
          `trio.to_thread.run_sync` task.
    """
    token_provided = trio_token is not None
    trio_token = _check_token(trio_token)

    message_to_trio = Run(afn, args, contextvars.copy_context())

    if token_provided or PARENT_TASK_DATA.abandon_on_cancel:
        message_to_trio.run_in_system_nursery(trio_token)
    else:
        message_to_trio.run_in_host_task(trio_token)

    return message_to_trio.queue.get().unwrap()


def from_thread_run_sync(
    fn: Callable[..., RetT],
    *args: object,
    trio_token: TrioToken | None = None,
) -> RetT:
    """Run the given sync function in the parent Trio thread, blocking until it
    is complete.

    Returns:
      Whatever ``fn(*args)`` returns.

    Returns or raises whatever the given function returns or raises. It
    can also raise exceptions of its own:

    Raises:
        RunFinishedError: if the corresponding call to `trio.run` has
            already completed.
        RuntimeError: if you try calling this from inside the Trio thread,
            which would otherwise cause a deadlock or if no ``trio_token`` was
            provided, and we can't infer one from context.
        TypeError: if ``fn`` is an async function.

    **Locating a TrioToken**: There are two ways to specify which
    `trio.run` loop to reenter:

        - Spawn this thread from `trio.to_thread.run_sync`. Trio will
          automatically capture the relevant Trio token and use it when you
          want to re-enter Trio.
        - Pass a keyword argument, ``trio_token`` specifying a specific
          `trio.run` loop to re-enter. This is useful in case you have a
          "foreign" thread, spawned using some other framework, and still want
          to enter Trio, or if you want to use a new system task to call ``fn``,
          maybe to avoid the cancellation context of a corresponding
          `trio.to_thread.run_sync` task.
    """
    token_provided = trio_token is not None
    trio_token = _check_token(trio_token)

    message_to_trio = RunSync(fn, args, contextvars.copy_context())

    if token_provided or PARENT_TASK_DATA.abandon_on_cancel:
        message_to_trio.run_in_system_nursery(trio_token)
    else:
        message_to_trio.run_in_host_task(trio_token)

    return message_to_trio.queue.get().unwrap()<|MERGE_RESOLUTION|>--- conflicted
+++ resolved
@@ -7,11 +7,7 @@
 import queue as stdlib_queue
 import threading
 from itertools import count
-<<<<<<< HEAD
-from typing import TYPE_CHECKING, Generic, TypeVar
-=======
-from typing import Generic, TypeVar, overload
->>>>>>> d34739ef
+from typing import TYPE_CHECKING, Generic, TypeVar, overload
 
 import attr
 import outcome
