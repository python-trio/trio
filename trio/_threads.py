from __future__ import annotations

import contextvars
import functools
import inspect
import queue as stdlib_queue
import threading
from collections.abc import Awaitable, Callable
from itertools import count
from typing import Generic, TypeVar

import attr
import outcome
from sniffio import current_async_library_cvar

import trio
from trio._core._traps import RaiseCancelT

from ._core import (
    RunVar,
    TrioToken,
    disable_ki_protection,
    enable_ki_protection,
    start_thread_soon,
)
from ._sync import CapacityLimiter
from ._util import coroutine_or_error

RetT = TypeVar("RetT")


class _ParentTaskData(threading.local):
    """Global due to Threading API, thread local storage for data related to the
    parent task of native Trio threads."""

    token: TrioToken
    abandon_on_cancel: bool
    cancel_register: list[RaiseCancelT | None]
    task_register: list[trio.lowlevel.Task | None]


PARENT_TASK_DATA = _ParentTaskData()

_limiter_local: RunVar[CapacityLimiter] = RunVar("limiter")
# I pulled this number out of the air; it isn't based on anything. Probably we
# should make some kind of measurements to pick a good value.
DEFAULT_LIMIT = 40
_thread_counter = count()


def current_default_thread_limiter() -> CapacityLimiter:
    """Get the default `~trio.CapacityLimiter` used by
    `trio.to_thread.run_sync`.

    The most common reason to call this would be if you want to modify its
    :attr:`~trio.CapacityLimiter.total_tokens` attribute.

    """
    try:
        limiter = _limiter_local.get()
    except LookupError:
        limiter = CapacityLimiter(DEFAULT_LIMIT)
        _limiter_local.set(limiter)
    return limiter


# Eventually we might build this into a full-fledged deadlock-detection
# system; see https://github.com/python-trio/trio/issues/182
# But for now we just need an object to stand in for the thread, so we can
# keep track of who's holding the CapacityLimiter's token.
@attr.s(frozen=True, eq=False, hash=False)
class ThreadPlaceholder:
    name: str = attr.ib()


# Types for the to_thread_run_sync message loop
@attr.s(frozen=True, eq=False)
class Run(Generic[RetT]):
    afn: Callable[..., Awaitable[RetT]] = attr.ib()
    args: tuple[object, ...] = attr.ib()
    context: contextvars.Context = attr.ib()
    queue: stdlib_queue.SimpleQueue[outcome.Outcome[RetT]] = attr.ib(
        init=False, factory=stdlib_queue.SimpleQueue
    )

    @disable_ki_protection
    async def unprotected_afn(self) -> RetT:
        coro = coroutine_or_error(self.afn, *self.args)
        return await coro

    async def run(self) -> None:
        # we use extra checkpoints to pick up and reset any context changes
        task = trio.lowlevel.current_task()
        old_context = task.context
        task.context = self.context.copy()
        try:
            await trio.lowlevel.cancel_shielded_checkpoint()
            result = await outcome.acapture(self.unprotected_afn)
            self.queue.put_nowait(result)
        finally:
            task.context = old_context
            await trio.lowlevel.cancel_shielded_checkpoint()

    async def run_system(self) -> None:
        result = await outcome.acapture(self.unprotected_afn)
        self.queue.put_nowait(result)

    def run_in_host_task(self, token: TrioToken) -> None:
        task_register = PARENT_TASK_DATA.task_register

        def in_trio_thread() -> None:
            task = task_register[0]
            assert task is not None, "guaranteed by abandon_on_cancel semantics"
            trio.lowlevel.reschedule(task, outcome.Value(self))

        token.run_sync_soon(in_trio_thread)

    def run_in_system_nursery(self, token: TrioToken) -> None:
        def in_trio_thread() -> None:
            try:
                trio.lowlevel.spawn_system_task(
                    self.run_system, name=self.afn, context=self.context
                )
            except RuntimeError:  # system nursery is closed
                self.queue.put_nowait(
                    outcome.Error(trio.RunFinishedError("system nursery is closed"))
                )

        token.run_sync_soon(in_trio_thread)


@attr.s(frozen=True, eq=False)
class RunSync(Generic[RetT]):
    fn: Callable[..., RetT] = attr.ib()
    args: tuple[object, ...] = attr.ib()
    context: contextvars.Context = attr.ib()
    queue: stdlib_queue.SimpleQueue[outcome.Outcome[RetT]] = attr.ib(
        init=False, factory=stdlib_queue.SimpleQueue
    )

    @disable_ki_protection
    def unprotected_fn(self) -> RetT:
        ret = self.fn(*self.args)

        if inspect.iscoroutine(ret):
            # Manually close coroutine to avoid RuntimeWarnings
            ret.close()
            raise TypeError(
                "Trio expected a synchronous function, but {!r} appears to be "
                "asynchronous".format(getattr(self.fn, "__qualname__", self.fn))
            )

        return ret

    def run_sync(self) -> None:
        # Two paramspecs + overload is a bit too hard for mypy to handle. Tell it what to infer.
        runner: Callable[[Callable[[], RetT]], RetT] = self.context.run
        result = outcome.capture(runner, self.unprotected_fn)
        self.queue.put_nowait(result)

    def run_in_host_task(self, token: TrioToken) -> None:
        task_register = PARENT_TASK_DATA.task_register

        def in_trio_thread() -> None:
            task = task_register[0]
            assert task is not None, "guaranteed by abandon_on_cancel semantics"
            trio.lowlevel.reschedule(task, outcome.Value(self))

        token.run_sync_soon(in_trio_thread)

    def run_in_system_nursery(self, token: TrioToken) -> None:
        token.run_sync_soon(self.run_sync)


@enable_ki_protection  # Decorator used on function with Coroutine[Any, Any, RetT]
async def to_thread_run_sync(  # type: ignore[misc]
    sync_fn: Callable[..., RetT],
    *args: object,
    thread_name: str | None = None,
    cancellable: bool = False,
    limiter: CapacityLimiter | None = None,
) -> RetT:
    """Convert a blocking operation into an async operation using a thread.

    These two lines are equivalent::

        sync_fn(*args)
        await trio.to_thread.run_sync(sync_fn, *args)

    except that if ``sync_fn`` takes a long time, then the first line will
    block the Trio loop while it runs, while the second line allows other Trio
    tasks to continue working while ``sync_fn`` runs. This is accomplished by
    pushing the call to ``sync_fn(*args)`` off into a worker thread.

    From inside the worker thread, you can get back into Trio using the
    functions in `trio.from_thread`.

    Args:
      sync_fn: An arbitrary synchronous callable.
      *args: Positional arguments to pass to sync_fn. If you need keyword
          arguments, use :func:`functools.partial`.
      cancellable (bool): Whether to allow cancellation of this operation. See
          discussion below.
      thread_name (str): Optional string to set the name of the thread.
          Will always set `threading.Thread.name`, but only set the os name
          if pthread.h is available (i.e. most POSIX installations).
          pthread names are limited to 15 characters, and can be read from
          ``/proc/<PID>/task/<SPID>/comm`` or with ``ps -eT``, among others.
          Defaults to ``{sync_fn.__name__|None} from {trio.lowlevel.current_task().name}``.
      limiter (None, or CapacityLimiter-like object):
          An object used to limit the number of simultaneous threads. Most
          commonly this will be a `~trio.CapacityLimiter`, but it could be
          anything providing compatible
          :meth:`~trio.CapacityLimiter.acquire_on_behalf_of` and
          :meth:`~trio.CapacityLimiter.release_on_behalf_of` methods. This
          function will call ``acquire_on_behalf_of`` before starting the
          thread, and ``release_on_behalf_of`` after the thread has finished.

          If None (the default), uses the default `~trio.CapacityLimiter`, as
          returned by :func:`current_default_thread_limiter`.

    **Cancellation handling**: Cancellation is a tricky issue here, because
    neither Python nor the operating systems it runs on provide any general
    mechanism for cancelling an arbitrary synchronous function running in a
    thread. This function will always check for cancellation on entry, before
    starting the thread. But once the thread is running, there are two ways it
    can handle being cancelled:

    * If ``cancellable=False``, the function ignores the cancellation and
      keeps going, just like if we had called ``sync_fn`` synchronously. This
      is the default behavior.

    * If ``cancellable=True``, then this function immediately raises
      `~trio.Cancelled`. In this case **the thread keeps running in
      background** – we just abandon it to do whatever it's going to do, and
      silently discard any return value or errors that it raises. Only use
      this if you know that the operation is safe and side-effect free. (For
      example: :func:`trio.socket.getaddrinfo` uses a thread with
      ``cancellable=True``, because it doesn't really affect anything if a
      stray hostname lookup keeps running in the background.)

      The ``limiter`` is only released after the thread has *actually*
      finished – which in the case of cancellation may be some time after this
      function has returned. If :func:`trio.run` finishes before the thread
      does, then the limiter release method will never be called at all.

    .. warning::

       You should not use this function to call long-running CPU-bound
       functions! In addition to the usual GIL-related reasons why using
       threads for CPU-bound work is not very effective in Python, there is an
       additional problem: on CPython, `CPU-bound threads tend to "starve out"
       IO-bound threads <https://bugs.python.org/issue7946>`__, so using
       threads for CPU-bound work is likely to adversely affect the main
       thread running Trio. If you need to do this, you're better off using a
       worker process, or perhaps PyPy (which still has a GIL, but may do a
       better job of fairly allocating CPU time between threads).

    Returns:
      Whatever ``sync_fn(*args)`` returns.

    Raises:
      Exception: Whatever ``sync_fn(*args)`` raises.

    """
    await trio.lowlevel.checkpoint_if_cancelled()
    abandon_on_cancel = bool(cancellable)  # raise early if cancellable.__bool__ raises
    if limiter is None:
        limiter = current_default_thread_limiter()

    # Holds a reference to the task that's blocked in this function waiting
    # for the result – or None if this function was cancelled and we should
    # discard the result.
    task_register: list[trio.lowlevel.Task | None] = [trio.lowlevel.current_task()]
    # Holds a reference to the raise_cancel function provided if a cancellation
    # is attempted against this task - or None if no such delivery has happened.
    cancel_register: list[RaiseCancelT | None] = [None]  # type: ignore[assignment]
    name = f"trio.to_thread.run_sync-{next(_thread_counter)}"
    placeholder = ThreadPlaceholder(name)

    # This function gets scheduled into the Trio run loop to deliver the
    # thread's result.
    def report_back_in_trio_thread_fn(result: outcome.Outcome[RetT]) -> None:
        def do_release_then_return_result() -> RetT:
            # release_on_behalf_of is an arbitrary user-defined method, so it
            # might raise an error. If it does, we want that error to
            # replace the regular return value, and if the regular return was
            # already an exception then we want them to chain.
            try:
                return result.unwrap()
            finally:
                limiter.release_on_behalf_of(placeholder)

        result = outcome.capture(do_release_then_return_result)
        if task_register[0] is not None:
            trio.lowlevel.reschedule(task_register[0], outcome.Value(result))

    current_trio_token = trio.lowlevel.current_trio_token()

    if thread_name is None:
        thread_name = f"{getattr(sync_fn, '__name__', None)} from {trio.lowlevel.current_task().name}"

    def worker_fn() -> RetT:
        # Trio doesn't use current_async_library_cvar, but if someone
        # else set it, it would now shine through since
        # snifio.thread_local isn't set in the new thread. Make sure
        # the new thread sees that it's not running in async context.
        current_async_library_cvar.set(None)

        PARENT_TASK_DATA.token = current_trio_token
        PARENT_TASK_DATA.abandon_on_cancel = abandon_on_cancel
        PARENT_TASK_DATA.cancel_register = cancel_register
        PARENT_TASK_DATA.task_register = task_register
        try:
            ret = sync_fn(*args)

            if inspect.iscoroutine(ret):
                # Manually close coroutine to avoid RuntimeWarnings
                ret.close()
                raise TypeError(
                    "Trio expected a sync function, but {!r} appears to be "
                    "asynchronous".format(getattr(sync_fn, "__qualname__", sync_fn))
                )

            return ret
        finally:
            del PARENT_TASK_DATA.token
            del PARENT_TASK_DATA.abandon_on_cancel
            del PARENT_TASK_DATA.cancel_register
            del PARENT_TASK_DATA.task_register

    context = contextvars.copy_context()
    # Partial confuses type checkers, coerce to a callable.
    contextvars_aware_worker_fn: Callable[[], RetT] = functools.partial(context.run, worker_fn)  # type: ignore[assignment]

    def deliver_worker_fn_result(result: outcome.Outcome[RetT]) -> None:
        try:
            current_trio_token.run_sync_soon(report_back_in_trio_thread_fn, result)
        except trio.RunFinishedError:
            # The entire run finished, so the task we're trying to contact is
            # certainly long gone -- it must have been cancelled and abandoned
            # us.
            pass

    await limiter.acquire_on_behalf_of(placeholder)
    try:
        start_thread_soon(
            contextvars_aware_worker_fn, deliver_worker_fn_result, thread_name
        )
    except:
        limiter.release_on_behalf_of(placeholder)
        raise

    def abort(raise_cancel: RaiseCancelT) -> trio.lowlevel.Abort:
        # fill so from_thread_check_cancelled can raise
        cancel_register[0] = raise_cancel
        if abandon_on_cancel:
            # empty so report_back_in_trio_thread_fn cannot reschedule
            task_register[0] = None
            return trio.lowlevel.Abort.SUCCEEDED
        else:
            return trio.lowlevel.Abort.FAILED

    while True:
        # wait_task_rescheduled return value cannot be typed
        msg_from_thread: outcome.Outcome[RetT] | Run[object] | RunSync[
            object
        ] = await trio.lowlevel.wait_task_rescheduled(abort)
        if isinstance(msg_from_thread, outcome.Outcome):
            return msg_from_thread.unwrap()
        elif isinstance(msg_from_thread, Run):
            await msg_from_thread.run()
        elif isinstance(msg_from_thread, RunSync):
            msg_from_thread.run_sync()
        else:  # pragma: no cover, internal debugging guard TODO: use assert_never
            raise TypeError(
                "trio.to_thread.run_sync received unrecognized thread message {!r}."
                "".format(msg_from_thread)
            )
        del msg_from_thread


def from_thread_check_cancelled() -> None:
    """Raise `trio.Cancelled` if the associated Trio task entered a cancelled status.

     Only applicable to threads spawned by `trio.to_thread.run_sync`. Poll to allow
     ``cancellable=False`` threads to raise :exc:`~trio.Cancelled` at a suitable
     place, or to end abandoned ``cancellable=True`` threads sooner than they may
     otherwise.

    Raises:
        Cancelled: If the corresponding call to `trio.to_thread.run_sync` has had a
            delivery of cancellation attempted against it, regardless of the value of
            ``cancellable`` supplied as an argument to it.
        RuntimeError: If this thread is not spawned from `trio.to_thread.run_sync`.

    .. note::

       To be precise, :func:`~trio.from_thread.check_cancelled` checks whether the task
       running :func:`trio.to_thread.run_sync` has ever been cancelled since the last
       time it was running a :func:`trio.from_thread.run` or :func:`trio.from_thread.run_sync`
       function. It may raise `trio.Cancelled` even if a cancellation occurred that was
       later hidden by a modification to `trio.CancelScope.shield` between the cancelled
       `~trio.CancelScope` and :func:`trio.to_thread.run_sync`. This differs from the
       behavior of normal Trio checkpoints, which raise `~trio.Cancelled` only if the
       cancellation is still active when the checkpoint executes. The distinction here is
       *exceedingly* unlikely to be relevant to your application, but we mention it
       for completeness.
    """
    try:
        raise_cancel = PARENT_TASK_DATA.cancel_register[0]
<<<<<<< HEAD
    except AttributeError:
        raise RuntimeError(  # noqa: B904
=======
    except AttributeError as exc:
        raise RuntimeError(
>>>>>>> a0c480ae
            "this thread wasn't created by Trio, can't check for cancellation"
        ) from exc
    if raise_cancel is not None:
        raise_cancel()


def _check_token(trio_token: TrioToken | None) -> TrioToken:
    """Raise a RuntimeError if this function is called within a trio run.

    Avoids deadlock by making sure we're not called from inside a context
    that we might be waiting for and blocking it.
    """

    if trio_token is not None and not isinstance(trio_token, TrioToken):
        raise RuntimeError("Passed kwarg trio_token is not of type TrioToken")

    if trio_token is None:
        try:
            trio_token = PARENT_TASK_DATA.token
        except AttributeError:
            raise RuntimeError(
                "this thread wasn't created by Trio, pass kwarg trio_token=..."
            ) from None

    # Avoid deadlock by making sure we're not called from Trio thread
    try:
        trio.lowlevel.current_task()
    except RuntimeError:
        pass
    else:
        raise RuntimeError("this is a blocking function; call it from a thread")

    return trio_token


def from_thread_run(
    afn: Callable[..., Awaitable[RetT]],
    *args: object,
    trio_token: TrioToken | None = None,
) -> RetT:
    """Run the given async function in the parent Trio thread, blocking until it
    is complete.

    Returns:
      Whatever ``afn(*args)`` returns.

    Returns or raises whatever the given function returns or raises. It
    can also raise exceptions of its own:

    Raises:
        RunFinishedError: if the corresponding call to :func:`trio.run` has
            already completed, or if the run has started its final cleanup phase
            and can no longer spawn new system tasks.
        Cancelled: If the original call to :func:`trio.to_thread.run_sync` is cancelled
            (if *trio_token* is None) or the call to :func:`trio.run` completes
            (if *trio_token* is not None) while ``afn(*args)`` is running,
            then *afn* is likely to raise
            completes while ``afn(*args)`` is running, then ``afn`` is likely to raise
            :exc:`trio.Cancelled`.
        RuntimeError: if you try calling this from inside the Trio thread,
            which would otherwise cause a deadlock, or if no ``trio_token`` was
            provided, and we can't infer one from context.
        TypeError: if ``afn`` is not an asynchronous function.

    **Locating a TrioToken**: There are two ways to specify which
    `trio.run` loop to reenter:

        - Spawn this thread from `trio.to_thread.run_sync`. Trio will
          automatically capture the relevant Trio token and use it
          to re-enter the same Trio task.
        - Pass a keyword argument, ``trio_token`` specifying a specific
          `trio.run` loop to re-enter. This is useful in case you have a
          "foreign" thread, spawned using some other framework, and still want
          to enter Trio, or if you want to use a new system task to call ``afn``,
          maybe to avoid the cancellation context of a corresponding
          `trio.to_thread.run_sync` task.
    """
    token_provided = trio_token is not None
    trio_token = _check_token(trio_token)

    message_to_trio = Run(afn, args, contextvars.copy_context())

    if token_provided or PARENT_TASK_DATA.abandon_on_cancel:
        message_to_trio.run_in_system_nursery(trio_token)
    else:
        message_to_trio.run_in_host_task(trio_token)

    return message_to_trio.queue.get().unwrap()


def from_thread_run_sync(
    fn: Callable[..., RetT],
    *args: object,
    trio_token: TrioToken | None = None,
) -> RetT:
    """Run the given sync function in the parent Trio thread, blocking until it
    is complete.

    Returns:
      Whatever ``fn(*args)`` returns.

    Returns or raises whatever the given function returns or raises. It
    can also raise exceptions of its own:

    Raises:
        RunFinishedError: if the corresponding call to `trio.run` has
            already completed.
        RuntimeError: if you try calling this from inside the Trio thread,
            which would otherwise cause a deadlock or if no ``trio_token`` was
            provided, and we can't infer one from context.
        TypeError: if ``fn`` is an async function.

    **Locating a TrioToken**: There are two ways to specify which
    `trio.run` loop to reenter:

        - Spawn this thread from `trio.to_thread.run_sync`. Trio will
          automatically capture the relevant Trio token and use it when you
          want to re-enter Trio.
        - Pass a keyword argument, ``trio_token`` specifying a specific
          `trio.run` loop to re-enter. This is useful in case you have a
          "foreign" thread, spawned using some other framework, and still want
          to enter Trio, or if you want to use a new system task to call ``fn``,
          maybe to avoid the cancellation context of a corresponding
          `trio.to_thread.run_sync` task.
    """
    token_provided = trio_token is not None
    trio_token = _check_token(trio_token)

    message_to_trio = RunSync(fn, args, contextvars.copy_context())

    if token_provided or PARENT_TASK_DATA.abandon_on_cancel:
        message_to_trio.run_in_system_nursery(trio_token)
    else:
        message_to_trio.run_in_host_task(trio_token)

    return message_to_trio.queue.get().unwrap()<|MERGE_RESOLUTION|>--- conflicted
+++ resolved
@@ -409,13 +409,8 @@
     """
     try:
         raise_cancel = PARENT_TASK_DATA.cancel_register[0]
-<<<<<<< HEAD
-    except AttributeError:
-        raise RuntimeError(  # noqa: B904
-=======
     except AttributeError as exc:
         raise RuntimeError(
->>>>>>> a0c480ae
             "this thread wasn't created by Trio, can't check for cancellation"
         ) from exc
     if raise_cancel is not None:
