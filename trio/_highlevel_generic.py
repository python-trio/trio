from __future__ import annotations
import attr

import trio
from trio._util import Final
from typing import TYPE_CHECKING

<<<<<<< HEAD
if TYPE_CHECKING:
    from .abc import SendStream, ReceiveStream, AsyncResource
=======
from .abc import HalfCloseableStream

>>>>>>> 755f520b


async def aclose_forcefully(resource: AsyncResource) -> None:
    """Close an async resource or async generator immediately, without
    blocking to do any graceful cleanup.

    :class:`~trio.abc.AsyncResource` objects guarantee that if their
    :meth:`~trio.abc.AsyncResource.aclose` method is cancelled, then they will
    still close the resource (albeit in a potentially ungraceful
    fashion). :func:`aclose_forcefully` is a convenience function that
    exploits this behavior to let you force a resource to be closed without
    blocking: it works by calling ``await resource.aclose()`` and then
    cancelling it immediately.

    Most users won't need this, but it may be useful on cleanup paths where
    you can't afford to block, or if you want to close a resource and don't
    care about handling it gracefully. For example, if
    :class:`~trio.SSLStream` encounters an error and cannot perform its
    own graceful close, then there's no point in waiting to gracefully shut
    down the underlying transport either, so it calls ``await
    aclose_forcefully(self.transport_stream)``.

    Note that this function is async, and that it acts as a checkpoint, but
    unlike most async functions it cannot block indefinitely (at least,
    assuming the underlying resource object is correctly implemented).

    """
    with trio.CancelScope() as cs:
        cs.cancel()
        await resource.aclose()


@attr.s(eq=False, hash=False)
class StapledStream(HalfCloseableStream, metaclass=Final):
    """This class `staples <https://en.wikipedia.org/wiki/Staple_(fastener)>`__
    together two unidirectional streams to make single bidirectional stream.

    Args:
      send_stream (~trio.abc.SendStream): The stream to use for sending.
      receive_stream (~trio.abc.ReceiveStream): The stream to use for
          receiving.

    Example:

       A silly way to make a stream that echoes back whatever you write to
       it::

          left, right = trio.testing.memory_stream_pair()
          echo_stream = StapledStream(SocketStream(left), SocketStream(right))
          await echo_stream.send_all(b"x")
          assert await echo_stream.receive_some() == b"x"

    :class:`StapledStream` objects implement the methods in the
    :class:`~trio.abc.HalfCloseableStream` interface. They also have two
    additional public attributes:

    .. attribute:: send_stream

       The underlying :class:`~trio.abc.SendStream`. :meth:`send_all` and
       :meth:`wait_send_all_might_not_block` are delegated to this object.

    .. attribute:: receive_stream

       The underlying :class:`~trio.abc.ReceiveStream`. :meth:`receive_some`
       is delegated to this object.

    """

    send_stream: SendStream = attr.ib()
    receive_stream: ReceiveStream = attr.ib()

    async def send_all(self, data: bytes | bytearray | memoryview) -> None:
        """Calls ``self.send_stream.send_all``."""
        return await self.send_stream.send_all(data)

    async def wait_send_all_might_not_block(self) -> None:
        """Calls ``self.send_stream.wait_send_all_might_not_block``."""
        return await self.send_stream.wait_send_all_might_not_block()

    async def send_eof(self) -> None:
        """Shuts down the send side of the stream.

        If ``self.send_stream.send_eof`` exists, then calls it. Otherwise,
        calls ``self.send_stream.aclose()``.

        """
        if hasattr(self.send_stream, "send_eof"):
            return await self.send_stream.send_eof()  # type: ignore
        else:
            return await self.send_stream.aclose()

    async def receive_some(self, max_bytes: int | None = None) -> bytes | bytearray:
        """Calls ``self.receive_stream.receive_some``."""
        return await self.receive_stream.receive_some(max_bytes)

    async def aclose(self) -> None:
        """Calls ``aclose`` on both underlying streams."""
        try:
            await self.send_stream.aclose()
        finally:
            await self.receive_stream.aclose()<|MERGE_RESOLUTION|>--- conflicted
+++ resolved
@@ -1,17 +1,16 @@
 from __future__ import annotations
+
+from typing import TYPE_CHECKING
+
 import attr
 
 import trio
 from trio._util import Final
-from typing import TYPE_CHECKING
 
-<<<<<<< HEAD
 if TYPE_CHECKING:
     from .abc import SendStream, ReceiveStream, AsyncResource
-=======
+
 from .abc import HalfCloseableStream
-
->>>>>>> 755f520b
 
 
 async def aclose_forcefully(resource: AsyncResource) -> None:
