--- conflicted
+++ resolved
@@ -5,7 +5,6 @@
 import socket as _stdlib_socket
 import sys
 from functools import wraps as _wraps
-<<<<<<< HEAD
 from socket import AddressFamily, SocketKind
 from typing import (
     TYPE_CHECKING,
@@ -19,9 +18,6 @@
     Union,
     overload,
 )
-=======
-from typing import TYPE_CHECKING, Tuple, Union
->>>>>>> eda238b1
 
 import idna as _idna
 from typing_extensions import Concatenate, ParamSpec
@@ -34,7 +30,6 @@
     from collections.abc import Iterable
     from types import TracebackType
 
-<<<<<<< HEAD
     from typing_extensions import Buffer, Self, TypeAlias
 
     from ._abc import HostnameResolver, SocketFactory
@@ -43,12 +38,7 @@
 T = TypeVar("T")
 P = ParamSpec("P")
 
-# must use old-style typing for TypeAlias
-=======
-    from typing_extensions import Self, TypeAlias
-
 # must use old-style typing because it's evaluated at runtime
->>>>>>> eda238b1
 Address: TypeAlias = Union[
     str, bytes, Tuple[str, int], Tuple[str, int, int], Tuple[str, int, int, int]
 ]
