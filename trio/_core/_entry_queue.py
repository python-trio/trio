from __future__ import annotations

import threading
from collections import deque
<<<<<<< HEAD
from typing import Callable, Iterable, Literal, NoReturn
=======
from typing import Callable, Iterable, NoReturn, Tuple
>>>>>>> 08625dc8

import attr

from .. import _core
from .._util import NoPublicConstructor
from ._wakeup_socketpair import WakeupSocketpair

# TODO: Type with TypeVarTuple, at least to an extent where it makes
# the public interface safe.
Function = Callable[..., object]
Job = Tuple[Function, Iterable[object]]


@attr.s(slots=True)
class EntryQueue:
    # This used to use a queue.Queue. but that was broken, because Queues are
    # implemented in Python, and not reentrant -- so it was thread-safe, but
    # not signal-safe. deque is implemented in C, so each operation is atomic
    # WRT threads (and this is guaranteed in the docs), AND each operation is
    # atomic WRT signal delivery (signal handlers can run on either side, but
    # not *during* a deque operation). dict makes similar guarantees - and
    # it's even ordered!
<<<<<<< HEAD
    queue: deque[tuple[Callable[..., object], Iterable[object]]] = attr.ib(
        factory=deque
    )
    idempotent_queue: dict[
        tuple[Callable[..., object], Iterable[object]], None
    ] = attr.ib(factory=dict)
=======
    queue: deque[Job] = attr.ib(factory=deque)
    idempotent_queue: dict[Job, None] = attr.ib(factory=dict)
>>>>>>> 08625dc8

    wakeup: WakeupSocketpair = attr.ib(factory=WakeupSocketpair)
    done: bool = attr.ib(default=False)
    # Must be a reentrant lock, because it's acquired from signal handlers.
    # RLock is signal-safe as of cpython 3.2. NB that this does mean that the
    # lock is effectively *disabled* when we enter from signal context. The
    # way we use the lock this is OK though, because when
    # run_sync_soon is called from a signal it's atomic WRT the
    # main thread -- it just might happen at some inconvenient place. But if
    # you look at the one place where the main thread holds the lock, it's
    # just to make 1 assignment, so that's atomic WRT a signal anyway.
    lock: threading.RLock = attr.ib(factory=threading.RLock)

    async def task(self) -> None:
        assert _core.currently_ki_protected()
        # RLock has two implementations: a signal-safe version in _thread, and
        # and signal-UNsafe version in threading. We need the signal safe
        # version. Python 3.2 and later should always use this anyway, but,
        # since the symptoms if this goes wrong are just "weird rare
        # deadlocks", then let's make a little check.
        # See:
        #     https://bugs.python.org/issue13697#msg237140
        assert self.lock.__class__.__module__ == "_thread"

<<<<<<< HEAD
        def run_cb(
            job: tuple[Callable[..., object], Iterable[object]]
        ) -> Literal[True]:
=======
        def run_cb(job: Job) -> None:
>>>>>>> 08625dc8
            # We run this with KI protection enabled; it's the callback's
            # job to disable it if it wants it disabled. Exceptions are
            # treated like system task exceptions (i.e., converted into
            # TrioInternalError and cause everything to shut down).
            sync_fn, args = job
            try:
                sync_fn(*args)
            except BaseException as exc:

                async def kill_everything(exc: BaseException) -> NoReturn:
                    raise exc

                try:
                    _core.spawn_system_task(kill_everything, exc)
                except RuntimeError:
                    # We're quite late in the shutdown process and the
                    # system nursery is already closed.
                    # TODO(2020-06): this is a gross hack and should
                    # be fixed soon when we address #1607.
                    parent_nursery = _core.current_task().parent_nursery
<<<<<<< HEAD
                    assert parent_nursery is not None
                    parent_nursery.start_soon(kill_everything, exc)

            return True
=======
                    if parent_nursery is None:
                        raise AssertionError(
                            "Internal error: `parent_nursery` should never be `None`"
                        ) from exc  # pragma: no cover
                    parent_nursery.start_soon(kill_everything, exc)
>>>>>>> 08625dc8

        # This has to be carefully written to be safe in the face of new items
        # being queued while we iterate, and to do a bounded amount of work on
        # each pass:
        def run_all_bounded() -> None:
            for _ in range(len(self.queue)):
                run_cb(self.queue.popleft())
            for job in list(self.idempotent_queue):
                del self.idempotent_queue[job]
                run_cb(job)

        try:
            while True:
                run_all_bounded()
                if not self.queue and not self.idempotent_queue:
                    await self.wakeup.wait_woken()
                else:
                    await _core.checkpoint()
        except _core.Cancelled:
            # Keep the work done with this lock held as minimal as possible,
            # because it doesn't protect us against concurrent signal delivery
            # (see the comment above). Notice that this code would still be
            # correct if written like:
            #   self.done = True
            #   with self.lock:
            #       pass
            # because all we want is to force run_sync_soon
            # to either be completely before or completely after the write to
            # done. That's why we don't need the lock to protect
            # against signal handlers.
            with self.lock:
                self.done = True
            # No more jobs will be submitted, so just clear out any residual
            # ones:
            run_all_bounded()
            assert not self.queue
            assert not self.idempotent_queue

    def close(self) -> None:
        self.wakeup.close()

    def size(self) -> int:
        return len(self.queue) + len(self.idempotent_queue)

    def run_sync_soon(
<<<<<<< HEAD
        self, sync_fn: Callable[..., object], *args: object, idempotent: bool = False
=======
        self, sync_fn: Function, *args: object, idempotent: bool = False
>>>>>>> 08625dc8
    ) -> None:
        with self.lock:
            if self.done:
                raise _core.RunFinishedError("run() has exited")
            # We have to hold the lock all the way through here, because
            # otherwise the main thread might exit *while* we're doing these
            # calls, and then our queue item might not be processed, or the
            # wakeup call might trigger an OSError b/c the IO manager has
            # already been shut down.
            if idempotent:
                self.idempotent_queue[(sync_fn, args)] = None
            else:
                self.queue.append((sync_fn, args))
            self.wakeup.wakeup_thread_and_signal_safe()


@attr.s(eq=False, hash=False, slots=True)
class TrioToken(metaclass=NoPublicConstructor):
    """An opaque object representing a single call to :func:`trio.run`.

    It has no public constructor; instead, see :func:`current_trio_token`.

    This object has two uses:

    1. It lets you re-enter the Trio run loop from external threads or signal
       handlers. This is the low-level primitive that :func:`trio.to_thread`
       and `trio.from_thread` use to communicate with worker threads, that
       `trio.open_signal_receiver` uses to receive notifications about
       signals, and so forth.

    2. Each call to :func:`trio.run` has exactly one associated
       :class:`TrioToken` object, so you can use it to identify a particular
       call.

    """

    _reentry_queue: EntryQueue = attr.ib()

    def run_sync_soon(
<<<<<<< HEAD
        self, sync_fn: Callable[..., object], *args: object, idempotent: bool = False
=======
        self, sync_fn: Function, *args: object, idempotent: bool = False
>>>>>>> 08625dc8
    ) -> None:
        """Schedule a call to ``sync_fn(*args)`` to occur in the context of a
        Trio task.

        This is safe to call from the main thread, from other threads, and
        from signal handlers. This is the fundamental primitive used to
        re-enter the Trio run loop from outside of it.

        The call will happen "soon", but there's no guarantee about exactly
        when, and no mechanism provided for finding out when it's happened.
        If you need this, you'll have to build your own.

        The call is effectively run as part of a system task (see
        :func:`~trio.lowlevel.spawn_system_task`). In particular this means
        that:

        * :exc:`KeyboardInterrupt` protection is *enabled* by default; if
          you want ``sync_fn`` to be interruptible by control-C, then you
          need to use :func:`~trio.lowlevel.disable_ki_protection`
          explicitly.

        * If ``sync_fn`` raises an exception, then it's converted into a
          :exc:`~trio.TrioInternalError` and *all* tasks are cancelled. You
          should be careful that ``sync_fn`` doesn't crash.

        All calls with ``idempotent=False`` are processed in strict
        first-in first-out order.

        If ``idempotent=True``, then ``sync_fn`` and ``args`` must be
        hashable, and Trio will make a best-effort attempt to discard any
        call submission which is equal to an already-pending call. Trio
        will process these in first-in first-out order.

        Any ordering guarantees apply separately to ``idempotent=False``
        and ``idempotent=True`` calls; there's no rule for how calls in the
        different categories are ordered with respect to each other.

        :raises trio.RunFinishedError:
              if the associated call to :func:`trio.run`
              has already exited. (Any call that *doesn't* raise this error
              is guaranteed to be fully processed before :func:`trio.run`
              exits.)

        """
        self._reentry_queue.run_sync_soon(sync_fn, *args, idempotent=idempotent)<|MERGE_RESOLUTION|>--- conflicted
+++ resolved
@@ -2,11 +2,7 @@
 
 import threading
 from collections import deque
-<<<<<<< HEAD
-from typing import Callable, Iterable, Literal, NoReturn
-=======
 from typing import Callable, Iterable, NoReturn, Tuple
->>>>>>> 08625dc8
 
 import attr
 
@@ -29,17 +25,8 @@
     # atomic WRT signal delivery (signal handlers can run on either side, but
     # not *during* a deque operation). dict makes similar guarantees - and
     # it's even ordered!
-<<<<<<< HEAD
-    queue: deque[tuple[Callable[..., object], Iterable[object]]] = attr.ib(
-        factory=deque
-    )
-    idempotent_queue: dict[
-        tuple[Callable[..., object], Iterable[object]], None
-    ] = attr.ib(factory=dict)
-=======
     queue: deque[Job] = attr.ib(factory=deque)
     idempotent_queue: dict[Job, None] = attr.ib(factory=dict)
->>>>>>> 08625dc8
 
     wakeup: WakeupSocketpair = attr.ib(factory=WakeupSocketpair)
     done: bool = attr.ib(default=False)
@@ -64,13 +51,7 @@
         #     https://bugs.python.org/issue13697#msg237140
         assert self.lock.__class__.__module__ == "_thread"
 
-<<<<<<< HEAD
-        def run_cb(
-            job: tuple[Callable[..., object], Iterable[object]]
-        ) -> Literal[True]:
-=======
         def run_cb(job: Job) -> None:
->>>>>>> 08625dc8
             # We run this with KI protection enabled; it's the callback's
             # job to disable it if it wants it disabled. Exceptions are
             # treated like system task exceptions (i.e., converted into
@@ -91,18 +72,11 @@
                     # TODO(2020-06): this is a gross hack and should
                     # be fixed soon when we address #1607.
                     parent_nursery = _core.current_task().parent_nursery
-<<<<<<< HEAD
-                    assert parent_nursery is not None
-                    parent_nursery.start_soon(kill_everything, exc)
-
-            return True
-=======
                     if parent_nursery is None:
                         raise AssertionError(
                             "Internal error: `parent_nursery` should never be `None`"
                         ) from exc  # pragma: no cover
                     parent_nursery.start_soon(kill_everything, exc)
->>>>>>> 08625dc8
 
         # This has to be carefully written to be safe in the face of new items
         # being queued while we iterate, and to do a bounded amount of work on
@@ -148,11 +122,7 @@
         return len(self.queue) + len(self.idempotent_queue)
 
     def run_sync_soon(
-<<<<<<< HEAD
-        self, sync_fn: Callable[..., object], *args: object, idempotent: bool = False
-=======
         self, sync_fn: Function, *args: object, idempotent: bool = False
->>>>>>> 08625dc8
     ) -> None:
         with self.lock:
             if self.done:
@@ -192,11 +162,7 @@
     _reentry_queue: EntryQueue = attr.ib()
 
     def run_sync_soon(
-<<<<<<< HEAD
-        self, sync_fn: Callable[..., object], *args: object, idempotent: bool = False
-=======
         self, sync_fn: Function, *args: object, idempotent: bool = False
->>>>>>> 08625dc8
     ) -> None:
         """Schedule a call to ``sync_fn(*args)`` to occur in the context of a
         Trio task.
