--- conflicted
+++ resolved
@@ -7,20 +7,11 @@
 from functools import partial
 from itertools import count
 from threading import Lock, Thread
-<<<<<<< HEAD
-from typing import TYPE_CHECKING, Callable, Optional, Tuple
+from typing import Any, Callable, Generic, TypeVar
 
 import outcome
 
-if TYPE_CHECKING:
-    from outcome import Value
-=======
-from typing import Any, Callable, Generic, TypeVar
-
-import outcome
-
 RetT = TypeVar("RetT")
->>>>>>> 0cb28869
 
 
 def _to_os_thread_name(name: str) -> bytes:
@@ -30,15 +21,9 @@
 
 # used to construct the method used to set os thread name, or None, depending on platform.
 # called once on import
-<<<<<<< HEAD
-def get_os_thread_name_func() -> Optional[Callable[[Optional[int], str], None]]:
-    def namefunc(
-        setname: Callable[[int, bytes], int], ident: Optional[int], name: str
-=======
 def get_os_thread_name_func() -> Callable[[int | None, str], None] | None:
     def namefunc(
         setname: Callable[[int, bytes], int], ident: int | None, name: str
->>>>>>> 0cb28869
     ) -> None:
         # Thread.ident is None "if it has not been started". Unclear if that can happen
         # with current usage.
@@ -48,11 +33,7 @@
     # namefunc on Mac also takes an ident, even if pthread_setname_np doesn't/can't use it
     # so the caller don't need to care about platform.
     def darwin_namefunc(
-<<<<<<< HEAD
-        setname: Callable[[bytes], int], ident: Optional[int], name: str
-=======
         setname: Callable[[bytes], int], ident: int | None, name: str
->>>>>>> 0cb28869
     ) -> None:
         # I don't know if Mac can rename threads that hasn't been started, but default
         # to no to be on the safe side.
@@ -135,14 +116,6 @@
 name_counter = count()
 
 
-<<<<<<< HEAD
-class WorkerThread:
-    def __init__(self, thread_cache: ThreadCache):
-        # should generate stubs for outcome
-        self._job: Optional[
-            Tuple[Callable[[], object], Callable[[Value], None], str | None]
-        ] = None
-=======
 class WorkerThread(Generic[RetT]):
     def __init__(self, thread_cache: ThreadCache) -> None:
         self._job: tuple[  # type: ignore[no-any-unimported]
@@ -150,7 +123,6 @@
             Callable[[outcome.Outcome[RetT]], object],
             str | None,
         ] | None = None
->>>>>>> 0cb28869
         self._thread_cache = thread_cache
         # This Lock is used in an unconventional way.
         #
@@ -224,16 +196,6 @@
 
 class ThreadCache:
     def __init__(self) -> None:
-<<<<<<< HEAD
-        self._idle_workers: dict[WorkerThread, None] = {}
-
-    def start_thread_soon(
-        self,
-        fn: Callable[[], object] | partial[object],
-        deliver: Callable[[Value], None],
-        name: Optional[str] = None,
-    ) -> None:
-=======
         self._idle_workers: dict[WorkerThread[Any], None] = {}
 
     def start_thread_soon(  # type: ignore[no-any-unimported]
@@ -243,7 +205,6 @@
         name: str | None = None,
     ) -> None:
         worker: WorkerThread[RetT]
->>>>>>> 0cb28869
         try:
             worker, _ = self._idle_workers.popitem()
         except KeyError:
@@ -255,17 +216,10 @@
 THREAD_CACHE = ThreadCache()
 
 
-<<<<<<< HEAD
-def start_thread_soon(
-    fn: Callable[[], object] | partial[object],
-    deliver: Callable[[Value], None],
-    name: Optional[str] = None,
-=======
 def start_thread_soon(  # type: ignore[no-any-unimported]
     fn: Callable[[], RetT],
     deliver: Callable[[outcome.Outcome[RetT]], object],
     name: str | None = None,
->>>>>>> 0cb28869
 ) -> None:
     """Runs ``deliver(outcome.capture(fn))`` in a worker thread.
 
