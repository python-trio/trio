<<<<<<< HEAD
# These are the only functions that ever yield back to the task runner.
=======
"""These are the only functions that ever yield back to the task runner."""
>>>>>>> 4c38ba91
from __future__ import annotations

import enum
import types
<<<<<<< HEAD
from typing import TYPE_CHECKING, Any, Callable, Iterator, NoReturn, TypeVar
=======
from typing import TYPE_CHECKING, Any, Callable, NoReturn
>>>>>>> 4c38ba91

import attr
import outcome

from . import _run

if TYPE_CHECKING:
    from outcome import Outcome
    from typing_extensions import TypeAlias

    from ._run import Task

<<<<<<< HEAD
T = TypeVar("T")

=======
>>>>>>> 4c38ba91

# Helper for the bottommost 'yield'. You can't use 'yield' inside an async
# function, but you can inside a generator, and if you decorate your generator
# with @types.coroutine, then it's even awaitable. However, it's still not a
# real async function: in particular, it isn't recognized by
# inspect.iscoroutinefunction, and it doesn't trigger the unawaited coroutine
# tracking machinery. Since our traps are public APIs, we make them real async
# functions, and then this helper takes care of the actual yield:
@types.coroutine
<<<<<<< HEAD
def _async_yield(obj: T) -> Iterator[T]:
=======
def _async_yield(obj: Any) -> Any:  # type: ignore[misc]
>>>>>>> 4c38ba91
    return (yield obj)


# This class object is used as a singleton.
# Not exported in the trio._core namespace, but imported directly by _run.
class CancelShieldedCheckpoint:
    pass


<<<<<<< HEAD
async def cancel_shielded_checkpoint() -> Any:
=======
async def cancel_shielded_checkpoint() -> None:
>>>>>>> 4c38ba91
    """Introduce a schedule point, but not a cancel point.

    This is *not* a :ref:`checkpoint <checkpoints>`, but it is half of a
    checkpoint, and when combined with :func:`checkpoint_if_cancelled` it can
    make a full checkpoint.

    Equivalent to (but potentially more efficient than)::

        with trio.CancelScope(shield=True):
            await trio.lowlevel.checkpoint()

    """
    (await _async_yield(CancelShieldedCheckpoint)).unwrap()


# Return values for abort functions
class Abort(enum.Enum):
    """:class:`enum.Enum` used as the return value from abort functions.

    See :func:`wait_task_rescheduled` for details.

    .. data:: SUCCEEDED
              FAILED

    """

    SUCCEEDED = 1
    FAILED = 2


# Not exported in the trio._core namespace, but imported directly by _run.
@attr.s(frozen=True)
class WaitTaskRescheduled:
    abort_func: Callable[[RaiseCancelT], Abort] = attr.ib()


RaiseCancelT: TypeAlias = Callable[[], NoReturn]


# Should always return the type a Task "expects", unless you willfully reschedule it
# with a bad value.
async def wait_task_rescheduled(abort_func: Callable[[RaiseCancelT], Abort]) -> Any:
    """Put the current task to sleep, with cancellation support.

    This is the lowest-level API for blocking in Trio. Every time a
    :class:`~trio.lowlevel.Task` blocks, it does so by calling this function
    (usually indirectly via some higher-level API).

    This is a tricky interface with no guard rails. If you can use
    :class:`ParkingLot` or the built-in I/O wait functions instead, then you
    should.

    Generally the way it works is that before calling this function, you make
    arrangements for "someone" to call :func:`reschedule` on the current task
    at some later point.

    Then you call :func:`wait_task_rescheduled`, passing in ``abort_func``, an
    "abort callback".

    (Terminology: in Trio, "aborting" is the process of attempting to
    interrupt a blocked task to deliver a cancellation.)

    There are two possibilities for what happens next:

    1. "Someone" calls :func:`reschedule` on the current task, and
       :func:`wait_task_rescheduled` returns or raises whatever value or error
       was passed to :func:`reschedule`.

    2. The call's context transitions to a cancelled state (e.g. due to a
       timeout expiring). When this happens, the ``abort_func`` is called. Its
       interface looks like::

           def abort_func(raise_cancel):
               ...
               return trio.lowlevel.Abort.SUCCEEDED  # or FAILED

       It should attempt to clean up any state associated with this call, and
       in particular, arrange that :func:`reschedule` will *not* be called
       later. If (and only if!) it is successful, then it should return
       :data:`Abort.SUCCEEDED`, in which case the task will automatically be
       rescheduled with an appropriate :exc:`~trio.Cancelled` error.

       Otherwise, it should return :data:`Abort.FAILED`. This means that the
       task can't be cancelled at this time, and still has to make sure that
       "someone" eventually calls :func:`reschedule`.

       At that point there are again two possibilities. You can simply ignore
       the cancellation altogether: wait for the operation to complete and
       then reschedule and continue as normal. (For example, this is what
       :func:`trio.to_thread.run_sync` does if cancellation is disabled.)
       The other possibility is that the ``abort_func`` does succeed in
       cancelling the operation, but for some reason isn't able to report that
       right away. (Example: on Windows, it's possible to request that an
       async ("overlapped") I/O operation be cancelled, but this request is
       *also* asynchronous – you don't find out until later whether the
       operation was actually cancelled or not.)  To report a delayed
       cancellation, then you should reschedule the task yourself, and call
       the ``raise_cancel`` callback passed to ``abort_func`` to raise a
       :exc:`~trio.Cancelled` (or possibly :exc:`KeyboardInterrupt`) exception
       into this task. Either of the approaches sketched below can work::

          # Option 1:
          # Catch the exception from raise_cancel and inject it into the task.
          # (This is what Trio does automatically for you if you return
          # Abort.SUCCEEDED.)
          trio.lowlevel.reschedule(task, outcome.capture(raise_cancel))

          # Option 2:
          # wait to be woken by "someone", and then decide whether to raise
          # the error from inside the task.
          outer_raise_cancel = None
          def abort(inner_raise_cancel):
              nonlocal outer_raise_cancel
              outer_raise_cancel = inner_raise_cancel
              TRY_TO_CANCEL_OPERATION()
              return trio.lowlevel.Abort.FAILED
          await wait_task_rescheduled(abort)
          if OPERATION_WAS_SUCCESSFULLY_CANCELLED:
              # raises the error
              outer_raise_cancel()

       In any case it's guaranteed that we only call the ``abort_func`` at most
       once per call to :func:`wait_task_rescheduled`.

    Sometimes, it's useful to be able to share some mutable sleep-related data
    between the sleeping task, the abort function, and the waking task. You
    can use the sleeping task's :data:`~Task.custom_sleep_data` attribute to
    store this data, and Trio won't touch it, except to make sure that it gets
    cleared when the task is rescheduled.

    .. warning::

       If your ``abort_func`` raises an error, or returns any value other than
       :data:`Abort.SUCCEEDED` or :data:`Abort.FAILED`, then Trio will crash
       violently. Be careful! Similarly, it is entirely possible to deadlock a
       Trio program by failing to reschedule a blocked task, or cause havoc by
       calling :func:`reschedule` too many times. Remember what we said up
       above about how you should use a higher-level API if at all possible?

    """
    return (await _async_yield(WaitTaskRescheduled(abort_func))).unwrap()


# Not exported in the trio._core namespace, but imported directly by _run.
@attr.s(frozen=True)
class PermanentlyDetachCoroutineObject:
    final_outcome: Outcome = attr.ib()


async def permanently_detach_coroutine_object(final_outcome: Outcome) -> Any:
    """Permanently detach the current task from the Trio scheduler.

    Normally, a Trio task doesn't exit until its coroutine object exits. When
    you call this function, Trio acts like the coroutine object just exited
    and the task terminates with the given outcome. This is useful if you want
    to permanently switch the coroutine object over to a different coroutine
    runner.

    When the calling coroutine enters this function it's running under Trio,
    and when the function returns it's running under the foreign coroutine
    runner.

    You should make sure that the coroutine object has released any
    Trio-specific resources it has acquired (e.g. nurseries).

    Args:
      final_outcome (outcome.Outcome): Trio acts as if the current task exited
          with the given return value or exception.

    Returns or raises whatever value or exception the new coroutine runner
    uses to resume the coroutine.

    """
    if _run.current_task().child_nurseries:
        raise RuntimeError(
            "can't permanently detach a coroutine object with open nurseries"
        )
    return await _async_yield(PermanentlyDetachCoroutineObject(final_outcome))


async def temporarily_detach_coroutine_object(
    abort_func: Callable[[RaiseCancelT], Abort]
) -> Any:
    """Temporarily detach the current coroutine object from the Trio
    scheduler.

    When the calling coroutine enters this function it's running under Trio,
    and when the function returns it's running under the foreign coroutine
    runner.

    The Trio :class:`Task` will continue to exist, but will be suspended until
    you use :func:`reattach_detached_coroutine_object` to resume it. In the
    mean time, you can use another coroutine runner to schedule the coroutine
    object. In fact, you have to – the function doesn't return until the
    coroutine is advanced from outside.

    Note that you'll need to save the current :class:`Task` object to later
    resume; you can retrieve it with :func:`current_task`. You can also use
    this :class:`Task` object to retrieve the coroutine object – see
    :data:`Task.coro`.

    Args:
      abort_func: Same as for :func:`wait_task_rescheduled`, except that it
          must return :data:`Abort.FAILED`. (If it returned
          :data:`Abort.SUCCEEDED`, then Trio would attempt to reschedule the
          detached task directly without going through
          :func:`reattach_detached_coroutine_object`, which would be bad.)
          Your ``abort_func`` should still arrange for whatever the coroutine
          object is doing to be cancelled, and then reattach to Trio and call
          the ``raise_cancel`` callback, if possible.

    Returns or raises whatever value or exception the new coroutine runner
    uses to resume the coroutine.

    """
    return await _async_yield(WaitTaskRescheduled(abort_func))


async def reattach_detached_coroutine_object(task: Task, yield_value: object) -> None:
    """Reattach a coroutine object that was detached using
    :func:`temporarily_detach_coroutine_object`.

    When the calling coroutine enters this function it's running under the
    foreign coroutine runner, and when the function returns it's running under
    Trio.

    This must be called from inside the coroutine being resumed, and yields
    whatever value you pass in. (Presumably you'll pass a value that will
    cause the current coroutine runner to stop scheduling this task.) Then the
    coroutine is resumed by the Trio scheduler at the next opportunity.

    Args:
      task (Task): The Trio task object that the current coroutine was
          detached from.
      yield_value (object): The object to yield to the current coroutine
          runner.

    """
    # This is a kind of crude check – in particular, it can fail if the
    # passed-in task is where the coroutine *runner* is running. But this is
    # an experts-only interface, and there's no easy way to do a more accurate
    # check, so I guess that's OK.
    if not task.coro.cr_running:
        raise RuntimeError("given task does not match calling coroutine")
    _run.reschedule(task, outcome.Value("reattaching"))
    value = await _async_yield(yield_value)
    assert value == outcome.Value("reattaching")<|MERGE_RESOLUTION|>--- conflicted
+++ resolved
@@ -1,17 +1,9 @@
-<<<<<<< HEAD
-# These are the only functions that ever yield back to the task runner.
-=======
 """These are the only functions that ever yield back to the task runner."""
->>>>>>> 4c38ba91
 from __future__ import annotations
 
 import enum
 import types
-<<<<<<< HEAD
-from typing import TYPE_CHECKING, Any, Callable, Iterator, NoReturn, TypeVar
-=======
 from typing import TYPE_CHECKING, Any, Callable, NoReturn
->>>>>>> 4c38ba91
 
 import attr
 import outcome
@@ -24,11 +16,6 @@
 
     from ._run import Task
 
-<<<<<<< HEAD
-T = TypeVar("T")
-
-=======
->>>>>>> 4c38ba91
 
 # Helper for the bottommost 'yield'. You can't use 'yield' inside an async
 # function, but you can inside a generator, and if you decorate your generator
@@ -38,11 +25,7 @@
 # tracking machinery. Since our traps are public APIs, we make them real async
 # functions, and then this helper takes care of the actual yield:
 @types.coroutine
-<<<<<<< HEAD
-def _async_yield(obj: T) -> Iterator[T]:
-=======
 def _async_yield(obj: Any) -> Any:  # type: ignore[misc]
->>>>>>> 4c38ba91
     return (yield obj)
 
 
@@ -52,11 +35,7 @@
     pass
 
 
-<<<<<<< HEAD
-async def cancel_shielded_checkpoint() -> Any:
-=======
 async def cancel_shielded_checkpoint() -> None:
->>>>>>> 4c38ba91
     """Introduce a schedule point, but not a cancel point.
 
     This is *not* a :ref:`checkpoint <checkpoints>`, but it is half of a
