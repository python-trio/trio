--- conflicted
+++ resolved
@@ -147,11 +147,8 @@
             finally:
                 await _core.cancel_shielded_checkpoint()
 
-<<<<<<< HEAD
-=======
     def statistics(self) -> UnboundedQueueStatistics:
         """Return an :class:`UnboundedQueueStatistics` object containing debugging information."""
->>>>>>> 08625dc8
         return UnboundedQueueStatistics(
             qsize=len(self._data), tasks_waiting=self._lot.statistics().tasks_waiting
         )
