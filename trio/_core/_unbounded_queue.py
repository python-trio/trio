from __future__ import annotations

<<<<<<< HEAD
from typing import Generic, TypeVar
=======
from typing import TYPE_CHECKING, Generic, TypeVar
>>>>>>> d2511967

import attr
from typing_extensions import Self

from .. import _core
from .._deprecate import deprecated
from .._util import Final

T = TypeVar("T")

<<<<<<< HEAD

@attr.s(frozen=True)
class UnboundedQueueStats:
    """An object containing debugging information.

    Currently the following fields are defined:

    * ``qsize``: The number of items currently in the queue.
    * ``tasks_waiting``: The number of tasks blocked on this queue's
      :meth:`get_batch` method.

    """

    qsize: int = attr.ib()
    tasks_waiting: int = attr.ib()
=======
if TYPE_CHECKING:
    from typing_extensions import Self


@attr.s(slots=True, frozen=True)
class UnboundedQueueStatistics:
    """An object containing debugging information.
>>>>>>> d2511967

    Currently the following fields are defined:

    * ``qsize``: The number of items currently in the queue.
    * ``tasks_waiting``: The number of tasks blocked on this queue's
      :meth:`get_batch` method.

    """

<<<<<<< HEAD
=======
    qsize: int = attr.ib()
    tasks_waiting: int = attr.ib()


>>>>>>> d2511967
class UnboundedQueue(Generic[T], metaclass=Final):
    """An unbounded queue suitable for certain unusual forms of inter-task
    communication.

    This class is designed for use as a queue in cases where the producer for
    some reason cannot be subjected to back-pressure, i.e., :meth:`put_nowait`
    has to always succeed. In order to prevent the queue backlog from actually
    growing without bound, the consumer API is modified to dequeue items in
    "batches". If a consumer task processes each batch without yielding, then
    this helps achieve (but does not guarantee) an effective bound on the
    queue's memory use, at the cost of potentially increasing system latencies
    in general. You should generally prefer to use a memory channel
    instead if you can.

    Currently each batch completely empties the queue, but `this may change in
    the future <https://github.com/python-trio/trio/issues/51>`__.

    A :class:`UnboundedQueue` object can be used as an asynchronous iterator,
    where each iteration returns a new batch of items. I.e., these two loops
    are equivalent::

       async for batch in queue:
           ...

       while True:
           obj = await queue.get_batch()
           ...

    """

    # deprecated is not typed
    @deprecated(
        "0.9.0",
        issue=497,
        thing="trio.lowlevel.UnboundedQueue",
        instead="trio.open_memory_channel(math.inf)",
    )
<<<<<<< HEAD
    def __init__(self) -> None:
=======
    def __init__(self) -> None:  # type: ignore[misc]
>>>>>>> d2511967
        self._lot = _core.ParkingLot()
        self._data: list[T] = []
        # used to allow handoff from put to the first task in the lot
        self._can_get = False

    def __repr__(self) -> str:
        return f"<UnboundedQueue holding {len(self._data)} items>"

    def qsize(self) -> int:
        """Returns the number of items currently in the queue."""
        return len(self._data)

    def empty(self) -> bool:
        """Returns True if the queue is empty, False otherwise.

        There is some subtlety to interpreting this method's return value: see
        `issue #63 <https://github.com/python-trio/trio/issues/63>`__.

        """
        return not self._data

    @_core.enable_ki_protection
    def put_nowait(self, obj: T) -> None:
        """Put an object into the queue, without blocking.

        This always succeeds, because the queue is unbounded. We don't provide
        a blocking ``put`` method, because it would never need to block.

        Args:
          obj (object): The object to enqueue.

        """
        if not self._data:
            assert not self._can_get
            if self._lot:
                self._lot.unpark(count=1)
            else:
                self._can_get = True
        self._data.append(obj)

    def _get_batch_protected(self) -> list[T]:
        data = self._data.copy()
        self._data.clear()
        self._can_get = False
        return data

    def get_batch_nowait(self) -> list[T]:
        """Attempt to get the next batch from the queue, without blocking.

        Returns:
          list: A list of dequeued items, in order. On a successful call this
              list is always non-empty; if it would be empty we raise
              :exc:`~trio.WouldBlock` instead.

        Raises:
          ~trio.WouldBlock: if the queue is empty.

        """
        if not self._can_get:
            raise _core.WouldBlock
        return self._get_batch_protected()

    async def get_batch(self) -> list[T]:
        """Get the next batch from the queue, blocking as necessary.

        Returns:
          list: A list of dequeued items, in order. This list is always
              non-empty.

        """
        await _core.checkpoint_if_cancelled()
        if not self._can_get:
            await self._lot.park()
            return self._get_batch_protected()
        else:
            try:
                return self._get_batch_protected()
            finally:
                await _core.cancel_shielded_checkpoint()

<<<<<<< HEAD
    def statistics(self) -> UnboundedQueueStats:
        """Return an object containing debugging information.

        Currently the following fields are defined:

        * ``qsize``: The number of items currently in the queue.
        * ``tasks_waiting``: The number of tasks blocked on this queue's
          :meth:`get_batch` method.

        """
        return UnboundedQueueStats(
=======
    def statistics(self) -> UnboundedQueueStatistics:
        """Return an UnboundedQueueStatistics object containing debugging information."""
        return UnboundedQueueStatistics(
>>>>>>> d2511967
            qsize=len(self._data), tasks_waiting=self._lot.statistics().tasks_waiting
        )

    def __aiter__(self) -> Self:
        return self

    async def __anext__(self) -> list[T]:
        return await self.get_batch()<|MERGE_RESOLUTION|>--- conflicted
+++ resolved
@@ -1,13 +1,8 @@
 from __future__ import annotations
 
-<<<<<<< HEAD
-from typing import Generic, TypeVar
-=======
 from typing import TYPE_CHECKING, Generic, TypeVar
->>>>>>> d2511967
 
 import attr
-from typing_extensions import Self
 
 from .. import _core
 from .._deprecate import deprecated
@@ -15,10 +10,12 @@
 
 T = TypeVar("T")
 
-<<<<<<< HEAD
+if TYPE_CHECKING:
+    from typing_extensions import Self
 
-@attr.s(frozen=True)
-class UnboundedQueueStats:
+
+@attr.s(slots=True, frozen=True)
+class UnboundedQueueStatistics:
     """An object containing debugging information.
 
     Currently the following fields are defined:
@@ -31,31 +28,8 @@
 
     qsize: int = attr.ib()
     tasks_waiting: int = attr.ib()
-=======
-if TYPE_CHECKING:
-    from typing_extensions import Self
 
 
-@attr.s(slots=True, frozen=True)
-class UnboundedQueueStatistics:
-    """An object containing debugging information.
->>>>>>> d2511967
-
-    Currently the following fields are defined:
-
-    * ``qsize``: The number of items currently in the queue.
-    * ``tasks_waiting``: The number of tasks blocked on this queue's
-      :meth:`get_batch` method.
-
-    """
-
-<<<<<<< HEAD
-=======
-    qsize: int = attr.ib()
-    tasks_waiting: int = attr.ib()
-
-
->>>>>>> d2511967
 class UnboundedQueue(Generic[T], metaclass=Final):
     """An unbounded queue suitable for certain unusual forms of inter-task
     communication.
@@ -86,18 +60,13 @@
 
     """
 
-    # deprecated is not typed
     @deprecated(
         "0.9.0",
         issue=497,
         thing="trio.lowlevel.UnboundedQueue",
         instead="trio.open_memory_channel(math.inf)",
     )
-<<<<<<< HEAD
     def __init__(self) -> None:
-=======
-    def __init__(self) -> None:  # type: ignore[misc]
->>>>>>> d2511967
         self._lot = _core.ParkingLot()
         self._data: list[T] = []
         # used to allow handoff from put to the first task in the lot
@@ -178,23 +147,7 @@
             finally:
                 await _core.cancel_shielded_checkpoint()
 
-<<<<<<< HEAD
-    def statistics(self) -> UnboundedQueueStats:
-        """Return an object containing debugging information.
-
-        Currently the following fields are defined:
-
-        * ``qsize``: The number of items currently in the queue.
-        * ``tasks_waiting``: The number of tasks blocked on this queue's
-          :meth:`get_batch` method.
-
-        """
-        return UnboundedQueueStats(
-=======
-    def statistics(self) -> UnboundedQueueStatistics:
-        """Return an UnboundedQueueStatistics object containing debugging information."""
         return UnboundedQueueStatistics(
->>>>>>> d2511967
             qsize=len(self._data), tasks_waiting=self._lot.statistics().tasks_waiting
         )
 
