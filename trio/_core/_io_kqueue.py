--- conflicted
+++ resolved
@@ -16,12 +16,12 @@
 if TYPE_CHECKING:
     from socket import socket
 
+    from typing_extensions import TypeAlias
+
     from .._core import Abort, RaiseCancelT, Task, UnboundedQueue
 
 assert not TYPE_CHECKING or (sys.platform != "linux" and sys.platform != "win32")
 
-if TYPE_CHECKING:
-    from typing_extensions import TypeAlias, Literal
 EventResult: TypeAlias = "list[select.kevent]"
 
 
@@ -36,19 +36,11 @@
 class KqueueIOManager:
     _kqueue: select.kqueue = attr.ib(factory=select.kqueue)
     # {(ident, filter): Task or UnboundedQueue}
-<<<<<<< HEAD
-    _registered: dict[tuple[int, int], _core.Task | _core.UnboundedQueue] = attr.ib(
-        factory=dict
-    )
-    _force_wakeup = attr.ib(factory=WakeupSocketpair)
-    _force_wakeup_fd = attr.ib(default=None)
-=======
     _registered: dict[tuple[int, int], Task | UnboundedQueue[select.kevent]] = attr.ib(
         factory=dict
     )
     _force_wakeup: WakeupSocketpair = attr.ib(factory=WakeupSocketpair)
     _force_wakeup_fd: int | None = attr.ib(default=None)
->>>>>>> 4363a065
 
     def __attrs_post_init__(self) -> None:
         force_wakeup_event = select.kevent(
@@ -74,11 +66,7 @@
     def force_wakeup(self) -> None:
         self._force_wakeup.wakeup_thread_and_signal_safe()
 
-<<<<<<< HEAD
     def get_events(self, timeout: float) -> EventResult:
-=======
-    def get_events(self, timeout: float) -> list[select.kevent]:
->>>>>>> 4363a065
         # max_events must be > 0 or kqueue gets cranky
         # and we generally want this to be strictly larger than the actual
         # number of events we get, so that we can tell that we've gotten
@@ -95,11 +83,7 @@
                 # and loop back to the start
         return events
 
-<<<<<<< HEAD
-    def process_events(self, events: EventResult):
-=======
-    def process_events(self, events: list[select.kevent]) -> None:
->>>>>>> 4363a065
+    def process_events(self, events: EventResult) -> None:
         for event in events:
             key = (event.ident, event.filter)
             if event.ident == self._force_wakeup_fd:
