--- conflicted
+++ resolved
@@ -20,12 +20,7 @@
 assert not TYPE_CHECKING or sys.platform == "win32"
 
 
-<<<<<<< HEAD
-async def wait_readable(sock):
-    """TODO"""
-=======
 async def wait_readable(sock: (_HasFileNo | int)) -> None:
->>>>>>> 4ee5413d
     locals()[LOCALS_KEY_KI_PROTECTION_ENABLED] = True
     try:
         return await GLOBAL_RUN_CONTEXT.runner.io_manager.wait_readable(sock)
@@ -33,12 +28,7 @@
         raise RuntimeError("must be called from async context")
 
 
-<<<<<<< HEAD
-async def wait_writable(sock):
-    """TODO"""
-=======
 async def wait_writable(sock: (_HasFileNo | int)) -> None:
->>>>>>> 4ee5413d
     locals()[LOCALS_KEY_KI_PROTECTION_ENABLED] = True
     try:
         return await GLOBAL_RUN_CONTEXT.runner.io_manager.wait_writable(sock)
@@ -46,12 +36,7 @@
         raise RuntimeError("must be called from async context")
 
 
-<<<<<<< HEAD
-def notify_closing(handle):
-    """TODO"""
-=======
 def notify_closing(handle: (Handle | int | _HasFileNo)) -> None:
->>>>>>> 4ee5413d
     locals()[LOCALS_KEY_KI_PROTECTION_ENABLED] = True
     try:
         return GLOBAL_RUN_CONTEXT.runner.io_manager.notify_closing(handle)
@@ -59,12 +44,7 @@
         raise RuntimeError("must be called from async context")
 
 
-<<<<<<< HEAD
-def register_with_iocp(handle):
-    """TODO"""
-=======
 def register_with_iocp(handle: (int | CData)) -> None:
->>>>>>> 4ee5413d
     locals()[LOCALS_KEY_KI_PROTECTION_ENABLED] = True
     try:
         return GLOBAL_RUN_CONTEXT.runner.io_manager.register_with_iocp(handle)
@@ -72,14 +52,9 @@
         raise RuntimeError("must be called from async context")
 
 
-<<<<<<< HEAD
-async def wait_overlapped(handle, lpOverlapped):
-    """TODO"""
-=======
 async def wait_overlapped(
     handle_: (int | CData), lpOverlapped: (CData | int)
 ) -> object:
->>>>>>> 4ee5413d
     locals()[LOCALS_KEY_KI_PROTECTION_ENABLED] = True
     try:
         return await GLOBAL_RUN_CONTEXT.runner.io_manager.wait_overlapped(
@@ -89,14 +64,9 @@
         raise RuntimeError("must be called from async context")
 
 
-<<<<<<< HEAD
-async def write_overlapped(handle, data, file_offset=0):
-    """TODO"""
-=======
 async def write_overlapped(
     handle: (int | CData), data: Buffer, file_offset: int = 0
 ) -> int:
->>>>>>> 4ee5413d
     locals()[LOCALS_KEY_KI_PROTECTION_ENABLED] = True
     try:
         return await GLOBAL_RUN_CONTEXT.runner.io_manager.write_overlapped(
@@ -106,14 +76,9 @@
         raise RuntimeError("must be called from async context")
 
 
-<<<<<<< HEAD
-async def readinto_overlapped(handle, buffer, file_offset=0):
-    """TODO"""
-=======
 async def readinto_overlapped(
     handle: (int | CData), buffer: Buffer, file_offset: int = 0
 ) -> int:
->>>>>>> 4ee5413d
     locals()[LOCALS_KEY_KI_PROTECTION_ENABLED] = True
     try:
         return await GLOBAL_RUN_CONTEXT.runner.io_manager.readinto_overlapped(
@@ -123,12 +88,7 @@
         raise RuntimeError("must be called from async context")
 
 
-<<<<<<< HEAD
-def current_iocp():
-    """TODO"""
-=======
 def current_iocp() -> int:
->>>>>>> 4ee5413d
     locals()[LOCALS_KEY_KI_PROTECTION_ENABLED] = True
     try:
         return GLOBAL_RUN_CONTEXT.runner.io_manager.current_iocp()
@@ -136,12 +96,7 @@
         raise RuntimeError("must be called from async context")
 
 
-<<<<<<< HEAD
-def monitor_completion_key():
-    """TODO"""
-=======
 def monitor_completion_key() -> ContextManager[tuple[int, UnboundedQueue[object]]]:
->>>>>>> 4ee5413d
     locals()[LOCALS_KEY_KI_PROTECTION_ENABLED] = True
     try:
         return GLOBAL_RUN_CONTEXT.runner.io_manager.monitor_completion_key()
