--- conflicted
+++ resolved
@@ -8,9 +8,6 @@
 import time
 import types
 import weakref
-<<<<<<< HEAD
-from contextlib import ExitStack, contextmanager
-=======
 from collections.abc import (
     AsyncGenerator,
     AsyncIterator,
@@ -19,7 +16,6 @@
     Generator,
 )
 from contextlib import ExitStack, contextmanager, suppress
->>>>>>> bda5c119
 from math import inf
 from typing import TYPE_CHECKING, Any, NoReturn, TypeVar, cast
 
