--- conflicted
+++ resolved
@@ -240,17 +240,10 @@
     _core.run(main, instruments=[instrument])
 
 
-<<<<<<< HEAD
 def test_instrument_that_raises_on_getattr() -> None:
     class EvilInstrument(_abc.Instrument):
         def task_exited(self, task: Task) -> NoReturn:
-            assert False  # pragma: no cover
-=======
-def test_instrument_that_raises_on_getattr():
-    class EvilInstrument:
-        def task_exited(self, task):
             raise AssertionError("this should never happen")  # pragma: no cover
->>>>>>> 01638f87
 
         @property
         def after_run(self) -> NoReturn:
