--- conflicted
+++ resolved
@@ -1,14 +1,9 @@
 # Utilities for testing
 import asyncio
-<<<<<<< HEAD
-import socket as stdlib_socket
-=======
 import gc
->>>>>>> 755f520b
 import os
 import socket as stdlib_socket
 import sys
-import threading
 import warnings
 from contextlib import closing, contextmanager
 from typing import TYPE_CHECKING
