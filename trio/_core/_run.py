from __future__ import annotations

import enum
import functools
import gc
import itertools
import random
import select
import sys
import threading
import warnings
from collections import deque
<<<<<<< HEAD
from contextlib import AbstractAsyncContextManager, contextmanager
=======
from collections.abc import (
    Awaitable,
    Callable,
    Coroutine,
    Generator,
    Iterator,
    Sequence,
)
from contextlib import AbstractAsyncContextManager, contextmanager, suppress
>>>>>>> bda5c119
from contextvars import copy_context
from heapq import heapify, heappop, heappush
from math import inf
from time import perf_counter
from typing import (
    TYPE_CHECKING,
    Any,
    Final,
    NoReturn,
    Protocol,
    TypeVar,
    cast,
    overload,
)

import attr
from outcome import Error, Outcome, Value, capture
from sniffio import thread_local as sniffio_library
from sortedcontainers import SortedDict

from .. import _core
from .._abc import Clock, Instrument
from .._util import NoPublicConstructor, coroutine_or_error, final
from ._asyncgens import AsyncGenerators
from ._entry_queue import EntryQueue, TrioToken
from ._exceptions import Cancelled, RunFinishedError, TrioInternalError
from ._instrumentation import Instruments
from ._ki import LOCALS_KEY_KI_PROTECTION_ENABLED, KIManager, enable_ki_protection
from ._multierror import MultiError, concat_tb
from ._thread_cache import start_thread_soon
from ._traps import (
    Abort,
    CancelShieldedCheckpoint,
    PermanentlyDetachCoroutineObject,
    WaitTaskRescheduled,
    cancel_shielded_checkpoint,
    wait_task_rescheduled,
)

if sys.version_info < (3, 11):
    from exceptiongroup import BaseExceptionGroup


if TYPE_CHECKING:
    import contextvars
    from collections.abc import (
        Awaitable,
        Callable,
        Coroutine,
        Generator,
        Iterator,
        Sequence,
    )
    from types import FrameType, TracebackType

    from typing_extensions import Self

DEADLINE_HEAP_MIN_PRUNE_THRESHOLD: Final = 1000

# Passed as a sentinel
_NO_SEND: Final[Outcome[Any]] = cast("Outcome[Any]", object())

FnT = TypeVar("FnT", bound="Callable[..., Any]")
StatusT = TypeVar("StatusT")
StatusT_co = TypeVar("StatusT_co", covariant=True)
StatusT_contra = TypeVar("StatusT_contra", contravariant=True)
RetT = TypeVar("RetT")


@final
class _NoStatus(metaclass=NoPublicConstructor):
    """Sentinel for unset TaskStatus._value."""


# Decorator to mark methods public. This does nothing by itself, but
# trio/_tools/gen_exports.py looks for it.
def _public(fn: FnT) -> FnT:
    return fn


# When running under Hypothesis, we want examples to be reproducible and
# shrinkable.  pytest-trio's Hypothesis integration monkeypatches this
# variable to True, and registers the Random instance _r for Hypothesis
# to manage for each test case, which together should make Trio's task
# scheduling loop deterministic.  We have a test for that, of course.
_ALLOW_DETERMINISTIC_SCHEDULING: Final = False
_r = random.Random()


def _count_context_run_tb_frames() -> int:
    """Count implementation dependent traceback frames from Context.run()

    On CPython, Context.run() is implemented in C and doesn't show up in
    tracebacks. On PyPy, it is implemented in Python and adds 1 frame to
    tracebacks.

    Returns:
        int: Traceback frame count

    """

    def function_with_unique_name_xyzzy() -> NoReturn:
        try:
            1 / 0  # noqa: B018  # We need a ZeroDivisionError to fire
        except ZeroDivisionError:
            raise
        else:  # pragma: no cover
            raise TrioInternalError(
                "A ZeroDivisionError should have been raised, but it wasn't."
            )

    ctx = copy_context()
    try:
        ctx.run(function_with_unique_name_xyzzy)
    except ZeroDivisionError as exc:
        tb = exc.__traceback__
        # Skip the frame where we caught it
        tb = tb.tb_next  # type: ignore[union-attr]
        count = 0
        while tb.tb_frame.f_code.co_name != "function_with_unique_name_xyzzy":  # type: ignore[union-attr]
            tb = tb.tb_next  # type: ignore[union-attr]
            count += 1
        return count
    else:  # pragma: no cover
        raise TrioInternalError(
            f"The purpose of {function_with_unique_name_xyzzy.__name__} is "
            "to raise a ZeroDivisionError, but it didn't."
        )


CONTEXT_RUN_TB_FRAMES: Final = _count_context_run_tb_frames()


@attr.s(frozen=True, slots=True)
class SystemClock(Clock):
    # Add a large random offset to our clock to ensure that if people
    # accidentally call time.perf_counter() directly or start comparing clocks
    # between different runs, then they'll notice the bug quickly:
    offset: float = attr.ib(factory=lambda: _r.uniform(10000, 200000))

    def start_clock(self) -> None:
        pass

    # In cPython 3, on every platform except Windows, perf_counter is
    # exactly the same as time.monotonic; and on Windows, it uses
    # QueryPerformanceCounter instead of GetTickCount64.
    def current_time(self) -> float:
        return self.offset + perf_counter()

    def deadline_to_sleep_time(self, deadline: float) -> float:
        return deadline - self.current_time()


class IdlePrimedTypes(enum.Enum):
    WAITING_FOR_IDLE = 1
    AUTOJUMP_CLOCK = 2


################################################################
# CancelScope and friends
################################################################


def collapse_exception_group(
    excgroup: BaseExceptionGroup[BaseException],
) -> BaseException:
    """Recursively collapse any single-exception groups into that single contained
    exception.

    """
    exceptions = list(excgroup.exceptions)
    modified = False
    for i, exc in enumerate(exceptions):
        if isinstance(exc, BaseExceptionGroup):
            new_exc = collapse_exception_group(exc)
            if new_exc is not exc:
                modified = True
                exceptions[i] = new_exc

    if len(exceptions) == 1 and isinstance(excgroup, MultiError) and excgroup.collapse:
        exceptions[0].__traceback__ = concat_tb(
            excgroup.__traceback__, exceptions[0].__traceback__
        )
        return exceptions[0]
    elif modified:
        return excgroup.derive(exceptions)
    else:
        return excgroup


@attr.s(eq=False, slots=True)
class Deadlines:
    """A container of deadlined cancel scopes.

    Only contains scopes with non-infinite deadlines that are currently
    attached to at least one task.

    """

    # Heap of (deadline, id(CancelScope), CancelScope)
    _heap: list[tuple[float, int, CancelScope]] = attr.ib(factory=list)
    # Count of active deadlines (those that haven't been changed)
    _active: int = attr.ib(default=0)

    def add(self, deadline: float, cancel_scope: CancelScope) -> None:
        heappush(self._heap, (deadline, id(cancel_scope), cancel_scope))
        self._active += 1

    def remove(self, deadline: float, cancel_scope: CancelScope) -> None:
        self._active -= 1

    def next_deadline(self) -> float:
        while self._heap:
            deadline, _, cancel_scope = self._heap[0]
            if deadline == cancel_scope._registered_deadline:
                return deadline
            else:
                # This entry is stale; discard it and try again
                heappop(self._heap)
        return inf

    def _prune(self) -> None:
        # In principle, it's possible for a cancel scope to toggle back and
        # forth repeatedly between the same two deadlines, and end up with
        # lots of stale entries that *look* like they're still active, because
        # their deadline is correct, but in fact are redundant. So when
        # pruning we have to eliminate entries with the wrong deadline, *and*
        # eliminate duplicates.
        seen = set()
        pruned_heap = []
        for deadline, tiebreaker, cancel_scope in self._heap:
            if deadline == cancel_scope._registered_deadline:
                if cancel_scope in seen:
                    continue
                seen.add(cancel_scope)
                pruned_heap.append((deadline, tiebreaker, cancel_scope))
        # See test_cancel_scope_deadline_duplicates for a test that exercises
        # this assert:
        assert len(pruned_heap) == self._active
        heapify(pruned_heap)
        self._heap = pruned_heap

    def expire(self, now: float) -> bool:
        did_something = False
        while self._heap and self._heap[0][0] <= now:
            deadline, _, cancel_scope = heappop(self._heap)
            if deadline == cancel_scope._registered_deadline:
                did_something = True
                # This implicitly calls self.remove(), so we don't need to
                # decrement _active here
                cancel_scope.cancel()
        # If we've accumulated too many stale entries, then prune the heap to
        # keep it under control. (We only do this occasionally in a batch, to
        # keep the amortized cost down)
        if len(self._heap) > self._active * 2 + DEADLINE_HEAP_MIN_PRUNE_THRESHOLD:
            self._prune()
        return did_something


@attr.s(eq=False, slots=True)
class CancelStatus:
    """Tracks the cancellation status for a contiguous extent
    of code that will become cancelled, or not, as a unit.

    Each task has at all times a single "active" CancelStatus whose
    cancellation state determines whether checkpoints executed in that
    task raise Cancelled. Each 'with CancelScope(...)' context is
    associated with a particular CancelStatus.  When a task enters
    such a context, a CancelStatus is created which becomes the active
    CancelStatus for that task; when the 'with' block is exited, the
    active CancelStatus for that task goes back to whatever it was
    before.

    CancelStatus objects are arranged in a tree whose structure
    mirrors the lexical nesting of the cancel scope contexts.  When a
    CancelStatus becomes cancelled, it notifies all of its direct
    children, who become cancelled in turn (and continue propagating
    the cancellation down the tree) unless they are shielded. (There
    will be at most one such child except in the case of a
    CancelStatus that immediately encloses a nursery.) At the leaves
    of this tree are the tasks themselves, which get woken up to deliver
    an abort when their direct parent CancelStatus becomes cancelled.

    You can think of CancelStatus as being responsible for the
    "plumbing" of cancellations as oppposed to CancelScope which is
    responsible for the origination of them.

    """

    # Our associated cancel scope. Can be any object with attributes
    # `deadline`, `shield`, and `cancel_called`, but in current usage
    # is always a CancelScope object. Must not be None.
    _scope: CancelScope = attr.ib()

    # True iff the tasks in self._tasks should receive cancellations
    # when they checkpoint. Always True when scope.cancel_called is True;
    # may also be True due to a cancellation propagated from our
    # parent.  Unlike scope.cancel_called, this does not necessarily stay
    # true once it becomes true. For example, we might become
    # effectively cancelled due to the cancel scope two levels out
    # becoming cancelled, but then the cancel scope one level out
    # becomes shielded so we're not effectively cancelled anymore.
    effectively_cancelled: bool = attr.ib(default=False)

    # The CancelStatus whose cancellations can propagate to us; we
    # become effectively cancelled when they do, unless scope.shield
    # is True.  May be None (for the outermost CancelStatus in a call
    # to trio.run(), briefly during TaskStatus.started(), or during
    # recovery from mis-nesting of cancel scopes).
    _parent: CancelStatus | None = attr.ib(default=None, repr=False)

    # All of the CancelStatuses that have this CancelStatus as their parent.
    _children: set[CancelStatus] = attr.ib(factory=set, init=False, repr=False)

    # Tasks whose cancellation state is currently tied directly to
    # the cancellation state of this CancelStatus object. Don't modify
    # this directly; instead, use Task._activate_cancel_status().
    # Invariant: all(task._cancel_status is self for task in self._tasks)
    _tasks: set[Task] = attr.ib(factory=set, init=False, repr=False)

    # Set to True on still-active cancel statuses that are children
    # of a cancel status that's been closed. This is used to permit
    # recovery from mis-nested cancel scopes (well, at least enough
    # recovery to show a useful traceback).
    abandoned_by_misnesting: bool = attr.ib(default=False, init=False, repr=False)

    def __attrs_post_init__(self) -> None:
        if self._parent is not None:
            self._parent._children.add(self)
            self.recalculate()

    # parent/children/tasks accessors are used by TaskStatus.started()

    @property
    def parent(self) -> CancelStatus | None:
        return self._parent

    @parent.setter
    def parent(self, parent: CancelStatus) -> None:
        if self._parent is not None:
            self._parent._children.remove(self)
        self._parent = parent
        if self._parent is not None:
            self._parent._children.add(self)
            self.recalculate()

    @property
    def children(self) -> frozenset[CancelStatus]:
        return frozenset(self._children)

    @property
    def tasks(self) -> frozenset[Task]:
        return frozenset(self._tasks)

    def encloses(self, other: CancelStatus | None) -> bool:
        """Returns true if this cancel status is a direct or indirect
        parent of cancel status *other*, or if *other* is *self*.
        """
        while other is not None:
            if other is self:
                return True
            other = other.parent
        return False

    def close(self) -> None:
        self.parent = None  # now we're not a child of self.parent anymore
        if self._tasks or self._children:
            # Cancel scopes weren't exited in opposite order of being
            # entered. CancelScope._close() deals with raising an error
            # if appropriate; our job is to leave things in a reasonable
            # state for unwinding our dangling children. We choose to leave
            # this part of the CancelStatus tree unlinked from everyone
            # else, cancelled, and marked so that exiting a CancelScope
            # within the abandoned subtree doesn't affect the active
            # CancelStatus. Note that it's possible for us to get here
            # without CancelScope._close() raising an error, if a
            # nursery's cancel scope is closed within the nursery's
            # nested child and no other cancel scopes are involved,
            # but in that case task_exited() will deal with raising
            # the error.
            self._mark_abandoned()

            # Since our CancelScope is about to forget about us, and we
            # have no parent anymore, there's nothing left to call
            # recalculate(). So, we can stay cancelled by setting
            # effectively_cancelled and updating our children.
            self.effectively_cancelled = True
            for task in self._tasks:
                task._attempt_delivery_of_any_pending_cancel()
            for child in self._children:
                child.recalculate()

    @property
    def parent_cancellation_is_visible_to_us(self) -> bool:
        return (
            self._parent is not None
            and not self._scope.shield
            and self._parent.effectively_cancelled
        )

    def recalculate(self) -> None:
        # This does a depth-first traversal over this and descendent cancel
        # statuses, to ensure their state is up-to-date. It's basically a
        # recursive algorithm, but we use an explicit stack to avoid any
        # issues with stack overflow.
        todo = [self]
        while todo:
            current = todo.pop()
            new_state = (
                current._scope.cancel_called
                or current.parent_cancellation_is_visible_to_us
            )
            if new_state != current.effectively_cancelled:
                current.effectively_cancelled = new_state
                if new_state:
                    for task in current._tasks:
                        task._attempt_delivery_of_any_pending_cancel()
                todo.extend(current._children)

    def _mark_abandoned(self) -> None:
        self.abandoned_by_misnesting = True
        for child in self._children:
            child._mark_abandoned()

    def effective_deadline(self) -> float:
        if self.effectively_cancelled:
            return -inf
        if self._parent is None or self._scope.shield:
            return self._scope.deadline
        return min(self._scope.deadline, self._parent.effective_deadline())


MISNESTING_ADVICE = """
This is probably a bug in your code, that has caused Trio's internal state to
become corrupted. We'll do our best to recover, but from now on there are
no guarantees.

Typically this is caused by one of the following:
  - yielding within a generator or async generator that's opened a cancel
    scope or nursery (unless the generator is a @contextmanager or
    @asynccontextmanager); see https://github.com/python-trio/trio/issues/638
  - manually calling __enter__ or __exit__ on a trio.CancelScope, or
    __aenter__ or __aexit__ on the object returned by trio.open_nursery();
    doing so correctly is difficult and you should use @[async]contextmanager
    instead, or maybe [Async]ExitStack
  - using [Async]ExitStack to interleave the entries/exits of cancel scopes
    and/or nurseries in a way that couldn't be achieved by some nesting of
    'with' and 'async with' blocks
  - using the low-level coroutine object protocol to execute some parts of
    an async function in a different cancel scope/nursery context than
    other parts
If you don't believe you're doing any of these things, please file a bug:
https://github.com/python-trio/trio/issues/new
"""


@final
@attr.s(eq=False, repr=False, slots=True)
class CancelScope:
    """A *cancellation scope*: the link between a unit of cancellable
    work and Trio's cancellation system.

    A :class:`CancelScope` becomes associated with some cancellable work
    when it is used as a context manager surrounding that work::

        cancel_scope = trio.CancelScope()
        ...
        with cancel_scope:
            await long_running_operation()

    Inside the ``with`` block, a cancellation of ``cancel_scope`` (via
    a call to its :meth:`cancel` method or via the expiry of its
    :attr:`deadline`) will immediately interrupt the
    ``long_running_operation()`` by raising :exc:`Cancelled` at its
    next :ref:`checkpoint <checkpoints>`.

    The context manager ``__enter__`` returns the :class:`CancelScope`
    object itself, so you can also write ``with trio.CancelScope() as
    cancel_scope:``.

    If a cancel scope becomes cancelled before entering its ``with`` block,
    the :exc:`Cancelled` exception will be raised at the first
    checkpoint inside the ``with`` block. This allows a
    :class:`CancelScope` to be created in one :ref:`task <tasks>` and
    passed to another, so that the first task can later cancel some work
    inside the second.

    Cancel scopes are not reusable or reentrant; that is, each cancel
    scope can be used for at most one ``with`` block.  (You'll get a
    :exc:`RuntimeError` if you violate this rule.)

    The :class:`CancelScope` constructor takes initial values for the
    cancel scope's :attr:`deadline` and :attr:`shield` attributes; these
    may be freely modified after construction, whether or not the scope
    has been entered yet, and changes take immediate effect.
    """

    _cancel_status: CancelStatus | None = attr.ib(default=None, init=False)
    _has_been_entered: bool = attr.ib(default=False, init=False)
    _registered_deadline: float = attr.ib(default=inf, init=False)
    _cancel_called: bool = attr.ib(default=False, init=False)
    cancelled_caught: bool = attr.ib(default=False, init=False)

    # Constructor arguments:
    _deadline: float = attr.ib(default=inf, kw_only=True)
    _shield: bool = attr.ib(default=False, kw_only=True)

    @enable_ki_protection
    def __enter__(self) -> Self:
        task = _core.current_task()
        if self._has_been_entered:
            raise RuntimeError(
                "Each CancelScope may only be used for a single 'with' block"
            )
        self._has_been_entered = True
        if current_time() >= self._deadline:
            self.cancel()
        with self._might_change_registered_deadline():
            self._cancel_status = CancelStatus(scope=self, parent=task._cancel_status)
            task._activate_cancel_status(self._cancel_status)
        return self

    def _close(self, exc: BaseException | None) -> BaseException | None:
        if self._cancel_status is None:
            new_exc = RuntimeError(
                f"Cancel scope stack corrupted: attempted to exit {self!r} "
                "which had already been exited"
            )
            new_exc.__context__ = exc
            return new_exc
        scope_task = current_task()
        if scope_task._cancel_status is not self._cancel_status:
            # Cancel scope mis-nesting: this cancel scope isn't the most
            # recently opened by this task (that's still open). That is,
            # our assumptions about context managers forming a stack
            # have been violated. Try and make the best of it.
            if self._cancel_status.abandoned_by_misnesting:
                # We are an inner cancel scope that was still active when
                # some outer scope was closed. The closure of that outer
                # scope threw an error, so we don't need to throw another
                # one; it would just confuse the traceback.
                pass
            elif not self._cancel_status.encloses(scope_task._cancel_status):
                # This task isn't even indirectly contained within the
                # cancel scope it's trying to close. Raise an error
                # without changing any state.
                new_exc = RuntimeError(
                    f"Cancel scope stack corrupted: attempted to exit {self!r} "
                    f"from unrelated {scope_task!r}\n{MISNESTING_ADVICE}"
                )
                new_exc.__context__ = exc
                return new_exc
            else:
                # Otherwise, there's some inner cancel scope(s) that
                # we're abandoning by closing this outer one.
                # CancelStatus.close() will take care of the plumbing;
                # we just need to make sure we don't let the error
                # pass silently.
                new_exc = RuntimeError(
                    "Cancel scope stack corrupted: attempted to exit {!r} "
                    "in {!r} that's still within its child {!r}\n{}".format(
                        self,
                        scope_task,
                        scope_task._cancel_status._scope,
                        MISNESTING_ADVICE,
                    )
                )
                new_exc.__context__ = exc
                exc = new_exc
                scope_task._activate_cancel_status(self._cancel_status.parent)
        else:
            scope_task._activate_cancel_status(self._cancel_status.parent)
        if (
            exc is not None
            and self._cancel_status.effectively_cancelled
            and not self._cancel_status.parent_cancellation_is_visible_to_us
        ):
            if isinstance(exc, Cancelled):
                self.cancelled_caught = True
                exc = None
            elif isinstance(exc, BaseExceptionGroup):
                matched, exc = exc.split(Cancelled)
                if matched:
                    self.cancelled_caught = True

                if exc:
                    exc = collapse_exception_group(exc)

        self._cancel_status.close()
        with self._might_change_registered_deadline():
            self._cancel_status = None
        return exc

    def __exit__(
        self,
        etype: type[BaseException] | None,
        exc: BaseException | None,
        tb: TracebackType | None,
    ) -> bool:
        # NB: NurseryManager calls _close() directly rather than __exit__(),
        # so __exit__() must be just _close() plus this logic for adapting
        # the exception-filtering result to the context manager API.

        # This inlines the enable_ki_protection decorator so we can fix
        # f_locals *locally* below to avoid reference cycles
        locals()[LOCALS_KEY_KI_PROTECTION_ENABLED] = True

        # Tracebacks show the 'raise' line below out of context, so let's give
        # this variable a name that makes sense out of context.
        remaining_error_after_cancel_scope = self._close(exc)
        if remaining_error_after_cancel_scope is None:
            return True
        elif remaining_error_after_cancel_scope is exc:
            return False
        else:
            # Copied verbatim from MultiErrorCatcher.  Python doesn't
            # allow us to encapsulate this __context__ fixup.
            old_context = remaining_error_after_cancel_scope.__context__
            try:
                raise remaining_error_after_cancel_scope
            finally:
                _, value, _ = sys.exc_info()
                assert value is remaining_error_after_cancel_scope
                value.__context__ = old_context
                # delete references from locals to avoid creating cycles
                # see test_cancel_scope_exit_doesnt_create_cyclic_garbage
                del remaining_error_after_cancel_scope, value, _, exc
                # deep magic to remove refs via f_locals
                locals()
                # TODO: check if PEP558 changes the need for this call
                # https://github.com/python/cpython/pull/3640

    def __repr__(self) -> str:
        if self._cancel_status is not None:
            binding = "active"
        elif self._has_been_entered:
            binding = "exited"
        else:
            binding = "unbound"

        if self._cancel_called:
            state = ", cancelled"
        elif self._deadline == inf:
            state = ""
        else:
            try:
                now = current_time()
            except RuntimeError:  # must be called from async context
                state = ""
            else:
                state = ", deadline is {:.2f} seconds {}".format(
                    abs(self._deadline - now),
                    "from now" if self._deadline >= now else "ago",
                )

        return f"<trio.CancelScope at {id(self):#x}, {binding}{state}>"

    @contextmanager
    @enable_ki_protection
    def _might_change_registered_deadline(self) -> Iterator[None]:
        try:
            yield
        finally:
            old = self._registered_deadline
            if self._cancel_status is None or self._cancel_called:
                new = inf
            else:
                new = self._deadline
            if old != new:
                self._registered_deadline = new
                runner = GLOBAL_RUN_CONTEXT.runner
                if runner.is_guest:
                    old_next_deadline = runner.deadlines.next_deadline()
                if old != inf:
                    runner.deadlines.remove(old, self)
                if new != inf:
                    runner.deadlines.add(new, self)
                if runner.is_guest:
                    new_next_deadline = runner.deadlines.next_deadline()
                    if old_next_deadline != new_next_deadline:
                        runner.force_guest_tick_asap()

    @property
    def deadline(self) -> float:
        """Read-write, :class:`float`. An absolute time on the current
        run's clock at which this scope will automatically become
        cancelled. You can adjust the deadline by modifying this
        attribute, e.g.::

           # I need a little more time!
           cancel_scope.deadline += 30

        Note that for efficiency, the core run loop only checks for
        expired deadlines every once in a while. This means that in
        certain cases there may be a short delay between when the clock
        says the deadline should have expired, and when checkpoints
        start raising :exc:`~trio.Cancelled`. This is a very obscure
        corner case that you're unlikely to notice, but we document it
        for completeness. (If this *does* cause problems for you, of
        course, then `we want to know!
        <https://github.com/python-trio/trio/issues>`__)

        Defaults to :data:`math.inf`, which means "no deadline", though
        this can be overridden by the ``deadline=`` argument to
        the :class:`~trio.CancelScope` constructor.
        """
        return self._deadline

    @deadline.setter
    def deadline(self, new_deadline: float) -> None:
        with self._might_change_registered_deadline():
            self._deadline = float(new_deadline)

    @property
    def shield(self) -> bool:
        """Read-write, :class:`bool`, default :data:`False`. So long as
        this is set to :data:`True`, then the code inside this scope
        will not receive :exc:`~trio.Cancelled` exceptions from scopes
        that are outside this scope. They can still receive
        :exc:`~trio.Cancelled` exceptions from (1) this scope, or (2)
        scopes inside this scope. You can modify this attribute::

           with trio.CancelScope() as cancel_scope:
               cancel_scope.shield = True
               # This cannot be interrupted by any means short of
               # killing the process:
               await sleep(10)

               cancel_scope.shield = False
               # Now this can be cancelled normally:
               await sleep(10)

        Defaults to :data:`False`, though this can be overridden by the
        ``shield=`` argument to the :class:`~trio.CancelScope` constructor.
        """
        return self._shield

    @shield.setter
    @enable_ki_protection
    def shield(self, new_value: bool) -> None:
        if not isinstance(new_value, bool):
            raise TypeError("shield must be a bool")
        self._shield = new_value
        if self._cancel_status is not None:
            self._cancel_status.recalculate()

    @enable_ki_protection
    def cancel(self) -> None:
        """Cancels this scope immediately.

        This method is idempotent, i.e., if the scope was already
        cancelled then this method silently does nothing.
        """
        if self._cancel_called:
            return
        with self._might_change_registered_deadline():
            self._cancel_called = True
        if self._cancel_status is not None:
            self._cancel_status.recalculate()

    @property
    def cancel_called(self) -> bool:
        """Readonly :class:`bool`. Records whether cancellation has been
        requested for this scope, either by an explicit call to
        :meth:`cancel` or by the deadline expiring.

        This attribute being True does *not* necessarily mean that the
        code within the scope has been, or will be, affected by the
        cancellation. For example, if :meth:`cancel` was called after
        the last checkpoint in the ``with`` block, when it's too late to
        deliver a :exc:`~trio.Cancelled` exception, then this attribute
        will still be True.

        This attribute is mostly useful for debugging and introspection.
        If you want to know whether or not a chunk of code was actually
        cancelled, then :attr:`cancelled_caught` is usually more
        appropriate.
        """
        if (  # noqa: SIM102  # collapsible-if but this way is nicer
            self._cancel_status is not None or not self._has_been_entered
        ):
            # Scope is active or not yet entered: make sure cancel_called
            # is true if the deadline has passed. This shouldn't
            # be able to actually change behavior, since we check for
            # deadline expiry on scope entry and at every checkpoint,
            # but it makes the value returned by cancel_called more
            # closely match expectations.
            if not self._cancel_called and current_time() >= self._deadline:
                self.cancel()
        return self._cancel_called


################################################################
# Nursery and friends
################################################################


class TaskStatus(Protocol[StatusT_contra]):
    """The interface provided by :meth:`Nursery.start()` to the spawned task.

    This is provided via the ``task_status`` keyword-only parameter.
    """

    @overload
    def started(self: TaskStatus[None]) -> None:
        ...

    @overload
    def started(self, value: StatusT_contra) -> None:
        ...

    def started(self, value: StatusT_contra | None = None) -> None:
        """Tasks call this method to indicate that they have initialized.

        See `nursery.start() <trio.Nursery.start>` for more information.
        """


# This code needs to be read alongside the code from Nursery.start to make
# sense.
@attr.s(eq=False, hash=False, repr=False)
class _TaskStatus(TaskStatus[StatusT]):
    _old_nursery: Nursery = attr.ib()
    _new_nursery: Nursery = attr.ib()
    # NoStatus is a sentinel.
    _value: StatusT | type[_NoStatus] = attr.ib(default=_NoStatus)

    def __repr__(self) -> str:
        return f"<Task status object at {id(self):#x}>"

    @overload
    def started(self: _TaskStatus[None]) -> None:
        ...

    @overload
    def started(self: _TaskStatus[StatusT], value: StatusT) -> None:
        ...

    def started(self, value: StatusT | None = None) -> None:
        if self._value is not _NoStatus:
            raise RuntimeError("called 'started' twice on the same task status")
        self._value = cast(StatusT, value)  # If None, StatusT == None

        # If the old nursery is cancelled, then quietly quit now; the child
        # will eventually exit on its own, and we don't want to risk moving
        # children that might have propagating Cancelled exceptions into
        # a place with no cancelled cancel scopes to catch them.
        assert self._old_nursery._cancel_status is not None
        if self._old_nursery._cancel_status.effectively_cancelled:
            return

        # Can't be closed, b/c we checked in start() and then _pending_starts
        # should keep it open.
        assert not self._new_nursery._closed

        # Move tasks from the old nursery to the new
        tasks = self._old_nursery._children
        self._old_nursery._children = set()
        for task in tasks:
            task._parent_nursery = self._new_nursery
            task._eventual_parent_nursery = None
            self._new_nursery._children.add(task)

        # Move all children of the old nursery's cancel status object
        # to be underneath the new nursery instead. This includes both
        # tasks and child cancel status objects.
        # NB: If the new nursery is cancelled, reparenting a cancel
        # status to be underneath it can invoke an abort_fn, which might
        # do something evil like cancel the old nursery. We thus break
        # everything off from the old nursery before we start attaching
        # anything to the new.
        cancel_status_children = self._old_nursery._cancel_status.children
        cancel_status_tasks = set(self._old_nursery._cancel_status.tasks)
        cancel_status_tasks.discard(self._old_nursery._parent_task)
        for cancel_status in cancel_status_children:
            cancel_status.parent = None
        for task in cancel_status_tasks:
            task._activate_cancel_status(None)
        for cancel_status in cancel_status_children:
            cancel_status.parent = self._new_nursery._cancel_status
        for task in cancel_status_tasks:
            task._activate_cancel_status(self._new_nursery._cancel_status)

        # That should have removed all the children from the old nursery
        assert not self._old_nursery._children

        # And finally, poke the old nursery so it notices that all its
        # children have disappeared and can exit.
        self._old_nursery._check_nursery_closed()


@attr.s
class NurseryManager:
    """Nursery context manager.

    Note we explicitly avoid @asynccontextmanager and @async_generator
    since they add a lot of extraneous stack frames to exceptions, as
    well as cause problematic behavior with handling of StopIteration
    and StopAsyncIteration.

    """

    strict_exception_groups: bool = attr.ib(default=False)

    @enable_ki_protection
    async def __aenter__(self) -> Nursery:
        self._scope = CancelScope()
        self._scope.__enter__()
        self._nursery = Nursery._create(
            current_task(), self._scope, self.strict_exception_groups
        )
        return self._nursery

    @enable_ki_protection
    async def __aexit__(
        self,
        etype: type[BaseException] | None,
        exc: BaseException | None,
        tb: TracebackType | None,
    ) -> bool:
        new_exc = await self._nursery._nested_child_finished(exc)
        # Tracebacks show the 'raise' line below out of context, so let's give
        # this variable a name that makes sense out of context.
        combined_error_from_nursery = self._scope._close(new_exc)
        if combined_error_from_nursery is None:
            return True
        elif combined_error_from_nursery is exc:
            return False
        else:
            # Copied verbatim from MultiErrorCatcher.  Python doesn't
            # allow us to encapsulate this __context__ fixup.
            old_context = combined_error_from_nursery.__context__
            try:
                raise combined_error_from_nursery
            finally:
                _, value, _ = sys.exc_info()
                assert value is combined_error_from_nursery
                value.__context__ = old_context
                # delete references from locals to avoid creating cycles
                # see test_simple_cancel_scope_usage_doesnt_create_cyclic_garbage
                del _, combined_error_from_nursery, value, new_exc

    # make sure these raise errors in static analysis if called
    if not TYPE_CHECKING:

        def __enter__(self) -> NoReturn:
            raise RuntimeError(
                "use 'async with open_nursery(...)', not 'with open_nursery(...)'"
            )

        def __exit__(
            self,
            exc_type: type[BaseException] | None,
            exc_value: BaseException | None,
            traceback: TracebackType | None,
        ) -> NoReturn:  # pragma: no cover
            raise AssertionError("Never called, but should be defined")


def open_nursery(
    strict_exception_groups: bool | None = None,
) -> AbstractAsyncContextManager[Nursery]:
    """Returns an async context manager which must be used to create a
    new `Nursery`.

    It does not block on entry; on exit it blocks until all child tasks
    have exited.

    Args:
      strict_exception_groups (bool): If true, even a single raised exception will be
          wrapped in an exception group. This will eventually become the default
          behavior. If not specified, uses the value passed to :func:`run`.

    """
    if strict_exception_groups is None:
        strict_exception_groups = GLOBAL_RUN_CONTEXT.runner.strict_exception_groups

    return NurseryManager(strict_exception_groups=strict_exception_groups)


@final
class Nursery(metaclass=NoPublicConstructor):
    """A context which may be used to spawn (or cancel) child tasks.

    Not constructed directly, use `open_nursery` instead.

    The nursery will remain open until all child tasks have completed,
    or until it is cancelled, at which point it will cancel all its
    remaining child tasks and close.

    Nurseries ensure the absence of orphaned Tasks, since all running
    tasks will belong to an open Nursery.

    Attributes:
        cancel_scope:
            Creating a nursery also implicitly creates a cancellation scope,
            which is exposed as the :attr:`cancel_scope` attribute. This is
            used internally to implement the logic where if an error occurs
            then ``__aexit__`` cancels all children, but you can use it for
            other things, e.g. if you want to explicitly cancel all children
            in response to some external event.
    """

    def __init__(
        self,
        parent_task: Task,
        cancel_scope: CancelScope,
        strict_exception_groups: bool,
    ):
        self._parent_task = parent_task
        self._strict_exception_groups = strict_exception_groups
        parent_task._child_nurseries.append(self)
        # the cancel status that children inherit - we take a snapshot, so it
        # won't be affected by any changes in the parent.
        self._cancel_status = parent_task._cancel_status
        # the cancel scope that directly surrounds us; used for cancelling all
        # children.
        self.cancel_scope = cancel_scope
        assert self.cancel_scope._cancel_status is self._cancel_status
        self._children: set[Task] = set()
        self._pending_excs: list[BaseException] = []
        # The "nested child" is how this code refers to the contents of the
        # nursery's 'async with' block, which acts like a child Task in all
        # the ways we can make it.
        self._nested_child_running = True
        self._parent_waiting_in_aexit = False
        self._pending_starts = 0
        self._closed = False

    @property
    def child_tasks(self) -> frozenset[Task]:
        """(`frozenset`): Contains all the child :class:`~trio.lowlevel.Task`
        objects which are still running."""
        return frozenset(self._children)

    @property
    def parent_task(self) -> Task:
        "(`~trio.lowlevel.Task`):  The Task that opened this nursery."
        return self._parent_task

    def _add_exc(self, exc: BaseException) -> None:
        self._pending_excs.append(exc)
        self.cancel_scope.cancel()

    def _check_nursery_closed(self) -> None:
        if not any([self._nested_child_running, self._children, self._pending_starts]):
            self._closed = True
            if self._parent_waiting_in_aexit:
                self._parent_waiting_in_aexit = False
                GLOBAL_RUN_CONTEXT.runner.reschedule(self._parent_task)

    def _child_finished(self, task: Task, outcome: Outcome[Any]) -> None:
        self._children.remove(task)
        if isinstance(outcome, Error):
            self._add_exc(outcome.error)
        self._check_nursery_closed()

    async def _nested_child_finished(
        self, nested_child_exc: BaseException | None
    ) -> BaseException | None:
        # Returns MultiError instance (or any exception if the nursery is in loose mode
        # and there is just one contained exception) if there are pending exceptions
        if nested_child_exc is not None:
            self._add_exc(nested_child_exc)
        self._nested_child_running = False
        self._check_nursery_closed()

        if not self._closed:
            # If we have a KeyboardInterrupt injected, we want to save it in
            # the nursery's final exceptions list. But if it's just a
            # Cancelled, then we don't -- see gh-1457.
            def aborted(raise_cancel: _core.RaiseCancelT) -> Abort:
                exn = capture(raise_cancel).error
                if not isinstance(exn, Cancelled):
                    self._add_exc(exn)
                del exn  # prevent cyclic garbage creation
                return Abort.FAILED

            self._parent_waiting_in_aexit = True
            await wait_task_rescheduled(aborted)
        else:
            # Nothing to wait for, so execute a schedule point, but don't
            # allow us to be cancelled, just like the other branch.  We
            # still need to catch and store non-Cancelled exceptions.
            try:
                await cancel_shielded_checkpoint()
            except BaseException as exc:
                self._add_exc(exc)

        popped = self._parent_task._child_nurseries.pop()
        assert popped is self

        # don't unnecessarily wrap an exceptiongroup in another exceptiongroup
        # see https://github.com/python-trio/trio/issues/2611
        if len(self._pending_excs) == 1 and isinstance(
            self._pending_excs[0], BaseExceptionGroup
        ):
            return self._pending_excs[0]
        if self._pending_excs:
            try:
                return MultiError(
                    self._pending_excs, _collapse=not self._strict_exception_groups
                )
            finally:
                # avoid a garbage cycle
                # (see test_nursery_cancel_doesnt_create_cyclic_garbage)
                del self._pending_excs
        return None

    def start_soon(
        self,
        # TODO: TypeVarTuple
        async_fn: Callable[..., Awaitable[object]],
        *args: object,
        name: object = None,
    ) -> None:
        """Creates a child task, scheduling ``await async_fn(*args)``.

        If you want to run a function and immediately wait for its result,
        then you don't need a nursery; just use ``await async_fn(*args)``.
        If you want to wait for the task to initialize itself before
        continuing, see :meth:`start`, the other fundamental method for
        creating concurrent tasks in Trio.

        Note that this is *not* an async function and you don't use await
        when calling it. It sets up the new task, but then returns
        immediately, *before* the new task has a chance to do anything.
        New tasks may start running in any order, and at any checkpoint the
        scheduler chooses - at latest when the nursery is waiting to exit.

        It's possible to pass a nursery object into another task, which
        allows that task to start new child tasks in the first task's
        nursery.

        The child task inherits its parent nursery's cancel scopes.

        Args:
            async_fn: An async callable.
            args: Positional arguments for ``async_fn``. If you want
                  to pass keyword arguments, use
                  :func:`functools.partial`.
            name: The name for this task. Only used for
                  debugging/introspection
                  (e.g. ``repr(task_obj)``). If this isn't a string,
                  :meth:`start_soon` will try to make it one. A
                  common use case is if you're wrapping a function
                  before spawning a new task, you might pass the
                  original function as the ``name=`` to make
                  debugging easier.

        Raises:
            RuntimeError: If this nursery is no longer open
                          (i.e. its ``async with`` block has
                          exited).
        """
        GLOBAL_RUN_CONTEXT.runner.spawn_impl(async_fn, args, self, name)

    async def start(
        self,
        async_fn: Callable[..., Awaitable[object]],
        *args: object,
        name: object = None,
    ) -> StatusT:
        r"""Creates and initializes a child task.

        Like :meth:`start_soon`, but blocks until the new task has
        finished initializing itself, and optionally returns some
        information from it.

        The ``async_fn`` must accept a ``task_status`` keyword argument,
        and it must make sure that it (or someone) eventually calls
        :meth:`task_status.started() <TaskStatus.started>`.

        The conventional way to define ``async_fn`` is like::

            async def async_fn(arg1, arg2, *, task_status=trio.TASK_STATUS_IGNORED):
                ...  # Caller is blocked waiting for this code to run
                task_status.started()
                ...  # This async code can be interleaved with the caller

        :attr:`trio.TASK_STATUS_IGNORED` is a special global object with
        a do-nothing ``started`` method. This way your function supports
        being called either like ``await nursery.start(async_fn, arg1,
        arg2)`` or directly like ``await async_fn(arg1, arg2)``, and
        either way it can call :meth:`task_status.started() <TaskStatus.started>`
        without worrying about which mode it's in. Defining your function like
        this will make it obvious to readers that it supports being used
        in both modes.

        Before the child calls :meth:`task_status.started() <TaskStatus.started>`,
        it's effectively run underneath the call to :meth:`start`: if it
        raises an exception then that exception is reported by
        :meth:`start`, and does *not* propagate out of the nursery. If
        :meth:`start` is cancelled, then the child task is also
        cancelled.

        When the child calls :meth:`task_status.started() <TaskStatus.started>`,
        it's moved out from underneath :meth:`start` and into the given nursery.

        If the child task passes a value to :meth:`task_status.started(value) <TaskStatus.started>`,
        then :meth:`start` returns this value. Otherwise, it returns ``None``.
        """
        if self._closed:
            raise RuntimeError("Nursery is closed to new arrivals")
        try:
            self._pending_starts += 1
            async with open_nursery() as old_nursery:
                task_status: _TaskStatus[StatusT] = _TaskStatus(old_nursery, self)
                thunk = functools.partial(async_fn, task_status=task_status)
                task = GLOBAL_RUN_CONTEXT.runner.spawn_impl(
                    thunk, args, old_nursery, name
                )
                task._eventual_parent_nursery = self
                # Wait for either TaskStatus.started or an exception to
                # cancel this nursery:
            # If we get here, then the child either got reparented or exited
            # normally. The complicated logic is all in TaskStatus.started().
            # (Any exceptions propagate directly out of the above.)
            if task_status._value is _NoStatus:
                raise RuntimeError("child exited without calling task_status.started()")
            return task_status._value  # type: ignore[return-value]  # Mypy doesn't narrow yet.
        finally:
            self._pending_starts -= 1
            self._check_nursery_closed()

    def __del__(self) -> None:
        assert not self._children


################################################################
# Task and friends
################################################################


@final
@attr.s(eq=False, hash=False, repr=False, slots=True)
class Task(metaclass=NoPublicConstructor):
    _parent_nursery: Nursery | None = attr.ib()
    coro: Coroutine[Any, Outcome[object], Any] = attr.ib()
    _runner: Runner = attr.ib()
    name: str = attr.ib()
    context: contextvars.Context = attr.ib()
    _counter: int = attr.ib(init=False, factory=itertools.count().__next__)

    # Invariant:
    # - for unscheduled tasks, _next_send_fn and _next_send are both None
    # - for scheduled tasks, _next_send_fn(_next_send) resumes the task;
    #   usually _next_send_fn is self.coro.send and _next_send is an
    #   Outcome. When recovering from a foreign await, _next_send_fn is
    #   self.coro.throw and _next_send is an exception. _next_send_fn
    #   will effectively be at the top of every task's call stack, so
    #   it should be written in C if you don't want to pollute Trio
    #   tracebacks with extraneous frames.
    # - for scheduled tasks, custom_sleep_data is None
    # Tasks start out unscheduled.
    _next_send_fn: Callable[[Any], object] = attr.ib(default=None)
    _next_send: Outcome[Any] | None | BaseException = attr.ib(default=None)
    _abort_func: Callable[[_core.RaiseCancelT], Abort] | None = attr.ib(default=None)
    custom_sleep_data: Any = attr.ib(default=None)

    # For introspection and nursery.start()
    _child_nurseries: list[Nursery] = attr.ib(factory=list)
    _eventual_parent_nursery: Nursery | None = attr.ib(default=None)

    # these are counts of how many cancel/schedule points this task has
    # executed, for assert{_no,}_checkpoints
    # XX maybe these should be exposed as part of a statistics() method?
    _cancel_points: int = attr.ib(default=0)
    _schedule_points: int = attr.ib(default=0)

    def __repr__(self) -> str:
        return f"<Task {self.name!r} at {id(self):#x}>"

    @property
    def parent_nursery(self) -> Nursery | None:
        """The nursery this task is inside (or None if this is the "init"
        task).

        Example use case: drawing a visualization of the task tree in a
        debugger.

        """
        return self._parent_nursery

    @property
    def eventual_parent_nursery(self) -> Nursery | None:
        """The nursery this task will be inside after it calls
        ``task_status.started()``.

        If this task has already called ``started()``, or if it was not
        spawned using `nursery.start() <trio.Nursery.start>`, then
        its `eventual_parent_nursery` is ``None``.

        """
        return self._eventual_parent_nursery

    @property
    def child_nurseries(self) -> list[Nursery]:
        """The nurseries this task contains.

        This is a list, with outer nurseries before inner nurseries.

        """
        return list(self._child_nurseries)

    def iter_await_frames(self) -> Iterator[tuple[FrameType, int]]:
        """Iterates recursively over the coroutine-like objects this
        task is waiting on, yielding the frame and line number at each
        frame.

        This is similar to `traceback.walk_stack` in a synchronous
        context. Note that `traceback.walk_stack` returns frames from
        the bottom of the call stack to the top, while this function
        starts from `Task.coro <trio.lowlevel.Task.coro>` and works it
        way down.

        Example usage: extracting a stack trace::

            import traceback

            def print_stack_for_task(task):
                ss = traceback.StackSummary.extract(task.iter_await_frames())
                print("".join(ss.format()))

        """
        # Ignore static typing as we're doing lots of dynamic introspection
        coro: Any = self.coro
        while coro is not None:
            if hasattr(coro, "cr_frame"):
                # A real coroutine
                yield coro.cr_frame, coro.cr_frame.f_lineno
                coro = coro.cr_await
            elif hasattr(coro, "gi_frame"):
                # A generator decorated with @types.coroutine
                yield coro.gi_frame, coro.gi_frame.f_lineno
                coro = coro.gi_yieldfrom
            elif coro.__class__.__name__ in [
                "async_generator_athrow",
                "async_generator_asend",
            ]:
                # cannot extract the generator directly, see https://github.com/python/cpython/issues/76991
                # we can however use the gc to look through the object
                for referent in gc.get_referents(coro):
                    if hasattr(referent, "ag_frame"):  # pragma: no branch
                        yield referent.ag_frame, referent.ag_frame.f_lineno
                        coro = referent.ag_await
                        break
                else:  # pragma: no cover
                    # either cpython changed or we are running on an alternative python implementation
                    return
            else:  # pragma: no cover
                return

    ################
    # Cancellation
    ################

    # The CancelStatus object that is currently active for this task.
    # Don't change this directly; instead, use _activate_cancel_status().
    # This can be None, but only in the init task.
    _cancel_status: CancelStatus = attr.ib(default=None, repr=False)

    def _activate_cancel_status(self, cancel_status: CancelStatus | None) -> None:
        if self._cancel_status is not None:
            self._cancel_status._tasks.remove(self)
        self._cancel_status = cancel_status  # type: ignore[assignment]
        if self._cancel_status is not None:
            self._cancel_status._tasks.add(self)
            if self._cancel_status.effectively_cancelled:
                self._attempt_delivery_of_any_pending_cancel()

    def _attempt_abort(self, raise_cancel: _core.RaiseCancelT) -> None:
        # Either the abort succeeds, in which case we will reschedule the
        # task, or else it fails, in which case it will worry about
        # rescheduling itself (hopefully eventually calling reraise to raise
        # the given exception, but not necessarily).

        # This is only called by the functions immediately below, which both check
        # `self.abort_func is not None`.
        assert self._abort_func is not None, "FATAL INTERNAL ERROR"

        success = self._abort_func(raise_cancel)
        if type(success) is not Abort:
            raise TrioInternalError("abort function must return Abort enum")
        # We only attempt to abort once per blocking call, regardless of
        # whether we succeeded or failed.
        self._abort_func = None
        if success is Abort.SUCCEEDED:
            self._runner.reschedule(self, capture(raise_cancel))

    def _attempt_delivery_of_any_pending_cancel(self) -> None:
        if self._abort_func is None:
            return
        if not self._cancel_status.effectively_cancelled:
            return

        def raise_cancel() -> NoReturn:
            raise Cancelled._create()

        self._attempt_abort(raise_cancel)

    def _attempt_delivery_of_pending_ki(self) -> None:
        assert self._runner.ki_pending
        if self._abort_func is None:
            return

        def raise_cancel() -> NoReturn:
            self._runner.ki_pending = False
            raise KeyboardInterrupt

        self._attempt_abort(raise_cancel)


################################################################
# The central Runner object
################################################################


class RunContext(threading.local):
    runner: Runner
    task: Task


GLOBAL_RUN_CONTEXT: Final = RunContext()


@attr.frozen
class RunStatistics:
    """An object containing run-loop-level debugging information.

    Currently, the following fields are defined:

    * ``tasks_living`` (int): The number of tasks that have been spawned
      and not yet exited.
    * ``tasks_runnable`` (int): The number of tasks that are currently
      queued on the run queue (as opposed to blocked waiting for something
      to happen).
    * ``seconds_to_next_deadline`` (float): The time until the next
      pending cancel scope deadline. May be negative if the deadline has
      expired but we haven't yet processed cancellations. May be
      :data:`~math.inf` if there are no pending deadlines.
    * ``run_sync_soon_queue_size`` (int): The number of
      unprocessed callbacks queued via
      :meth:`trio.lowlevel.TrioToken.run_sync_soon`.
    * ``io_statistics`` (object): Some statistics from Trio's I/O
      backend. This always has an attribute ``backend`` which is a string
      naming which operating-system-specific I/O backend is in use; the
      other attributes vary between backends.
    """

    tasks_living: int
    tasks_runnable: int
    seconds_to_next_deadline: float
    io_statistics: IOStatistics
    run_sync_soon_queue_size: int


# This holds all the state that gets trampolined back and forth between
# callbacks when we're running in guest mode.
#
# It has to be a separate object from Runner, and Runner *cannot* hold
# references to it (directly or indirectly)!
#
# The idea is that we want a chance to detect if our host loop quits and stops
# driving us forward. We detect that by unrolled_run_gen being garbage
# collected, and hitting its 'except GeneratorExit:' block. So this only
# happens if unrolled_run_gen is GCed.
#
# The Runner state is referenced from the global GLOBAL_RUN_CONTEXT. The only
# way it gets *un*referenced is by unrolled_run_gen completing, e.g. by being
# GCed. But if Runner has a direct or indirect reference to it, and the host
# loop has abandoned it, then this will never happen!
#
# So this object can reference Runner, but Runner can't reference it. The only
# references to it are the "in flight" callback chain on the host loop /
# worker thread.


@attr.s(eq=False, hash=False, slots=True)
class GuestState:
    runner: Runner = attr.ib()
    run_sync_soon_threadsafe: Callable[[Callable[[], object]], object] = attr.ib()
    run_sync_soon_not_threadsafe: Callable[[Callable[[], object]], object] = attr.ib()
    done_callback: Callable[[Outcome[Any]], object] = attr.ib()
    unrolled_run_gen: Generator[float, EventResult, None] = attr.ib()
    unrolled_run_next_send: Outcome[Any] = attr.ib(factory=lambda: Value(None))

    def guest_tick(self) -> None:
        prev_library, sniffio_library.name = sniffio_library.name, "trio"
        try:
            timeout = self.unrolled_run_next_send.send(self.unrolled_run_gen)
        except StopIteration:
            assert self.runner.main_task_outcome is not None
            self.done_callback(self.runner.main_task_outcome)
            return
        except TrioInternalError as exc:
            self.done_callback(Error(exc))
            return
        finally:
            sniffio_library.name = prev_library

        # Optimization: try to skip going into the thread if we can avoid it
        events_outcome: Value[EventResult] | Error = capture(
            self.runner.io_manager.get_events, 0
        )
        if timeout <= 0 or isinstance(events_outcome, Error) or events_outcome.value:
            # No need to go into the thread
            self.unrolled_run_next_send = events_outcome
            self.runner.guest_tick_scheduled = True
            self.run_sync_soon_not_threadsafe(self.guest_tick)
        else:
            # Need to go into the thread and call get_events() there
            self.runner.guest_tick_scheduled = False

            def get_events() -> EventResult:
                return self.runner.io_manager.get_events(timeout)

            def deliver(events_outcome: Outcome[EventResult]) -> None:
                def in_main_thread() -> None:
                    self.unrolled_run_next_send = events_outcome
                    self.runner.guest_tick_scheduled = True
                    self.guest_tick()

                self.run_sync_soon_threadsafe(in_main_thread)

            start_thread_soon(get_events, deliver)


@attr.s(eq=False, hash=False, slots=True)
class Runner:
    clock: Clock = attr.ib()
    instruments: Instruments = attr.ib()
    io_manager: TheIOManager = attr.ib()
    ki_manager: KIManager = attr.ib()
    strict_exception_groups: bool = attr.ib()

    # Run-local values, see _local.py
    _locals: dict[_core.RunVar[Any], Any] = attr.ib(factory=dict)

    runq: deque[Task] = attr.ib(factory=deque)
    tasks: set[Task] = attr.ib(factory=set)

    deadlines: Deadlines = attr.ib(factory=Deadlines)

    init_task: Task | None = attr.ib(default=None)
    system_nursery: Nursery | None = attr.ib(default=None)
    system_context: contextvars.Context = attr.ib(kw_only=True)
    main_task: Task | None = attr.ib(default=None)
    main_task_outcome: Outcome[Any] | None = attr.ib(default=None)

    entry_queue: EntryQueue = attr.ib(factory=EntryQueue)
    trio_token: TrioToken | None = attr.ib(default=None)
    asyncgens: AsyncGenerators = attr.ib(factory=AsyncGenerators)

    # If everything goes idle for this long, we call clock._autojump()
    clock_autojump_threshold: float = attr.ib(default=inf)

    # Guest mode stuff
    is_guest: bool = attr.ib(default=False)
    guest_tick_scheduled: bool = attr.ib(default=False)

    def force_guest_tick_asap(self) -> None:
        if self.guest_tick_scheduled:
            return
        self.guest_tick_scheduled = True
        self.io_manager.force_wakeup()

    def close(self) -> None:
        self.io_manager.close()
        self.entry_queue.close()
        self.asyncgens.close()
        if "after_run" in self.instruments:
            self.instruments.call("after_run")
        # This is where KI protection gets disabled, so we do it last
        self.ki_manager.close()

    @_public
    def current_statistics(self) -> RunStatistics:
        """Returns ``RunStatistics``, which contains run-loop-level debugging information.

        Currently, the following fields are defined:

        * ``tasks_living`` (int): The number of tasks that have been spawned
          and not yet exited.
        * ``tasks_runnable`` (int): The number of tasks that are currently
          queued on the run queue (as opposed to blocked waiting for something
          to happen).
        * ``seconds_to_next_deadline`` (float): The time until the next
          pending cancel scope deadline. May be negative if the deadline has
          expired but we haven't yet processed cancellations. May be
          :data:`~math.inf` if there are no pending deadlines.
        * ``run_sync_soon_queue_size`` (int): The number of
          unprocessed callbacks queued via
          :meth:`trio.lowlevel.TrioToken.run_sync_soon`.
        * ``io_statistics`` (object): Some statistics from Trio's I/O
          backend. This always has an attribute ``backend`` which is a string
          naming which operating-system-specific I/O backend is in use; the
          other attributes vary between backends.

        """
        seconds_to_next_deadline = self.deadlines.next_deadline() - self.current_time()
        return RunStatistics(
            tasks_living=len(self.tasks),
            tasks_runnable=len(self.runq),
            seconds_to_next_deadline=seconds_to_next_deadline,
            io_statistics=self.io_manager.statistics(),
            run_sync_soon_queue_size=self.entry_queue.size(),
        )

    @_public
    def current_time(self) -> float:
        """Returns the current time according to Trio's internal clock.

        Returns:
            float: The current time.

        Raises:
            RuntimeError: if not inside a call to :func:`trio.run`.

        """
        return self.clock.current_time()

    @_public
    def current_clock(self) -> Clock:
        """Returns the current :class:`~trio.abc.Clock`."""
        return self.clock

    @_public
    def current_root_task(self) -> Task | None:
        """Returns the current root :class:`Task`.

        This is the task that is the ultimate parent of all other tasks.

        """
        return self.init_task

    ################
    # Core task handling primitives
    ################

    @_public  # Type-ignore due to use of Any here.
    def reschedule(  # type: ignore[misc]
        self, task: Task, next_send: Outcome[Any] = _NO_SEND
    ) -> None:
        """Reschedule the given task with the given
        :class:`outcome.Outcome`.

        See :func:`wait_task_rescheduled` for the gory details.

        There must be exactly one call to :func:`reschedule` for every call to
        :func:`wait_task_rescheduled`. (And when counting, keep in mind that
        returning :data:`Abort.SUCCEEDED` from an abort callback is equivalent
        to calling :func:`reschedule` once.)

        Args:
          task (trio.lowlevel.Task): the task to be rescheduled. Must be blocked
              in a call to :func:`wait_task_rescheduled`.
          next_send (outcome.Outcome): the value (or error) to return (or
              raise) from :func:`wait_task_rescheduled`.

        """
        if next_send is _NO_SEND:
            next_send = Value(None)

        assert task._runner is self
        assert task._next_send_fn is None
        task._next_send_fn = task.coro.send
        task._next_send = next_send
        task._abort_func = None
        task.custom_sleep_data = None
        if not self.runq and self.is_guest:
            self.force_guest_tick_asap()
        self.runq.append(task)
        if "task_scheduled" in self.instruments:
            self.instruments.call("task_scheduled", task)

    def spawn_impl(
        self,
        # TODO: TypeVarTuple
        async_fn: Callable[..., Awaitable[object]],
        args: tuple[object, ...],
        nursery: Nursery | None,
        name: object,
        *,
        system_task: bool = False,
        context: contextvars.Context | None = None,
    ) -> Task:
        ######
        # Make sure the nursery is in working order
        ######

        # This sorta feels like it should be a method on nursery, except it
        # has to handle nursery=None for init. And it touches the internals of
        # all kinds of objects.
        if nursery is not None and nursery._closed:
            raise RuntimeError("Nursery is closed to new arrivals")
        if nursery is None:
            assert self.init_task is None

        ######
        # Propagate contextvars
        ######
        if context is None:
            context = self.system_context.copy() if system_task else copy_context()

        ######
        # Call the function and get the coroutine object, while giving helpful
        # errors for common mistakes.
        ######
        # TODO: resolve the type: ignore when implementing TypeVarTuple
        coro = context.run(coroutine_or_error, async_fn, *args)  # type: ignore[arg-type]

        if name is None:
            name = async_fn
        if isinstance(name, functools.partial):
            name = name.func
        if not isinstance(name, str):
            try:
                name = f"{name.__module__}.{name.__qualname__}"  # type: ignore[attr-defined]
            except AttributeError:
                name = repr(name)

        if not hasattr(coro, "cr_frame"):
            # This async function is implemented in C or Cython
            async def python_wrapper(orig_coro: Awaitable[RetT]) -> RetT:
                return await orig_coro

            coro = python_wrapper(coro)
        coro.cr_frame.f_locals.setdefault(LOCALS_KEY_KI_PROTECTION_ENABLED, system_task)

        ######
        # Set up the Task object
        ######
        task = Task._create(
            coro=coro, parent_nursery=nursery, runner=self, name=name, context=context
        )

        self.tasks.add(task)
        if nursery is not None:
            nursery._children.add(task)
            task._activate_cancel_status(nursery._cancel_status)

        if "task_spawned" in self.instruments:
            self.instruments.call("task_spawned", task)
        # Special case: normally next_send should be an Outcome, but for the
        # very first send we have to send a literal unboxed None.
        # TODO: remove [unused-ignore] when Outcome is typed
        self.reschedule(task, None)  # type: ignore[arg-type, unused-ignore]
        return task

    def task_exited(self, task: Task, outcome: Outcome[Any]) -> None:
        if (
            task._cancel_status is not None
            and task._cancel_status.abandoned_by_misnesting
            and task._cancel_status.parent is None
        ):
            # The cancel scope surrounding this task's nursery was closed
            # before the task exited. Force the task to exit with an error,
            # since the error might not have been caught elsewhere. See the
            # comments in CancelStatus.close().
            try:
                # Raise this, rather than just constructing it, to get a
                # traceback frame included
                raise RuntimeError(
                    "Cancel scope stack corrupted: cancel scope surrounding "
                    f"{task!r} was closed before the task exited\n{MISNESTING_ADVICE}"
                )
            except RuntimeError as new_exc:
                if isinstance(outcome, Error):
                    new_exc.__context__ = outcome.error
                outcome = Error(new_exc)

        task._activate_cancel_status(None)
        self.tasks.remove(task)
        if task is self.init_task:
            # If the init task crashed, then something is very wrong and we
            # let the error propagate. (It'll eventually be wrapped in a
            # TrioInternalError.)
            outcome.unwrap()
            # the init task should be the last task to exit. If not, then
            # something is very wrong.
            if self.tasks:  # pragma: no cover
                raise TrioInternalError
        else:
            if task is self.main_task:
                self.main_task_outcome = outcome
                outcome = Value(None)
            assert task._parent_nursery is not None, task
            task._parent_nursery._child_finished(task, outcome)

        if "task_exited" in self.instruments:
            self.instruments.call("task_exited", task)

    ################
    # System tasks and init
    ################

    @_public  # Type-ignore due to use of Any here.
    def spawn_system_task(  # type: ignore[misc]
        self,
        # TODO: TypeVarTuple
        async_fn: Callable[..., Awaitable[object]],
        *args: object,
        name: object = None,
        context: contextvars.Context | None = None,
    ) -> Task:
        """Spawn a "system" task.

        System tasks have a few differences from regular tasks:

        * They don't need an explicit nursery; instead they go into the
          internal "system nursery".

        * If a system task raises an exception, then it's converted into a
          :exc:`~trio.TrioInternalError` and *all* tasks are cancelled. If you
          write a system task, you should be careful to make sure it doesn't
          crash.

        * System tasks are automatically cancelled when the main task exits.

        * By default, system tasks have :exc:`KeyboardInterrupt` protection
          *enabled*. If you want your task to be interruptible by control-C,
          then you need to use :func:`disable_ki_protection` explicitly (and
          come up with some plan for what to do with a
          :exc:`KeyboardInterrupt`, given that system tasks aren't allowed to
          raise exceptions).

        * System tasks do not inherit context variables from their creator.

        Towards the end of a call to :meth:`trio.run`, after the main
        task and all system tasks have exited, the system nursery
        becomes closed. At this point, new calls to
        :func:`spawn_system_task` will raise ``RuntimeError("Nursery
        is closed to new arrivals")`` instead of creating a system
        task. It's possible to encounter this state either in
        a ``finally`` block in an async generator, or in a callback
        passed to :meth:`TrioToken.run_sync_soon` at the right moment.

        Args:
          async_fn: An async callable.
          args: Positional arguments for ``async_fn``. If you want to pass
              keyword arguments, use :func:`functools.partial`.
          name: The name for this task. Only used for debugging/introspection
              (e.g. ``repr(task_obj)``). If this isn't a string,
              :func:`spawn_system_task` will try to make it one. A common use
              case is if you're wrapping a function before spawning a new
              task, you might pass the original function as the ``name=`` to
              make debugging easier.
          context: An optional ``contextvars.Context`` object with context variables
              to use for this task. You would normally get a copy of the current
              context with ``context = contextvars.copy_context()`` and then you would
              pass that ``context`` object here.

        Returns:
          Task: the newly spawned task

        """
        return self.spawn_impl(
            async_fn,
            args,
            self.system_nursery,
            name,
            system_task=True,
            context=context,
        )

    async def init(
        # TODO: TypeVarTuple
        self,
        async_fn: Callable[..., Awaitable[object]],
        args: tuple[object, ...],
    ) -> None:
        # run_sync_soon task runs here:
        async with open_nursery() as run_sync_soon_nursery:
            # All other system tasks run here:
            async with open_nursery() as self.system_nursery:
                # Only the main task runs here:
                async with open_nursery() as main_task_nursery:
                    try:
                        self.main_task = self.spawn_impl(
                            async_fn, args, main_task_nursery, None
                        )
                    except BaseException as exc:
                        self.main_task_outcome = Error(exc)
                        return
                    self.spawn_impl(
                        self.entry_queue.task,
                        (),
                        run_sync_soon_nursery,
                        "<TrioToken.run_sync_soon task>",
                        system_task=True,
                    )

                # Main task is done; start shutting down system tasks
                self.system_nursery.cancel_scope.cancel()

            # System nursery is closed; finalize remaining async generators
            await self.asyncgens.finalize_remaining(self)

            # There are no more asyncgens, which means no more user-provided
            # code except possibly run_sync_soon callbacks. It's finally safe
            # to stop the run_sync_soon task and exit run().
            run_sync_soon_nursery.cancel_scope.cancel()

    ################
    # Outside context problems
    ################

    @_public
    def current_trio_token(self) -> TrioToken:
        """Retrieve the :class:`TrioToken` for the current call to
        :func:`trio.run`.

        """
        if self.trio_token is None:
            self.trio_token = TrioToken._create(self.entry_queue)
        return self.trio_token

    ################
    # KI handling
    ################

    ki_pending: bool = attr.ib(default=False)

    # deliver_ki is broke. Maybe move all the actual logic and state into
    # RunToken, and we'll only have one instance per runner? But then we can't
    # have a public constructor. Eh, but current_run_token() returning a
    # unique object per run feels pretty nice. Maybe let's just go for it. And
    # keep the class public so people can isinstance() it if they want.

    # This gets called from signal context
    def deliver_ki(self) -> None:
        self.ki_pending = True
        with suppress(RunFinishedError):
            self.entry_queue.run_sync_soon(self._deliver_ki_cb)

    def _deliver_ki_cb(self) -> None:
        if not self.ki_pending:
            return
        # Can't happen because main_task and run_sync_soon_task are created at
        # the same time -- so even if KI arrives before main_task is created,
        # we won't get here until afterwards.
        assert self.main_task is not None
        if self.main_task_outcome is not None:
            # We're already in the process of exiting -- leave ki_pending set
            # and we'll check it again on our way out of run().
            return
        self.main_task._attempt_delivery_of_pending_ki()

    ################
    # Quiescing
    ################

    # sortedcontainers doesn't have types, and is reportedly very hard to type:
    # https://github.com/grantjenks/python-sortedcontainers/issues/68
    waiting_for_idle: Any = attr.ib(factory=SortedDict)

    @_public
    async def wait_all_tasks_blocked(self, cushion: float = 0.0) -> None:
        """Block until there are no runnable tasks.

        This is useful in testing code when you want to give other tasks a
        chance to "settle down". The calling task is blocked, and doesn't wake
        up until all other tasks are also blocked for at least ``cushion``
        seconds. (Setting a non-zero ``cushion`` is intended to handle cases
        like two tasks talking to each other over a local socket, where we
        want to ignore the potential brief moment between a send and receive
        when all tasks are blocked.)

        Note that ``cushion`` is measured in *real* time, not the Trio clock
        time.

        If there are multiple tasks blocked in :func:`wait_all_tasks_blocked`,
        then the one with the shortest ``cushion`` is the one woken (and
        this task becoming unblocked resets the timers for the remaining
        tasks). If there are multiple tasks that have exactly the same
        ``cushion``, then all are woken.

        You should also consider :class:`trio.testing.Sequencer`, which
        provides a more explicit way to control execution ordering within a
        test, and will often produce more readable tests.

        Example:
          Here's an example of one way to test that Trio's locks are fair: we
          take the lock in the parent, start a child, wait for the child to be
          blocked waiting for the lock (!), and then check that we can't
          release and immediately re-acquire the lock::

             async def lock_taker(lock):
                 await lock.acquire()
                 lock.release()

             async def test_lock_fairness():
                 lock = trio.Lock()
                 await lock.acquire()
                 async with trio.open_nursery() as nursery:
                     nursery.start_soon(lock_taker, lock)
                     # child hasn't run yet, we have the lock
                     assert lock.locked()
                     assert lock._owner is trio.lowlevel.current_task()
                     await trio.testing.wait_all_tasks_blocked()
                     # now the child has run and is blocked on lock.acquire(), we
                     # still have the lock
                     assert lock.locked()
                     assert lock._owner is trio.lowlevel.current_task()
                     lock.release()
                     try:
                         # The child has a prior claim, so we can't have it
                         lock.acquire_nowait()
                     except trio.WouldBlock:
                         assert lock._owner is not trio.lowlevel.current_task()
                         print("PASS")
                     else:
                         print("FAIL")

        """
        task = current_task()
        key = (cushion, id(task))
        self.waiting_for_idle[key] = task

        def abort(_: _core.RaiseCancelT) -> Abort:
            del self.waiting_for_idle[key]
            return Abort.SUCCEEDED

        await wait_task_rescheduled(abort)


################################################################
# run
################################################################
#
# Trio's core task scheduler and coroutine runner is in 'unrolled_run'. It's
# called that because it has an unusual feature: it's actually a generator.
# Whenever it needs to fetch IO events from the OS, it yields, and waits for
# its caller to send the IO events back in. So the loop is "unrolled" into a
# sequence of generator send() calls.
#
# The reason for this unusual design is to support two different modes of
# operation, where the IO is handled differently.
#
# In normal mode using trio.run, the scheduler and IO run in the same thread:
#
# Main thread:
#
# +---------------------------+
# | Run tasks                 |
# | (unrolled_run)            |
# +---------------------------+
# | Block waiting for I/O     |
# | (io_manager.get_events)   |
# +---------------------------+
# | Run tasks                 |
# | (unrolled_run)            |
# +---------------------------+
# | Block waiting for I/O     |
# | (io_manager.get_events)   |
# +---------------------------+
# :
#
#
# In guest mode using trio.lowlevel.start_guest_run, the scheduler runs on the
# main thread as a host loop callback, but blocking for IO gets pushed into a
# worker thread:
#
# Main thread executing host loop:           Trio I/O thread:
#
# +---------------------------+
# | Run Trio tasks            |
# | (unrolled_run)            |
# +---------------------------+ --------------+
#                                             v
# +---------------------------+              +----------------------------+
# | Host loop does whatever   |              | Block waiting for Trio I/O |
# | it wants                  |              | (io_manager.get_events)    |
# +---------------------------+              +----------------------------+
#                                             |
# +---------------------------+ <-------------+
# | Run Trio tasks            |
# | (unrolled_run)            |
# +---------------------------+ --------------+
#                                             v
# +---------------------------+              +----------------------------+
# | Host loop does whatever   |              | Block waiting for Trio I/O |
# | it wants                  |              | (io_manager.get_events)    |
# +---------------------------+              +----------------------------+
# :                                            :
#
# Most of Trio's internals don't need to care about this difference. The main
# complication it creates is that in guest mode, we might need to wake up not
# just due to OS-reported IO events, but also because of code running on the
# host loop calling reschedule() or changing task deadlines. Search for
# 'is_guest' to see the special cases we need to handle this.


def setup_runner(
    clock: Clock | None,
    instruments: Sequence[Instrument],
    restrict_keyboard_interrupt_to_checkpoints: bool,
    strict_exception_groups: bool,
) -> Runner:
    """Create a Runner object and install it as the GLOBAL_RUN_CONTEXT."""
    # It wouldn't be *hard* to support nested calls to run(), but I can't
    # think of a single good reason for it, so let's be conservative for
    # now:
    if hasattr(GLOBAL_RUN_CONTEXT, "runner"):
        raise RuntimeError("Attempted to call run() from inside a run()")

    if clock is None:
        clock = SystemClock()
    instrument_group = Instruments(instruments)
    io_manager = TheIOManager()
    system_context = copy_context()
    ki_manager = KIManager()

    runner = Runner(
        clock=clock,
        instruments=instrument_group,
        io_manager=io_manager,
        system_context=system_context,
        ki_manager=ki_manager,
        strict_exception_groups=strict_exception_groups,
    )
    runner.asyncgens.install_hooks(runner)

    # This is where KI protection gets enabled, so we want to do it early - in
    # particular before we start modifying global state like GLOBAL_RUN_CONTEXT
    ki_manager.install(runner.deliver_ki, restrict_keyboard_interrupt_to_checkpoints)

    GLOBAL_RUN_CONTEXT.runner = runner
    return runner


def run(
    async_fn: Callable[..., Awaitable[RetT]],
    *args: object,
    clock: Clock | None = None,
    instruments: Sequence[Instrument] = (),
    restrict_keyboard_interrupt_to_checkpoints: bool = False,
    strict_exception_groups: bool = False,
) -> RetT:
    """Run a Trio-flavored async function, and return the result.

    Calling::

       run(async_fn, *args)

    is the equivalent of::

       await async_fn(*args)

    except that :func:`run` can (and must) be called from a synchronous
    context.

    This is Trio's main entry point. Almost every other function in Trio
    requires that you be inside a call to :func:`run`.

    Args:
      async_fn: An async function.

      args: Positional arguments to be passed to *async_fn*. If you need to
          pass keyword arguments, then use :func:`functools.partial`.

      clock: ``None`` to use the default system-specific monotonic clock;
          otherwise, an object implementing the :class:`trio.abc.Clock`
          interface, like (for example) a :class:`trio.testing.MockClock`
          instance.

      instruments (list of :class:`trio.abc.Instrument` objects): Any
          instrumentation you want to apply to this run. This can also be
          modified during the run; see :ref:`instrumentation`.

      restrict_keyboard_interrupt_to_checkpoints (bool): What happens if the
          user hits control-C while :func:`run` is running? If this argument
          is False (the default), then you get the standard Python behavior: a
          :exc:`KeyboardInterrupt` exception will immediately interrupt
          whatever task is running (or if no task is running, then Trio will
          wake up a task to be interrupted). Alternatively, if you set this
          argument to True, then :exc:`KeyboardInterrupt` delivery will be
          delayed: it will be *only* be raised at :ref:`checkpoints
          <checkpoints>`, like a :exc:`Cancelled` exception.

          The default behavior is nice because it means that even if you
          accidentally write an infinite loop that never executes any
          checkpoints, then you can still break out of it using control-C.
          The alternative behavior is nice if you're paranoid about a
          :exc:`KeyboardInterrupt` at just the wrong place leaving your
          program in an inconsistent state, because it means that you only
          have to worry about :exc:`KeyboardInterrupt` at the exact same
          places where you already have to worry about :exc:`Cancelled`.

          This setting has no effect if your program has registered a custom
          SIGINT handler, or if :func:`run` is called from anywhere but the
          main thread (this is a Python limitation), or if you use
          :func:`open_signal_receiver` to catch SIGINT.

      strict_exception_groups (bool): If true, nurseries will always wrap even a single
          raised exception in an exception group. This can be overridden on the level of
          individual nurseries. This will eventually become the default behavior.

    Returns:
      Whatever ``async_fn`` returns.

    Raises:
      TrioInternalError: if an unexpected error is encountered inside Trio's
          internal machinery. This is a bug and you should `let us know
          <https://github.com/python-trio/trio/issues>`__.

      Anything else: if ``async_fn`` raises an exception, then :func:`run`
          propagates it.

    """

    __tracebackhide__ = True

    runner = setup_runner(
        clock,
        instruments,
        restrict_keyboard_interrupt_to_checkpoints,
        strict_exception_groups,
    )

    prev_library, sniffio_library.name = sniffio_library.name, "trio"
    try:
        gen = unrolled_run(runner, async_fn, args)
        # Need to send None in the first time.
        next_send: EventResult = None  # type: ignore[assignment]
        while True:
            try:
                timeout = gen.send(next_send)
            except StopIteration:
                break
            next_send = runner.io_manager.get_events(timeout)
    finally:
        sniffio_library.name = prev_library
    # Inlined copy of runner.main_task_outcome.unwrap() to avoid
    # cluttering every single Trio traceback with an extra frame.
    if isinstance(runner.main_task_outcome, Value):
        return cast(RetT, runner.main_task_outcome.value)
    elif isinstance(runner.main_task_outcome, Error):
        raise runner.main_task_outcome.error
    else:  # pragma: no cover
        raise AssertionError(runner.main_task_outcome)


def start_guest_run(
    async_fn: Callable[..., Awaitable[RetT]],
    *args: object,
    run_sync_soon_threadsafe: Callable[[Callable[[], object]], object],
    done_callback: Callable[[Outcome[RetT]], object],
    run_sync_soon_not_threadsafe: Callable[[Callable[[], object]], object]
    | None = None,
    host_uses_signal_set_wakeup_fd: bool = False,
    clock: Clock | None = None,
    instruments: Sequence[Instrument] = (),
    restrict_keyboard_interrupt_to_checkpoints: bool = False,
    strict_exception_groups: bool = False,
) -> None:
    """Start a "guest" run of Trio on top of some other "host" event loop.

    Each host loop can only have one guest run at a time.

    You should always let the Trio run finish before stopping the host loop;
    if not, it may leave Trio's internal data structures in an inconsistent
    state. You might be able to get away with it if you immediately exit the
    program, but it's safest not to go there in the first place.

    Generally, the best way to do this is wrap this in a function that starts
    the host loop and then immediately starts the guest run, and then shuts
    down the host when the guest run completes.

    Once :func:`start_guest_run` returns successfully, the guest run
    has been set up enough that you can invoke sync-colored Trio
    functions such as :func:`~trio.current_time`, :func:`spawn_system_task`,
    and :func:`current_trio_token`. If a `~trio.TrioInternalError` occurs
    during this early setup of the guest run, it will be raised out of
    :func:`start_guest_run`.  All other errors, including all errors
    raised by the *async_fn*, will be delivered to your
    *done_callback* at some point after :func:`start_guest_run` returns
    successfully.

    Args:

      run_sync_soon_threadsafe: An arbitrary callable, which will be passed a
         function as its sole argument::

            def my_run_sync_soon_threadsafe(fn):
                ...

         This callable should schedule ``fn()`` to be run by the host on its
         next pass through its loop. **Must support being called from
         arbitrary threads.**

      done_callback: An arbitrary callable::

            def my_done_callback(run_outcome):
                ...

         When the Trio run has finished, Trio will invoke this callback to let
         you know. The argument is an `outcome.Outcome`, reporting what would
         have been returned or raised by `trio.run`. This function can do
         anything you want, but commonly you'll want it to shut down the
         host loop, unwrap the outcome, etc.

      run_sync_soon_not_threadsafe: Like ``run_sync_soon_threadsafe``, but
         will only be called from inside the host loop's main thread.
         Optional, but if your host loop allows you to implement this more
         efficiently than ``run_sync_soon_threadsafe`` then passing it will
         make things a bit faster.

      host_uses_signal_set_wakeup_fd (bool): Pass `True` if your host loop
         uses `signal.set_wakeup_fd`, and `False` otherwise. For more details,
         see :ref:`guest-run-implementation`.

    For the meaning of other arguments, see `trio.run`.

    """
    runner = setup_runner(
        clock,
        instruments,
        restrict_keyboard_interrupt_to_checkpoints,
        strict_exception_groups,
    )
    runner.is_guest = True
    runner.guest_tick_scheduled = True

    if run_sync_soon_not_threadsafe is None:
        run_sync_soon_not_threadsafe = run_sync_soon_threadsafe

    guest_state = GuestState(
        runner=runner,
        run_sync_soon_threadsafe=run_sync_soon_threadsafe,
        run_sync_soon_not_threadsafe=run_sync_soon_not_threadsafe,
        done_callback=done_callback,
        unrolled_run_gen=unrolled_run(
            runner,
            async_fn,
            args,
            host_uses_signal_set_wakeup_fd=host_uses_signal_set_wakeup_fd,
        ),
    )

    # Run a few ticks of the guest run synchronously, so that by the
    # time we return, the system nursery exists and callers can use
    # spawn_system_task. We don't actually run any user code during
    # this time, so it shouldn't be possible to get an exception here,
    # except for a TrioInternalError.
    next_send = cast(
        EventResult, None
    )  # First iteration must be `None`, every iteration after that is EventResult
    for _tick in range(5):  # expected need is 2 iterations + leave some wiggle room
        if runner.system_nursery is not None:
            # We're initialized enough to switch to async guest ticks
            break
        try:
            timeout = guest_state.unrolled_run_gen.send(next_send)
        except StopIteration:  # pragma: no cover
            raise TrioInternalError(
                "Guest runner exited before system nursery was initialized"
            ) from None
        if timeout != 0:  # pragma: no cover
            guest_state.unrolled_run_gen.throw(
                TrioInternalError(
                    "Guest runner blocked before system nursery was initialized"
                )
            )
        # next_send should be the return value of
        # IOManager.get_events() if no I/O was waiting, which is
        # platform-dependent. We don't actually check for I/O during
        # this init phase because no one should be expecting any yet.
        if sys.platform == "win32":
            next_send = 0
        else:
            next_send = []
    else:  # pragma: no cover
        guest_state.unrolled_run_gen.throw(
            TrioInternalError(
                "Guest runner yielded too many times before "
                "system nursery was initialized"
            )
        )

    guest_state.unrolled_run_next_send = Value(next_send)
    run_sync_soon_not_threadsafe(guest_state.guest_tick)


# 24 hours is arbitrary, but it avoids issues like people setting timeouts of
# 10**20 and then getting integer overflows in the underlying system calls.
_MAX_TIMEOUT: Final = 24 * 60 * 60


# Weird quirk: this is written as a generator in order to support "guest
# mode", where our core event loop gets unrolled into a series of callbacks on
# the host loop. If you're doing a regular trio.run then this gets run
# straight through.
def unrolled_run(
    runner: Runner,
    async_fn: Callable[..., object],
    args: tuple[object, ...],
    host_uses_signal_set_wakeup_fd: bool = False,
) -> Generator[float, EventResult, None]:
    locals()[LOCALS_KEY_KI_PROTECTION_ENABLED] = True
    __tracebackhide__ = True

    try:
        if not host_uses_signal_set_wakeup_fd:
            runner.entry_queue.wakeup.wakeup_on_signals()

        if "before_run" in runner.instruments:
            runner.instruments.call("before_run")
        runner.clock.start_clock()
        runner.init_task = runner.spawn_impl(
            runner.init, (async_fn, args), None, "<init>", system_task=True
        )

        # You know how people talk about "event loops"? This 'while' loop right
        # here is our event loop:
        while runner.tasks:
            if runner.runq:
                timeout: float = 0
            else:
                deadline = runner.deadlines.next_deadline()
                timeout = runner.clock.deadline_to_sleep_time(deadline)
            timeout = min(max(0, timeout), _MAX_TIMEOUT)

            idle_primed = None
            if runner.waiting_for_idle:
                cushion, _ = runner.waiting_for_idle.keys()[0]
                if cushion < timeout:
                    timeout = cushion
                    idle_primed = IdlePrimedTypes.WAITING_FOR_IDLE
            # We use 'elif' here because if there are tasks in
            # wait_all_tasks_blocked, then those tasks will wake up without
            # jumping the clock, so we don't need to autojump.
            elif runner.clock_autojump_threshold < timeout:
                timeout = runner.clock_autojump_threshold
                idle_primed = IdlePrimedTypes.AUTOJUMP_CLOCK

            if "before_io_wait" in runner.instruments:
                runner.instruments.call("before_io_wait", timeout)

            # Driver will call io_manager.get_events(timeout) and pass it back
            # in through the yield
            events = yield timeout
            runner.io_manager.process_events(events)

            if "after_io_wait" in runner.instruments:
                runner.instruments.call("after_io_wait", timeout)

            # Process cancellations due to deadline expiry
            now = runner.clock.current_time()
            if runner.deadlines.expire(now):
                idle_primed = None

            # idle_primed != None means: if the IO wait hit the timeout, and
            # still nothing is happening, then we should start waking up
            # wait_all_tasks_blocked tasks or autojump the clock. But there
            # are some subtleties in defining "nothing is happening".
            #
            # 'not runner.runq' means that no tasks are currently runnable.
            # 'not events' means that the last IO wait call hit its full
            # timeout. These are very similar, and if idle_primed != None and
            # we're running in regular mode then they always go together. But,
            # in *guest* mode, they can happen independently, even when
            # idle_primed=True:
            #
            # - runner.runq=empty and events=True: the host loop adjusted a
            #   deadline and that forced an IO wakeup before the timeout expired,
            #   even though no actual tasks were scheduled.
            #
            # - runner.runq=nonempty and events=False: the IO wait hit its
            #   timeout, but then some code in the host thread rescheduled a task
            #   before we got here.
            #
            # So we need to check both.
            if idle_primed is not None and not runner.runq and not events:
                if idle_primed is IdlePrimedTypes.WAITING_FOR_IDLE:
                    while runner.waiting_for_idle:
                        key, task = runner.waiting_for_idle.peekitem(0)
                        if key[0] == cushion:
                            del runner.waiting_for_idle[key]
                            runner.reschedule(task)
                        else:
                            break
                else:
                    assert idle_primed is IdlePrimedTypes.AUTOJUMP_CLOCK
                    assert isinstance(runner.clock, _core.MockClock)
                    runner.clock._autojump()

            # Process all runnable tasks, but only the ones that are already
            # runnable now. Anything that becomes runnable during this cycle
            # needs to wait until the next pass. This avoids various
            # starvation issues by ensuring that there's never an unbounded
            # delay between successive checks for I/O.
            #
            # Also, we randomize the order of each batch to avoid assumptions
            # about scheduling order sneaking in. In the long run, I suspect
            # we'll either (a) use strict FIFO ordering and document that for
            # predictability/determinism, or (b) implement a more
            # sophisticated scheduler (e.g. some variant of fair queueing),
            # for better behavior under load. For now, this is the worst of
            # both worlds - but it keeps our options open. (If we do decide to
            # go all in on deterministic scheduling, then there are other
            # things that will probably need to change too, like the deadlines
            # tie-breaker and the non-deterministic ordering of
            # task._notify_queues.)
            batch = list(runner.runq)
            runner.runq.clear()
            if _ALLOW_DETERMINISTIC_SCHEDULING:
                # We're running under Hypothesis, and pytest-trio has patched
                # this in to make the scheduler deterministic and avoid flaky
                # tests. It's not worth the (small) performance cost in normal
                # operation, since we'll shuffle the list and _r is only
                # seeded for tests.
                batch.sort(key=lambda t: t._counter)
                _r.shuffle(batch)
            else:
                # 50% chance of reversing the batch, this way each task
                # can appear before/after any other task.
                if _r.random() < 0.5:
                    batch.reverse()
            while batch:
                task = batch.pop()
                GLOBAL_RUN_CONTEXT.task = task

                if "before_task_step" in runner.instruments:
                    runner.instruments.call("before_task_step", task)

                next_send_fn = task._next_send_fn
                next_send = task._next_send
                task._next_send_fn = task._next_send = None
                final_outcome: Outcome[Any] | None = None
                try:
                    # We used to unwrap the Outcome object here and send/throw
                    # its contents in directly, but it turns out that .throw()
                    # is buggy, at least before CPython 3.9:
                    #   https://bugs.python.org/issue29587
                    #   https://bugs.python.org/issue29590
                    # So now we send in the Outcome object and unwrap it on the
                    # other side.
                    msg = task.context.run(next_send_fn, next_send)
                except StopIteration as stop_iteration:
                    final_outcome = Value(stop_iteration.value)
                except BaseException as task_exc:
                    # Store for later, removing uninteresting top frames: 1
                    # frame we always remove, because it's this function
                    # catching it, and then in addition we remove however many
                    # more Context.run adds.
                    tb = task_exc.__traceback__
                    for _ in range(1 + CONTEXT_RUN_TB_FRAMES):
                        if tb is not None:  # pragma: no branch
                            tb = tb.tb_next
                    final_outcome = Error(task_exc.with_traceback(tb))
                    # Remove local refs so that e.g. cancelled coroutine locals
                    # are not kept alive by this frame until another exception
                    # comes along.
                    del tb

                if final_outcome is not None:
                    # We can't call this directly inside the except: blocks
                    # above, because then the exceptions end up attaching
                    # themselves to other exceptions as __context__ in
                    # unwanted ways.
                    runner.task_exited(task, final_outcome)
                    # final_outcome may contain a traceback ref. It's not as
                    # crucial compared to the above, but this will allow more
                    # prompt release of resources in coroutine locals.
                    final_outcome = None
                else:
                    task._schedule_points += 1
                    if msg is CancelShieldedCheckpoint:
                        runner.reschedule(task)
                    elif type(msg) is WaitTaskRescheduled:
                        task._cancel_points += 1
                        task._abort_func = msg.abort_func
                        # KI is "outside" all cancel scopes, so check for it
                        # before checking for regular cancellation:
                        if runner.ki_pending and task is runner.main_task:
                            task._attempt_delivery_of_pending_ki()
                        task._attempt_delivery_of_any_pending_cancel()
                    elif type(msg) is PermanentlyDetachCoroutineObject:
                        # Pretend the task just exited with the given outcome
                        runner.task_exited(task, msg.final_outcome)
                    else:
                        exc = TypeError(
                            f"trio.run received unrecognized yield message {msg!r}. "
                            "Are you trying to use a library written for some "
                            "other framework like asyncio? That won't work "
                            "without some kind of compatibility shim."
                        )
                        # The foreign library probably doesn't adhere to our
                        # protocol of unwrapping whatever outcome gets sent in.
                        # Instead, we'll arrange to throw `exc` in directly,
                        # which works for at least asyncio and curio.
                        # TODO: remove [unused-ignore] when Outcome is typed
                        runner.reschedule(task, exc)  # type: ignore[arg-type, unused-ignore]
                        task._next_send_fn = task.coro.throw
                    # prevent long-lived reference
                    # TODO: develop test for this deletion
                    del msg

                if "after_task_step" in runner.instruments:
                    runner.instruments.call("after_task_step", task)
                del GLOBAL_RUN_CONTEXT.task
                # prevent long-lived references
                # TODO: develop test for these deletions
                del task, next_send, next_send_fn

    except GeneratorExit:
        # The run-loop generator has been garbage collected without finishing
        warnings.warn(
            RuntimeWarning(
                "Trio guest run got abandoned without properly finishing... "
                "weird stuff might happen"
            ),
            stacklevel=1,
        )
    except TrioInternalError:
        raise
    except BaseException as exc:
        raise TrioInternalError("internal error in Trio - please file a bug!") from exc
    finally:
        GLOBAL_RUN_CONTEXT.__dict__.clear()
        runner.close()
        # Have to do this after runner.close() has disabled KI protection,
        # because otherwise there's a race where ki_pending could get set
        # after we check it.
        if runner.ki_pending:
            ki = KeyboardInterrupt()
            if isinstance(runner.main_task_outcome, Error):
                ki.__context__ = runner.main_task_outcome.error
            runner.main_task_outcome = Error(ki)


################################################################
# Other public API functions
################################################################


class _TaskStatusIgnored(TaskStatus[Any]):
    def __repr__(self) -> str:
        return "TASK_STATUS_IGNORED"

    def started(self, value: Any = None) -> None:
        pass


TASK_STATUS_IGNORED: Final[TaskStatus[Any]] = _TaskStatusIgnored()


def current_task() -> Task:
    """Return the :class:`Task` object representing the current task.

    Returns:
      Task: the :class:`Task` that called :func:`current_task`.

    """

    try:
        return GLOBAL_RUN_CONTEXT.task
    except AttributeError:
        raise RuntimeError("must be called from async context") from None


def current_effective_deadline() -> float:
    """Returns the current effective deadline for the current task.

    This function examines all the cancellation scopes that are currently in
    effect (taking into account shielding), and returns the deadline that will
    expire first.

    One example of where this might be is useful is if your code is trying to
    decide whether to begin an expensive operation like an RPC call, but wants
    to skip it if it knows that it can't possibly complete in the available
    time. Another example would be if you're using a protocol like gRPC that
    `propagates timeout information to the remote peer
    <http://www.grpc.io/docs/guides/concepts.html#deadlines>`__; this function
    gives a way to fetch that information so you can send it along.

    If this is called in a context where a cancellation is currently active
    (i.e., a blocking call will immediately raise :exc:`Cancelled`), then
    returned deadline is ``-inf``. If it is called in a context where no
    scopes have a deadline set, it returns ``inf``.

    Returns:
        float: the effective deadline, as an absolute time.

    """
    return current_task()._cancel_status.effective_deadline()


async def checkpoint() -> None:
    """A pure :ref:`checkpoint <checkpoints>`.

    This checks for cancellation and allows other tasks to be scheduled,
    without otherwise blocking.

    Note that the scheduler has the option of ignoring this and continuing to
    run the current task if it decides this is appropriate (e.g. for increased
    efficiency).

    Equivalent to ``await trio.sleep(0)`` (which is implemented by calling
    :func:`checkpoint`.)

    """
    # The scheduler is what checks timeouts and converts them into
    # cancellations. So by doing the schedule point first, we ensure that the
    # cancel point has the most up-to-date info.
    await cancel_shielded_checkpoint()
    task = current_task()
    task._cancel_points += 1
    if task._cancel_status.effectively_cancelled or (
        task is task._runner.main_task and task._runner.ki_pending
    ):
        with CancelScope(deadline=-inf):
            await _core.wait_task_rescheduled(lambda _: _core.Abort.SUCCEEDED)


async def checkpoint_if_cancelled() -> None:
    """Issue a :ref:`checkpoint <checkpoints>` if the calling context has been
    cancelled.

    Equivalent to (but potentially more efficient than)::

        if trio.current_effective_deadline() == -inf:
            await trio.lowlevel.checkpoint()

    This is either a no-op, or else it allow other tasks to be scheduled and
    then raises :exc:`trio.Cancelled`.

    Typically used together with :func:`cancel_shielded_checkpoint`.

    """
    task = current_task()
    if task._cancel_status.effectively_cancelled or (
        task is task._runner.main_task and task._runner.ki_pending
    ):
        await _core.checkpoint()
        raise AssertionError("this should never happen")  # pragma: no cover
    task._cancel_points += 1


if sys.platform == "win32":
    from ._generated_io_windows import *
    from ._io_windows import (
        EventResult as EventResult,
        WindowsIOManager as TheIOManager,
        _WindowsStatistics as IOStatistics,
    )
elif sys.platform == "linux" or (not TYPE_CHECKING and hasattr(select, "epoll")):
    from ._generated_io_epoll import *
    from ._io_epoll import (
        EpollIOManager as TheIOManager,
        EventResult as EventResult,
        _EpollStatistics as IOStatistics,
    )
elif TYPE_CHECKING or hasattr(select, "kqueue"):
    from ._generated_io_kqueue import *
    from ._io_kqueue import (
        EventResult as EventResult,
        KqueueIOManager as TheIOManager,
        _KqueueStatistics as IOStatistics,
    )
else:  # pragma: no cover
    raise NotImplementedError("unsupported platform")

from ._generated_instrumentation import *
from ._generated_run import *<|MERGE_RESOLUTION|>--- conflicted
+++ resolved
@@ -10,9 +10,6 @@
 import threading
 import warnings
 from collections import deque
-<<<<<<< HEAD
-from contextlib import AbstractAsyncContextManager, contextmanager
-=======
 from collections.abc import (
     Awaitable,
     Callable,
@@ -22,7 +19,6 @@
     Sequence,
 )
 from contextlib import AbstractAsyncContextManager, contextmanager, suppress
->>>>>>> bda5c119
 from contextvars import copy_context
 from heapq import heapify, heappop, heappush
 from math import inf
