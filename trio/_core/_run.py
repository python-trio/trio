--- conflicted
+++ resolved
@@ -38,19 +38,7 @@
 from .._deprecate import deprecated
 from .._util import Final, NoPublicConstructor
 
-<<<<<<< HEAD
 _NO_SEND = object()
-=======
-# At the bottom of this file there's also some "clever" code that generates
-# wrapper functions for runner and io manager methods, and adds them to
-# __all__. These are all re-exported as part of the 'trio' or 'trio.hazmat'
-# namespaces.
-__all__ = [
-    "Task", "run", "open_nursery", "open_cancel_scope", "CancelScope",
-    "checkpoint", "current_task", "current_effective_deadline",
-    "checkpoint_if_cancelled", "TASK_STATUS_IGNORED", "Nursery"
-]
->>>>>>> 7eb1aca3
 
 
 # Decorator to mark methods public
