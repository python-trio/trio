from __future__ import annotations

import enum
import itertools
import socket
import sys
from contextlib import contextmanager
<<<<<<< HEAD
from typing import TYPE_CHECKING, Iterator, Literal
=======
from typing import TYPE_CHECKING, Literal
>>>>>>> 0cb28869

import attr
from outcome import Value

from .. import _core
from ._io_common import wake_all
from ._run import _public
from ._windows_cffi import (
    INVALID_HANDLE_VALUE,
    AFDPollFlags,
    CompletionModes,
    ErrorCodes,
    FileFlags,
    IoControlCodes,
    WSAIoctls,
    _handle,
    ffi,
    kernel32,
    ntdll,
    raise_winerror,
    ws2_32,
)

assert not TYPE_CHECKING or sys.platform == "win32"

if TYPE_CHECKING:
    from _contextlib import _GeneratorContextManager

    from ._traps import Abort, RaiseCancelT
    from ._unbouded_queue import UnboundedQueue

# There's a lot to be said about the overall design of a Windows event
# loop. See
#
#    https://github.com/python-trio/trio/issues/52
#
# for discussion. This now just has some lower-level notes:
#
# How IOCP fits together:
#
# The general model is that you call some function like ReadFile or WriteFile
# to tell the kernel that you want it to perform some operation, and the
# kernel goes off and does that in the background, then at some point later it
# sends you a notification that the operation is complete. There are some more
# exotic APIs that don't quite fit this pattern, but most APIs do.
#
# Each background operation is tracked using an OVERLAPPED struct, that
# uniquely identifies that particular operation.
#
# An "IOCP" (or "I/O completion port") is an object that lets the kernel send
# us these notifications -- basically it's just a kernel->userspace queue.
#
# Each IOCP notification is represented by an OVERLAPPED_ENTRY struct, which
# contains 3 fields:
# - The "completion key". This is an opaque integer that we pick, and use
#   however is convenient.
# - pointer to the OVERLAPPED struct for the completed operation.
# - dwNumberOfBytesTransferred (an integer).
#
# And in addition, for regular I/O, the OVERLAPPED structure gets filled in
# with:
# - result code (named "Internal")
# - number of bytes transferred (named "InternalHigh"); usually redundant
#   with dwNumberOfBytesTransferred.
#
# There are also some other entries in OVERLAPPED which only matter on input:
# - Offset and OffsetHigh which are inputs to {Read,Write}File and
#   otherwise always zero
# - hEvent which is for if you aren't using IOCP; we always set it to zero.
#
# That describes the usual pattern for operations and the usual meaning of
# these struct fields, but really these are just some arbitrary chunks of
# bytes that get passed back and forth, so some operations like to overload
# them to mean something else.
#
# You can also directly queue an OVERLAPPED_ENTRY object to an IOCP by calling
# PostQueuedCompletionStatus. When you use this you get to set all the
# OVERLAPPED_ENTRY fields to arbitrary values.
#
# You can request to cancel any operation if you know which handle it was
# issued on + the OVERLAPPED struct that identifies it (via CancelIoEx). This
# request might fail because the operation has already completed, or it might
# be queued to happen in the background, so you only find out whether it
# succeeded or failed later, when we get back the notification for the
# operation being complete.
#
# There are three types of operations that we support:
#
# == Regular I/O operations on handles (e.g. files or named pipes) ==
#
# Implemented by: register_with_iocp, wait_overlapped
#
# To use these, you have to register the handle with your IOCP first. Once
# it's registered, any operations on that handle will automatically send
# completion events to that IOCP, with a completion key that you specify *when
# the handle is registered* (so you can't use different completion keys for
# different operations).
#
# We give these two dedicated completion keys: CKeys.WAIT_OVERLAPPED for
# regular operations, and CKeys.LATE_CANCEL that's used to make
# wait_overlapped cancellable even if the user forgot to call
# register_with_iocp. The problem here is that after we request the cancel,
# wait_overlapped keeps blocking until it sees the completion notification...
# but if the user forgot to register_with_iocp, then the completion will never
# come, so the cancellation will never resolve. To avoid this, whenever we try
# to cancel an I/O operation and the cancellation fails, we use
# PostQueuedCompletionStatus to send a CKeys.LATE_CANCEL notification. If this
# arrives before the real completion, we assume the user forgot to call
# register_with_iocp on their handle, and raise an error accordingly.
#
# == Socket state notifications ==
#
# Implemented by: wait_readable, wait_writable
#
# The public APIs that windows provides for this are all really awkward and
# don't integrate with IOCP. So we drop down to a lower level, and talk
# directly to the socket device driver in the kernel, which is called "AFD".
# Unfortunately, this is a totally undocumented internal API. Fortunately
# libuv also does this, so we can be pretty confident that MS won't break it
# on us, and there is a *little* bit of information out there if you go
# digging.
#
# Basically: we open a magic file that refers to the AFD driver, register the
# magic file with our IOCP, and then we can issue regular overlapped I/O
# operations on that handle. Specifically, the operation we use is called
# IOCTL_AFD_POLL, which lets us pass in a buffer describing which events we're
# interested in on a given socket (readable, writable, etc.). Later, when the
# operation completes, the kernel rewrites the buffer we passed in to record
# which events happened, and uses IOCP as normal to notify us that this
# operation has completed.
#
# Unfortunately, the Windows kernel seems to have bugs if you try to issue
# multiple simultaneous IOCTL_AFD_POLL operations on the same socket (see
# notes-to-self/afd-lab.py). So if a user calls wait_readable and
# wait_writable at the same time, we have to combine those into a single
# IOCTL_AFD_POLL. This means we can't just use the wait_overlapped machinery.
# Instead we have some dedicated code to handle these operations, and a
# dedicated completion key CKeys.AFD_POLL.
#
# Sources of information:
# - https://github.com/python-trio/trio/issues/52
# - Wepoll: https://github.com/piscisaureus/wepoll/
# - libuv: https://github.com/libuv/libuv/
# - ReactOS: https://github.com/reactos/reactos/
# - Ancient leaked copies of the Windows NT and Winsock source code:
#   https://github.com/pustladi/Windows-2000/blob/661d000d50637ed6fab2329d30e31775046588a9/private/net/sockets/winsock2/wsp/msafd/select.c#L59-L655
#   https://github.com/metoo10987/WinNT4/blob/f5c14e6b42c8f45c20fe88d14c61f9d6e0386b8e/private/ntos/afd/poll.c#L68-L707
# - The WSAEventSelect docs (this exposes a finer-grained set of events than
#   select(), so if you squint you can treat it as a source of information on
#   the fine-grained AFD poll types)
#
#
# == Everything else ==
#
# There are also some weirder APIs for interacting with IOCP. For example, the
# "Job" API lets you specify an IOCP handle and "completion key", and then in
# the future whenever certain events happen it sends uses IOCP to send a
# notification. These notifications don't correspond to any particular
# operation; they're just spontaneous messages you get. The
# "dwNumberOfBytesTransferred" field gets repurposed to carry an identifier
# for the message type (e.g. JOB_OBJECT_MSG_EXIT_PROCESS), and the
# "lpOverlapped" field gets repurposed to carry some arbitrary data that
# depends on the message type (e.g. the pid of the process that exited).
#
# To handle these, we have monitor_completion_key, where we hand out an
# unassigned completion key, let users set it up however they want, and then
# get any events that arrive on that key.
#
# (Note: monitor_completion_key is not documented or fully baked; expect it to
# change in the future.)


# Our completion keys
class CKeys(enum.IntEnum):
    AFD_POLL = 0
    WAIT_OVERLAPPED = 1
    LATE_CANCEL = 2
    FORCE_WAKEUP = 3
    USER_DEFINED = 4  # and above


def _check(success: bool) -> Literal[True]:
    if not success:
        raise_winerror()
    return success


def _get_underlying_socket(
    sock: socket.socket | int, *, which=WSAIoctls.SIO_BASE_HANDLE
):
    if hasattr(sock, "fileno"):
        sock = sock.fileno()
    base_ptr = ffi.new("HANDLE *")
    out_size = ffi.new("DWORD *")
    failed = ws2_32.WSAIoctl(
        ffi.cast("SOCKET", sock),
        which,
        ffi.NULL,
        0,
        base_ptr,
        ffi.sizeof("HANDLE"),
        out_size,
        ffi.NULL,
        ffi.NULL,
    )
    if failed:
        code = ws2_32.WSAGetLastError()
        raise_winerror(code)
    return base_ptr[0]


def _get_base_socket(sock):
    # There is a development kit for LSPs called Komodia Redirector.
    # It does some unusual (some might say evil) things like intercepting
    # SIO_BASE_HANDLE (fails) and SIO_BSP_HANDLE_SELECT (returns the same
    # socket) in a misguided attempt to prevent bypassing it. It's been used
    # in malware including the infamous Lenovo Superfish incident from 2015,
    # but unfortunately is also used in some legitimate products such as
    # parental control tools and Astrill VPN. Komodia happens to not
    # block SIO_BSP_HANDLE_POLL, so we'll try SIO_BASE_HANDLE and fall back
    # to SIO_BSP_HANDLE_POLL if it doesn't work.
    # References:
    # - https://github.com/piscisaureus/wepoll/blob/0598a791bf9cbbf480793d778930fc635b044980/wepoll.c#L2223
    # - https://github.com/tokio-rs/mio/issues/1314

    while True:
        try:
            # If this is not a Komodia-intercepted socket, we can just use
            # SIO_BASE_HANDLE.
            return _get_underlying_socket(sock)
        except OSError as ex:
            if ex.winerror == ErrorCodes.ERROR_NOT_SOCKET:
                # SIO_BASE_HANDLE might fail even without LSP intervention,
                # if we get something that's not a socket.
                raise
            if hasattr(sock, "fileno"):
                sock = sock.fileno()
            sock = _handle(sock)
            next_sock = _get_underlying_socket(
                sock, which=WSAIoctls.SIO_BSP_HANDLE_POLL
            )
            if next_sock == sock:
                # If BSP_HANDLE_POLL returns the same socket we already had,
                # then there's no layering going on and we need to fail
                # to prevent an infinite loop.
                raise RuntimeError(
                    "Unexpected network configuration detected: "
                    "SIO_BASE_HANDLE failed and SIO_BSP_HANDLE_POLL didn't "
                    "return a different socket. Please file a bug at "
                    "https://github.com/python-trio/trio/issues/new, "
                    "and include the output of running: "
                    "netsh winsock show catalog"
                )
            # Otherwise we've gotten at least one layer deeper, so
            # loop back around to keep digging.
            sock = next_sock


def _afd_helper_handle():
    # The "AFD" driver is exposed at the NT path "\Device\Afd". We're using
    # the Win32 CreateFile, though, so we have to pass a Win32 path. \\.\ is
    # how Win32 refers to the NT \GLOBAL??\ directory, and GLOBALROOT is a
    # symlink inside that directory that points to the root of the NT path
    # system. So by sticking that in front of the NT path, we get a Win32
    # path. Alternatively, we could use NtCreateFile directly, since it takes
    # an NT path. But we already wrap CreateFileW so this was easier.
    # References:
    #   https://blogs.msdn.microsoft.com/jeremykuhne/2016/05/02/dos-to-nt-a-paths-journey/
    #   https://stackoverflow.com/a/21704022
    #
    # I'm actually not sure what the \Trio part at the end of the path does.
    # Wepoll uses \Device\Afd\Wepoll, so I just copied them. (I'm guessing it
    # might be visible in some debug tools, and is otherwise arbitrary?)
    rawname = r"\\.\GLOBALROOT\Device\Afd\Trio".encode("utf-16le") + b"\0\0"
    rawname_buf = ffi.from_buffer(rawname)

    handle = kernel32.CreateFileW(
        ffi.cast("LPCWSTR", rawname_buf),
        FileFlags.SYNCHRONIZE,
        FileFlags.FILE_SHARE_READ | FileFlags.FILE_SHARE_WRITE,
        ffi.NULL,  # no security attributes
        FileFlags.OPEN_EXISTING,
        FileFlags.FILE_FLAG_OVERLAPPED,
        ffi.NULL,  # no template file
    )
    if handle == INVALID_HANDLE_VALUE:  # pragma: no cover
        raise_winerror()
    return handle


# AFD_POLL has a finer-grained set of events than other APIs. We collapse them
# down into Unix-style "readable" and "writable".
#
# Note: AFD_POLL_LOCAL_CLOSE isn't a reliable substitute for notify_closing(),
# because even if the user closes the socket *handle*, the socket *object*
# could still remain open, e.g. if the socket was dup'ed (possibly into
# another process). Explicitly calling notify_closing() guarantees that
# everyone waiting on the *handle* wakes up, which is what you'd expect.
#
# However, we can't avoid getting LOCAL_CLOSE notifications -- the kernel
# delivers them whether we ask for them or not -- so better to include them
# here for documentation, and so that when we check (delivered & requested) we
# get a match.

READABLE_FLAGS = (
    AFDPollFlags.AFD_POLL_RECEIVE
    | AFDPollFlags.AFD_POLL_ACCEPT
    | AFDPollFlags.AFD_POLL_DISCONNECT  # other side sent an EOF
    | AFDPollFlags.AFD_POLL_ABORT
    | AFDPollFlags.AFD_POLL_LOCAL_CLOSE
)

WRITABLE_FLAGS = (
    AFDPollFlags.AFD_POLL_SEND
    | AFDPollFlags.AFD_POLL_CONNECT_FAIL
    | AFDPollFlags.AFD_POLL_ABORT
    | AFDPollFlags.AFD_POLL_LOCAL_CLOSE
)


# Annoyingly, while the API makes it *seem* like you can happily issue as many
# independent AFD_POLL operations as you want without them interfering with
# each other, in fact if you issue two AFD_POLL operations for the same socket
# at the same time with notification going to the same IOCP port, then Windows
# gets super confused. For example, if we issue one operation from
# wait_readable, and another independent operation from wait_writable, then
# Windows may complete the wait_writable operation when the socket becomes
# readable.
#
# To avoid this, we have to coalesce all the operations on a single socket
# into one, and when the set of waiters changes we have to throw away the old
# operation and start a new one.
@attr.s(slots=True, eq=False)
class AFDWaiters:
    read_task: None = attr.ib(default=None)
    write_task: None = attr.ib(default=None)
    current_op: None = attr.ib(default=None)


# We also need to bundle up all the info for a single op into a standalone
# object, because we need to keep all these objects alive until the operation
# finishes, even if we're throwing it away.
@attr.s(slots=True, eq=False, frozen=True)
class AFDPollOp:
    lpOverlapped: None = attr.ib()
    poll_info: None = attr.ib()
    waiters: None = attr.ib()
    afd_group: None = attr.ib()


# The Windows kernel has a weird issue when using AFD handles. If you have N
# instances of wait_readable/wait_writable registered with a single AFD handle,
# then cancelling any one of them takes something like O(N**2) time. So if we
# used just a single AFD handle, then cancellation would quickly become very
# expensive, e.g. a program with N active sockets would take something like
# O(N**3) time to unwind after control-C. The solution is to spread our sockets
# out over multiple AFD handles, so that N doesn't grow too large for any
# individual handle.
MAX_AFD_GROUP_SIZE = 500  # at 1000, the cubic scaling is just starting to bite


@attr.s(slots=True, eq=False)
class AFDGroup:
    size: int = attr.ib()
    handle: None = attr.ib()


@attr.s(slots=True, eq=False, frozen=True)
class _WindowsStatistics:
<<<<<<< HEAD
    tasks_waiting_read: int = attr.ib()
    tasks_waiting_write: int = attr.ib()
    tasks_waiting_overlapped: int = attr.ib()
    completion_key_monitors: int = attr.ib()
    backend: str = attr.ib(default="windows")
=======
    tasks_waiting_read = attr.ib()
    tasks_waiting_write = attr.ib()
    tasks_waiting_overlapped = attr.ib()
    completion_key_monitors = attr.ib()
    backend: Literal["windows"] = attr.ib(init=False, default="windows")
>>>>>>> 0cb28869


# Maximum number of events to dequeue from the completion port on each pass
# through the run loop. Somewhat arbitrary. Should be large enough to collect
# a good set of tasks on each loop, but not so large to waste tons of memory.
# (Each WindowsIOManager holds a buffer whose size is ~32x this number.)
MAX_EVENTS = 1000


@attr.s(frozen=True)
class CompletionKeyEventInfo:
    lpOverlapped: None = attr.ib()
    dwNumberOfBytesTransferred: int = attr.ib()


class WindowsIOManager:
    def __init__(self):
        # If this method raises an exception, then __del__ could run on a
        # half-initialized object. So we initialize everything that __del__
        # touches to safe values up front, before we do anything that can
        # fail.
        self._iocp = None
        self._all_afd_handles = []

        self._iocp = _check(
            kernel32.CreateIoCompletionPort(INVALID_HANDLE_VALUE, ffi.NULL, 0, 0)
        )
        self._events = ffi.new("OVERLAPPED_ENTRY[]", MAX_EVENTS)

        self._vacant_afd_groups = set()
        # {lpOverlapped: AFDPollOp}
        self._afd_ops = {}
        # {socket handle: AFDWaiters}
        self._afd_waiters = {}

        # {lpOverlapped: task}
        self._overlapped_waiters = {}
        self._posted_too_late_to_cancel = set()

        self._completion_key_queues = {}
        self._completion_key_counter = itertools.count(CKeys.USER_DEFINED)

        with socket.socket() as s:
            # We assume we're not working with any LSP that changes
            # how select() is supposed to work. Validate this by
            # ensuring that the result of SIO_BSP_HANDLE_SELECT (the
            # LSP-hookable mechanism for "what should I use for
            # select()?") matches that of SIO_BASE_HANDLE ("what is
            # the real non-hooked underlying socket here?").
            #
            # This doesn't work for Komodia-based LSPs; see the comments
            # in _get_base_socket() for details. But we have special
            # logic for those, so we just skip this check if
            # SIO_BASE_HANDLE fails.

            # LSPs can in theory override this, but we believe that it never
            # actually happens in the wild (except Komodia)
            select_handle = _get_underlying_socket(
                s, which=WSAIoctls.SIO_BSP_HANDLE_SELECT
            )
            try:
                # LSPs shouldn't override this...
                base_handle = _get_underlying_socket(s, which=WSAIoctls.SIO_BASE_HANDLE)
            except OSError:
                # But Komodia-based LSPs do anyway, in a way that causes
                # a failure with WSAEFAULT. We have special handling for
                # them in _get_base_socket(). Make sure it works.
                _get_base_socket(s)
            else:
                if base_handle != select_handle:
                    raise RuntimeError(
                        "Unexpected network configuration detected: "
                        "SIO_BASE_HANDLE and SIO_BSP_HANDLE_SELECT differ. "
                        "Please file a bug at "
                        "https://github.com/python-trio/trio/issues/new, "
                        "and include the output of running: "
                        "netsh winsock show catalog"
                    )

    def close(self) -> None:
        try:
            if self._iocp is not None:
                iocp = self._iocp
                self._iocp = None
                _check(kernel32.CloseHandle(iocp))
        finally:
            while self._all_afd_handles:
                afd_handle = self._all_afd_handles.pop()
                _check(kernel32.CloseHandle(afd_handle))

    def __del__(self) -> None:
        self.close()

    def statistics(self) -> _WindowsStatistics:
        tasks_waiting_read = 0
        tasks_waiting_write = 0
        for waiter in self._afd_waiters.values():
            if waiter.read_task is not None:
                tasks_waiting_read += 1
            if waiter.write_task is not None:
                tasks_waiting_write += 1
        return _WindowsStatistics(
            tasks_waiting_read=tasks_waiting_read,
            tasks_waiting_write=tasks_waiting_write,
            tasks_waiting_overlapped=len(self._overlapped_waiters),
            completion_key_monitors=len(self._completion_key_queues),
        )

    def force_wakeup(self) -> None:
        _check(
            kernel32.PostQueuedCompletionStatus(
                self._iocp, 0, CKeys.FORCE_WAKEUP, ffi.NULL
            )
        )

    def get_events(self, timeout: float) -> int:
        received = ffi.new("PULONG")
        milliseconds = round(1000 * timeout)
        if timeout > 0 and milliseconds == 0:
            milliseconds = 1
        try:
            _check(
                kernel32.GetQueuedCompletionStatusEx(
                    self._iocp, self._events, MAX_EVENTS, received, milliseconds, 0
                )
            )
        except OSError as exc:
            if exc.winerror != ErrorCodes.WAIT_TIMEOUT:  # pragma: no cover
                raise
            return 0
        return received[0]  # type: ignore[no-any-return]

    def process_events(self, received: int) -> None:
        for i in range(received):
            entry = self._events[i]
            if entry.lpCompletionKey == CKeys.AFD_POLL:
                lpo = entry.lpOverlapped
                op = self._afd_ops.pop(lpo)
                waiters = op.waiters
                if waiters.current_op is not op:
                    # Stale op, nothing to do
                    pass
                else:
                    waiters.current_op = None
                    # I don't think this can happen, so if it does let's crash
                    # and get a debug trace.
                    if lpo.Internal != 0:  # pragma: no cover
                        code = ntdll.RtlNtStatusToDosError(lpo.Internal)
                        raise_winerror(code)
                    flags = op.poll_info.Handles[0].Events
                    if waiters.read_task and flags & READABLE_FLAGS:
                        _core.reschedule(waiters.read_task)
                        waiters.read_task = None
                    if waiters.write_task and flags & WRITABLE_FLAGS:
                        _core.reschedule(waiters.write_task)
                        waiters.write_task = None
                    self._refresh_afd(op.poll_info.Handles[0].Handle)
            elif entry.lpCompletionKey == CKeys.WAIT_OVERLAPPED:
                # Regular I/O event, dispatch on lpOverlapped
                waiter = self._overlapped_waiters.pop(entry.lpOverlapped)
                overlapped = entry.lpOverlapped
                transferred = entry.dwNumberOfBytesTransferred
                info = CompletionKeyEventInfo(
                    lpOverlapped=overlapped, dwNumberOfBytesTransferred=transferred
                )
                _core.reschedule(waiter, Value(info))
            elif entry.lpCompletionKey == CKeys.LATE_CANCEL:
                # Post made by a regular I/O event's abort_fn
                # after it failed to cancel the I/O. If we still
                # have a waiter with this lpOverlapped, we didn't
                # get the regular I/O completion and almost
                # certainly the user forgot to call
                # register_with_iocp.
                self._posted_too_late_to_cancel.remove(entry.lpOverlapped)
                try:
                    waiter = self._overlapped_waiters.pop(entry.lpOverlapped)
                except KeyError:
                    # Looks like the actual completion got here before this
                    # fallback post did -- we're in the "expected" case of
                    # too-late-to-cancel, where the user did nothing wrong.
                    # Nothing more to do.
                    pass
                else:
                    exc = _core.TrioInternalError(
                        "Failed to cancel overlapped I/O in {} and didn't "
                        "receive the completion either. Did you forget to "
                        "call register_with_iocp()?".format(waiter.name)
                    )
                    # Raising this out of handle_io ensures that
                    # the user will see our message even if some
                    # other task is in an uncancellable wait due
                    # to the same underlying forgot-to-register
                    # issue (if their CancelIoEx succeeds, we
                    # have no way of noticing that their completion
                    # won't arrive). Unfortunately it loses the
                    # task traceback. If you're debugging this
                    # error and can't tell where it's coming from,
                    # try changing this line to
                    # _core.reschedule(waiter, outcome.Error(exc))
                    raise exc
            elif entry.lpCompletionKey == CKeys.FORCE_WAKEUP:
                pass
            else:
                # dispatch on lpCompletionKey
                queue = self._completion_key_queues[entry.lpCompletionKey]
                overlapped = int(ffi.cast("uintptr_t", entry.lpOverlapped))
                transferred = entry.dwNumberOfBytesTransferred
                info = CompletionKeyEventInfo(
                    lpOverlapped=overlapped, dwNumberOfBytesTransferred=transferred
                )
                queue.put_nowait(info)

    def _register_with_iocp(self, handle, completion_key) -> None:
        handle = _handle(handle)
        _check(kernel32.CreateIoCompletionPort(handle, self._iocp, completion_key, 0))
        # Supposedly this makes things slightly faster, by disabling the
        # ability to do WaitForSingleObject(handle). We would never want to do
        # that anyway, so might as well get the extra speed (if any).
        # Ref: http://www.lenholgate.com/blog/2009/09/interesting-blog-posts-on-high-performance-servers.html
        _check(
            kernel32.SetFileCompletionNotificationModes(
                handle, CompletionModes.FILE_SKIP_SET_EVENT_ON_HANDLE
            )
        )

    ################################################################
    # AFD stuff
    ################################################################

    def _refresh_afd(self, base_handle) -> None:
        waiters = self._afd_waiters[base_handle]
        if waiters.current_op is not None:
            afd_group = waiters.current_op.afd_group
            try:
                _check(
                    kernel32.CancelIoEx(
                        afd_group.handle, waiters.current_op.lpOverlapped
                    )
                )
            except OSError as exc:
                if exc.winerror != ErrorCodes.ERROR_NOT_FOUND:
                    # I don't think this is possible, so if it happens let's
                    # crash noisily.
                    raise  # pragma: no cover
            waiters.current_op = None
            afd_group.size -= 1
            self._vacant_afd_groups.add(afd_group)

        flags = 0
        if waiters.read_task is not None:
            flags |= READABLE_FLAGS
        if waiters.write_task is not None:
            flags |= WRITABLE_FLAGS

        if not flags:
            del self._afd_waiters[base_handle]
        else:
            try:
                afd_group = self._vacant_afd_groups.pop()
            except KeyError:
                afd_group = AFDGroup(0, _afd_helper_handle())
                self._register_with_iocp(afd_group.handle, CKeys.AFD_POLL)
                self._all_afd_handles.append(afd_group.handle)
            self._vacant_afd_groups.add(afd_group)

            lpOverlapped = ffi.new("LPOVERLAPPED")

            poll_info = ffi.new("AFD_POLL_INFO *")
            poll_info.Timeout = 2**63 - 1  # INT64_MAX
            poll_info.NumberOfHandles = 1
            poll_info.Exclusive = 0
            poll_info.Handles[0].Handle = base_handle
            poll_info.Handles[0].Status = 0
            poll_info.Handles[0].Events = flags

            try:
                _check(
                    kernel32.DeviceIoControl(
                        afd_group.handle,
                        IoControlCodes.IOCTL_AFD_POLL,
                        poll_info,
                        ffi.sizeof("AFD_POLL_INFO"),
                        poll_info,
                        ffi.sizeof("AFD_POLL_INFO"),
                        ffi.NULL,
                        lpOverlapped,
                    )
                )
            except OSError as exc:
                if exc.winerror != ErrorCodes.ERROR_IO_PENDING:
                    # This could happen if the socket handle got closed behind
                    # our back while a wait_* call was pending, and we tried
                    # to re-issue the call. Clear our state and wake up any
                    # pending calls.
                    del self._afd_waiters[base_handle]
                    # Do this last, because it could raise.
                    wake_all(waiters, exc)
                    return
            op = AFDPollOp(lpOverlapped, poll_info, waiters, afd_group)
            waiters.current_op = op
            self._afd_ops[lpOverlapped] = op
            afd_group.size += 1
            if afd_group.size >= MAX_AFD_GROUP_SIZE:
                self._vacant_afd_groups.remove(afd_group)

    async def _afd_poll(self, sock, mode) -> None:
        base_handle = _get_base_socket(sock)
        waiters = self._afd_waiters.get(base_handle)
        if waiters is None:
            waiters = AFDWaiters()
            self._afd_waiters[base_handle] = waiters
        if getattr(waiters, mode) is not None:
            raise _core.BusyResourceError
        setattr(waiters, mode, _core.current_task())
        # Could potentially raise if the handle is somehow invalid; that's OK,
        # we let it escape.
        self._refresh_afd(base_handle)

        def abort_fn(_: RaiseCancelT) -> Abort:
            setattr(waiters, mode, None)
            self._refresh_afd(base_handle)
            return _core.Abort.SUCCEEDED

        await _core.wait_task_rescheduled(abort_fn)

    @_public
    async def wait_readable(self, sock) -> None:
        await self._afd_poll(sock, "read_task")

    @_public
    async def wait_writable(self, sock) -> None:
        await self._afd_poll(sock, "write_task")

    @_public
    def notify_closing(self, handle) -> None:
        handle = _get_base_socket(handle)
        waiters = self._afd_waiters.get(handle)
        if waiters is not None:
            wake_all(waiters, _core.ClosedResourceError())
            self._refresh_afd(handle)

    ################################################################
    # Regular overlapped operations
    ################################################################

    @_public
    def register_with_iocp(self, handle) -> None:
        self._register_with_iocp(handle, CKeys.WAIT_OVERLAPPED)

    @_public
    async def wait_overlapped(self, handle, lpOverlapped):
        handle = _handle(handle)
        if isinstance(lpOverlapped, int):
            lpOverlapped = ffi.cast("LPOVERLAPPED", lpOverlapped)
        if lpOverlapped in self._overlapped_waiters:
            raise _core.BusyResourceError(
                "another task is already waiting on that lpOverlapped"
            )
        task = _core.current_task()
        self._overlapped_waiters[lpOverlapped] = task
        raise_cancel = None

        def abort(raise_cancel_: RaiseCancelT) -> Abort:
            nonlocal raise_cancel
            raise_cancel = raise_cancel_
            try:
                _check(kernel32.CancelIoEx(handle, lpOverlapped))
            except OSError as exc:
                if exc.winerror == ErrorCodes.ERROR_NOT_FOUND:
                    # Too late to cancel. If this happens because the
                    # operation is already completed, we don't need to do
                    # anything; we'll get a notification of that completion
                    # soon. But another possibility is that the operation was
                    # performed on a handle that wasn't registered with our
                    # IOCP (ie, the user forgot to call register_with_iocp),
                    # in which case we're just never going to see the
                    # completion. To avoid an uncancellable infinite sleep in
                    # the latter case, we'll PostQueuedCompletionStatus here,
                    # and if our post arrives before the original completion
                    # does, we'll assume the handle wasn't registered.
                    _check(
                        kernel32.PostQueuedCompletionStatus(
                            self._iocp, 0, CKeys.LATE_CANCEL, lpOverlapped
                        )
                    )
                    # Keep the lpOverlapped referenced so its address
                    # doesn't get reused until our posted completion
                    # status has been processed. Otherwise, we can
                    # get confused about which completion goes with
                    # which I/O.
                    self._posted_too_late_to_cancel.add(lpOverlapped)
                else:  # pragma: no cover
                    raise _core.TrioInternalError(
                        "CancelIoEx failed with unexpected error"
                    ) from exc
            return _core.Abort.FAILED

        info = await _core.wait_task_rescheduled(abort)
        if lpOverlapped.Internal != 0:
            # the lpOverlapped reports the error as an NT status code,
            # which we must convert back to a Win32 error code before
            # it will produce the right sorts of exceptions
            code = ntdll.RtlNtStatusToDosError(lpOverlapped.Internal)
            if code == ErrorCodes.ERROR_OPERATION_ABORTED:
                if raise_cancel is not None:
                    raise_cancel()
                else:
                    # We didn't request this cancellation, so assume
                    # it happened due to the underlying handle being
                    # closed before the operation could complete.
                    raise _core.ClosedResourceError("another task closed this resource")
            else:
                raise_winerror(code)
        return info

    async def _perform_overlapped(self, handle, submit_fn):
        # submit_fn(lpOverlapped) submits some I/O
        # it may raise an OSError with ERROR_IO_PENDING
        # the handle must already be registered using
        # register_with_iocp(handle)
        # This always does a schedule point, but it's possible that the
        # operation will not be cancellable, depending on how Windows is
        # feeling today. So we need to check for cancellation manually.
        await _core.checkpoint_if_cancelled()
        lpOverlapped = ffi.new("LPOVERLAPPED")
        try:
            submit_fn(lpOverlapped)
        except OSError as exc:
            if exc.winerror != ErrorCodes.ERROR_IO_PENDING:
                raise
        await self.wait_overlapped(handle, lpOverlapped)
        return lpOverlapped

    @_public
    async def write_overlapped(self, handle, data, file_offset=0):
        with ffi.from_buffer(data) as cbuf:

            def submit_write(lpOverlapped):
                # yes, these are the real documented names
                offset_fields = lpOverlapped.DUMMYUNIONNAME.DUMMYSTRUCTNAME
                offset_fields.Offset = file_offset & 0xFFFFFFFF
                offset_fields.OffsetHigh = file_offset >> 32
                _check(
                    kernel32.WriteFile(
                        _handle(handle),
                        ffi.cast("LPCVOID", cbuf),
                        len(cbuf),
                        ffi.NULL,
                        lpOverlapped,
                    )
                )

            lpOverlapped = await self._perform_overlapped(handle, submit_write)
            # this is "number of bytes transferred"
            return lpOverlapped.InternalHigh

    @_public
    async def readinto_overlapped(self, handle, buffer, file_offset=0):
        with ffi.from_buffer(buffer, require_writable=True) as cbuf:

            def submit_read(lpOverlapped):
                offset_fields = lpOverlapped.DUMMYUNIONNAME.DUMMYSTRUCTNAME
                offset_fields.Offset = file_offset & 0xFFFFFFFF
                offset_fields.OffsetHigh = file_offset >> 32
                _check(
                    kernel32.ReadFile(
                        _handle(handle),
                        ffi.cast("LPVOID", cbuf),
                        len(cbuf),
                        ffi.NULL,
                        lpOverlapped,
                    )
                )

            lpOverlapped = await self._perform_overlapped(handle, submit_read)
            return lpOverlapped.InternalHigh

    ################################################################
    # Raw IOCP operations
    ################################################################

    @_public
    def current_iocp(self) -> int:
        return int(ffi.cast("uintptr_t", self._iocp))

    @_public
    def monitor_completion_key(
        self,
    ) -> _GeneratorContextManager[tuple[int, UnboundedQueue[object]]]:
        return self._monitor_completion_key()

    @contextmanager
    def _monitor_completion_key(self) -> Iterator[tuple[int, UnboundedQueue[object]]]:
        key = next(self._completion_key_counter)
        queue = _core.UnboundedQueue[object]()
        self._completion_key_queues[key] = queue
        try:
            yield (key, queue)
        finally:
            del self._completion_key_queues[key]<|MERGE_RESOLUTION|>--- conflicted
+++ resolved
@@ -5,11 +5,7 @@
 import socket
 import sys
 from contextlib import contextmanager
-<<<<<<< HEAD
 from typing import TYPE_CHECKING, Iterator, Literal
-=======
-from typing import TYPE_CHECKING, Literal
->>>>>>> 0cb28869
 
 import attr
 from outcome import Value
@@ -379,19 +375,11 @@
 
 @attr.s(slots=True, eq=False, frozen=True)
 class _WindowsStatistics:
-<<<<<<< HEAD
     tasks_waiting_read: int = attr.ib()
     tasks_waiting_write: int = attr.ib()
     tasks_waiting_overlapped: int = attr.ib()
     completion_key_monitors: int = attr.ib()
-    backend: str = attr.ib(default="windows")
-=======
-    tasks_waiting_read = attr.ib()
-    tasks_waiting_write = attr.ib()
-    tasks_waiting_overlapped = attr.ib()
-    completion_key_monitors = attr.ib()
     backend: Literal["windows"] = attr.ib(init=False, default="windows")
->>>>>>> 0cb28869
 
 
 # Maximum number of events to dequeue from the completion port on each pass
