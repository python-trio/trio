--- conflicted
+++ resolved
@@ -772,13 +772,8 @@
                     ) from exc
             return _core.Abort.FAILED
 
-<<<<<<< HEAD
-        await _core.wait_task_rescheduled(abort)
+        info = await _core.wait_task_rescheduled(abort)
         if lpOverlapped.Internal != 0:  # type: ignore[attr-defined]
-=======
-        info = await _core.wait_task_rescheduled(abort)
-        if lpOverlapped.Internal != 0:
->>>>>>> 248553f5
             # the lpOverlapped reports the error as an NT status code,
             # which we must convert back to a Win32 error code before
             # it will produce the right sorts of exceptions
