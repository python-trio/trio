--- conflicted
+++ resolved
@@ -3,11 +3,7 @@
 import select
 import sys
 from collections import defaultdict
-<<<<<<< HEAD
-from typing import TYPE_CHECKING, DefaultDict
-=======
 from typing import TYPE_CHECKING, DefaultDict, Literal
->>>>>>> 0cb28869
 
 import attr
 
@@ -24,14 +20,8 @@
 
 @attr.s(slots=True, eq=False)
 class EpollWaiters:
-<<<<<<< HEAD
-    # TODO: why is nobody complaining about this?
-    read_task: None = attr.ib(default=None)
-    write_task: None = attr.ib(default=None)
-=======
     read_task: Task | None = attr.ib(default=None)
     write_task: Task | None = attr.ib(default=None)
->>>>>>> 0cb28869
     current_flags: int = attr.ib(default=0)
 
 
@@ -42,11 +32,7 @@
 class _EpollStatistics:
     tasks_waiting_read: int = attr.ib()
     tasks_waiting_write: int = attr.ib()
-<<<<<<< HEAD
-    backend: str = attr.ib(default="epoll")
-=======
     backend: Literal["epoll"] = attr.ib(init=False, default="epoll")
->>>>>>> 0cb28869
 
 
 # Some facts about epoll
