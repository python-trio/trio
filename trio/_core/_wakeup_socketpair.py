import socket
import signal
import warnings

from .. import _core
from .._util import is_main_thread


<<<<<<< HEAD
def _has_warn_on_full_buffer():
    if "__pypy__" not in sys.builtin_module_names:
        # CPython has warn_on_full_buffer. Don't need to inspect.
        # Also, CPython doesn't support inspecting built-in functions.
        return True

    import inspect

    args_spec = inspect.getfullargspec(signal.set_wakeup_fd)
    return "warn_on_full_buffer" in args_spec.kwonlyargs


HAVE_WARN_ON_FULL_BUFFER = _has_warn_on_full_buffer()


=======
>>>>>>> 39d01b26
class WakeupSocketpair:
    def __init__(self):
        self.wakeup_sock, self.write_sock = socket.socketpair()
        self.wakeup_sock.setblocking(False)
        self.write_sock.setblocking(False)
        # This somewhat reduces the amount of memory wasted queueing up data
        # for wakeups. With these settings, maximum number of 1-byte sends
        # before getting BlockingIOError:
        #   Linux 4.8: 6
        #   macOS (darwin 15.5): 1
        #   Windows 10: 525347
        # Windows you're weird. (And on Windows setting SNDBUF to 0 makes send
        # blocking, even on non-blocking sockets, so don't do that.)
        self.wakeup_sock.setsockopt(socket.SOL_SOCKET, socket.SO_RCVBUF, 1)
        self.write_sock.setsockopt(socket.SOL_SOCKET, socket.SO_SNDBUF, 1)
        # On Windows this is a TCP socket so this might matter. On other
        # platforms this fails b/c AF_UNIX sockets aren't actually TCP.
        try:
            self.write_sock.setsockopt(socket.IPPROTO_TCP, socket.TCP_NODELAY, 1)
        except OSError:
            pass
        self.old_wakeup_fd = None

    def wakeup_thread_and_signal_safe(self):
        try:
            self.write_sock.send(b"\x00")
        except BlockingIOError:
            pass

    async def wait_woken(self):
        await _core.wait_readable(self.wakeup_sock)
        self.drain()

    def drain(self):
        try:
            while True:
                self.wakeup_sock.recv(2 ** 16)
        except BlockingIOError:
            pass

    def wakeup_on_signals(self):
        assert self.old_wakeup_fd is None
        if not is_main_thread():
            return
        fd = self.write_sock.fileno()
        self.old_wakeup_fd = signal.set_wakeup_fd(fd, warn_on_full_buffer=False)
        if self.old_wakeup_fd != -1:
            warnings.warn(
                RuntimeWarning(
                    "It looks like Trio's signal handling code might have "
                    "collided with another library you're using. If you're "
                    "running Trio in guest mode, then this might mean you "
                    "should set host_uses_signal_set_wakeup_fd=True. "
                    "Otherwise, file a bug on Trio and we'll help you figure "
                    "out what's going on."
                )
            )

    def close(self):
        self.wakeup_sock.close()
        self.write_sock.close()
        if self.old_wakeup_fd is not None:
            signal.set_wakeup_fd(self.old_wakeup_fd)<|MERGE_RESOLUTION|>--- conflicted
+++ resolved
@@ -6,24 +6,6 @@
 from .._util import is_main_thread
 
 
-<<<<<<< HEAD
-def _has_warn_on_full_buffer():
-    if "__pypy__" not in sys.builtin_module_names:
-        # CPython has warn_on_full_buffer. Don't need to inspect.
-        # Also, CPython doesn't support inspecting built-in functions.
-        return True
-
-    import inspect
-
-    args_spec = inspect.getfullargspec(signal.set_wakeup_fd)
-    return "warn_on_full_buffer" in args_spec.kwonlyargs
-
-
-HAVE_WARN_ON_FULL_BUFFER = _has_warn_on_full_buffer()
-
-
-=======
->>>>>>> 39d01b26
 class WakeupSocketpair:
     def __init__(self):
         self.wakeup_sock, self.write_sock = socket.socketpair()
