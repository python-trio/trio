--- conflicted
+++ resolved
@@ -21,7 +21,8 @@
     current_task, current_effective_deadline, checkpoint_if_cancelled,
     TASK_STATUS_IGNORED, current_statistics, current_trio_token, reschedule,
     remove_instrument, add_instrument, current_clock, current_root_task,
-    spawn_system_task, current_time, wait_all_tasks_blocked
+    spawn_system_task, current_time, wait_all_tasks_blocked, wait_readable,
+    wait_writable, notify_closing
 )
 
 # Has to come after _run to resolve a circular import
@@ -37,18 +38,7 @@
 
 from ._unbounded_queue import UnboundedQueue
 
-<<<<<<< HEAD
 from ._local import RunVar
-
-# Epoll imports
-try:
-    from ._run import (wait_readable, wait_writable, notify_fd_close)
-
-    wait_socket_readable = wait_readable
-    wait_socket_writable = wait_writable
-    notify_socket_close = notify_fd_close
-except ImportError:
-    pass
 
 # Kqueue imports
 try:
@@ -59,12 +49,8 @@
 # Windows imports
 try:
     from ._run import (
-        wait_socket_readable, wait_socket_writable, notify_socket_close,
         monitor_completion_key, current_iocp, register_with_iocp,
         wait_overlapped, write_overlapped, readinto_overlapped
     )
 except ImportError:
-    pass
-=======
-from ._local import RunVar
->>>>>>> 7eb1aca3
+    pass