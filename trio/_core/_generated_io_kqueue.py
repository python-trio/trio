# ***********************************************************
# ******* WARNING: AUTOGENERATED! ALL EDITS WILL BE LOST ******
# *************************************************************
from __future__ import annotations

from typing import TYPE_CHECKING, Callable, ContextManager

from ._ki import LOCALS_KEY_KI_PROTECTION_ENABLED
from ._run import GLOBAL_RUN_CONTEXT

if TYPE_CHECKING:
    import select

    from ._traps import Abort, RaiseCancelT

    from .. import _core
    from .._file_io import _HasFileNo

import sys

assert not TYPE_CHECKING or sys.platform == "darwin"


def current_kqueue() -> select.kqueue:
    locals()[LOCALS_KEY_KI_PROTECTION_ENABLED] = True
    try:
        return GLOBAL_RUN_CONTEXT.runner.io_manager.current_kqueue()
    except AttributeError:
        raise RuntimeError("must be called from async context")


def monitor_kevent(
    ident: int, filter: int
) -> ContextManager[_core.UnboundedQueue[select.kevent]]:
    locals()[LOCALS_KEY_KI_PROTECTION_ENABLED] = True
    try:
        return GLOBAL_RUN_CONTEXT.runner.io_manager.monitor_kevent(ident, filter)
    except AttributeError:
        raise RuntimeError("must be called from async context")


async def wait_kevent(
    ident: int, filter: int, abort_func: Callable[[RaiseCancelT], Abort]
) -> Abort:
    locals()[LOCALS_KEY_KI_PROTECTION_ENABLED] = True
    try:
        return await GLOBAL_RUN_CONTEXT.runner.io_manager.wait_kevent(
            ident, filter, abort_func
        )
    except AttributeError:
        raise RuntimeError("must be called from async context")


<<<<<<< HEAD
async def wait_readable(fd: (int | _HasFileNo)) ->None:
=======
async def wait_readable(fd: (int | socket)) -> None:
>>>>>>> 7f78303b
    locals()[LOCALS_KEY_KI_PROTECTION_ENABLED] = True
    try:
        return await GLOBAL_RUN_CONTEXT.runner.io_manager.wait_readable(fd)
    except AttributeError:
        raise RuntimeError("must be called from async context")


<<<<<<< HEAD
async def wait_writable(fd: (int | _HasFileNo)) ->None:
=======
async def wait_writable(fd: (int | socket)) -> None:
>>>>>>> 7f78303b
    locals()[LOCALS_KEY_KI_PROTECTION_ENABLED] = True
    try:
        return await GLOBAL_RUN_CONTEXT.runner.io_manager.wait_writable(fd)
    except AttributeError:
        raise RuntimeError("must be called from async context")


<<<<<<< HEAD
def notify_closing(fd: (int | _HasFileNo)) ->None:
=======
def notify_closing(fd: (int | socket)) -> None:
>>>>>>> 7f78303b
    locals()[LOCALS_KEY_KI_PROTECTION_ENABLED] = True
    try:
        return GLOBAL_RUN_CONTEXT.runner.io_manager.notify_closing(fd)
    except AttributeError:
        raise RuntimeError("must be called from async context")<|MERGE_RESOLUTION|>--- conflicted
+++ resolved
@@ -51,11 +51,7 @@
         raise RuntimeError("must be called from async context")
 
 
-<<<<<<< HEAD
-async def wait_readable(fd: (int | _HasFileNo)) ->None:
-=======
-async def wait_readable(fd: (int | socket)) -> None:
->>>>>>> 7f78303b
+async def wait_readable(fd: (int | _HasFileNo)) -> None:
     locals()[LOCALS_KEY_KI_PROTECTION_ENABLED] = True
     try:
         return await GLOBAL_RUN_CONTEXT.runner.io_manager.wait_readable(fd)
@@ -63,11 +59,7 @@
         raise RuntimeError("must be called from async context")
 
 
-<<<<<<< HEAD
-async def wait_writable(fd: (int | _HasFileNo)) ->None:
-=======
-async def wait_writable(fd: (int | socket)) -> None:
->>>>>>> 7f78303b
+async def wait_writable(fd: (int | _HasFileNo)) -> None:
     locals()[LOCALS_KEY_KI_PROTECTION_ENABLED] = True
     try:
         return await GLOBAL_RUN_CONTEXT.runner.io_manager.wait_writable(fd)
@@ -75,11 +67,7 @@
         raise RuntimeError("must be called from async context")
 
 
-<<<<<<< HEAD
-def notify_closing(fd: (int | _HasFileNo)) ->None:
-=======
-def notify_closing(fd: (int | socket)) -> None:
->>>>>>> 7f78303b
+def notify_closing(fd: (int | _HasFileNo)) -> None:
     locals()[LOCALS_KEY_KI_PROTECTION_ENABLED] = True
     try:
         return GLOBAL_RUN_CONTEXT.runner.io_manager.notify_closing(fd)
