import os
import sys
import importlib
import types

import pytest

import trio
import trio.testing

from .. import _core


def test_core_is_properly_reexported():
    # Each export from _core should be re-exported by exactly one of these
    # three modules:
    sources = [trio, trio.hazmat, trio.testing]
    for symbol in dir(_core):
        if symbol.startswith('_') or symbol == 'tests':
            continue
        found = 0
        for source in sources:
            if (
                symbol in dir(source)
                and getattr(source, symbol) is getattr(_core, symbol)
            ):
                found += 1
        print(symbol, found)
        assert found == 1


<<<<<<< HEAD
@pytest.mark.skipif(
    sys.version_info.releaselevel == "alpha",
    reason="skip pylint on in-development Python",
)
def test_pylint_sees_all_non_underscore_symbols_in_trio_namespace():
    # Test pylints ast to contain the same content as dir(trio)
    from pylint.lint import PyLinter
    linter = PyLinter()
    ast_set = set(linter.get_ast(trio.__file__, 'trio'))
    trio_set = set([symbol for symbol in dir(trio) if symbol[0] != '_'])
    trio_set.remove('tests')
    assert trio_set - ast_set == set([])
=======
def public_namespaces(module):
    yield module.__name__
    for name, value in module.__dict__.items():
        if name.startswith("_"):
            continue
        if not isinstance(value, types.ModuleType):
            continue
        if not value.__name__.startswith(module.__name__):
            continue
        if value is module:
            continue
        # We should rename the trio.tests module (#274), but until then we use
        # a special-case hack:
        if value.__name__ == "trio.tests":
            continue
        yield from public_namespaces(value)

>>>>>>> 9a0e837d

NAMESPACES = list(public_namespaces(trio))

# Not yet set up for static analysis:
NAMESPACES.remove("trio.hazmat")
NAMESPACES.remove("trio.ssl")


# pylint/jedi often have trouble with alpha releases, where Python's internals
# are in flux, grammar may not have settled down, etc.
@pytest.mark.skipif(
    sys.version_info.releaselevel == "alpha",
    reason="skip static introspection tools on Python dev/alpha releases",
)
<<<<<<< HEAD
def test_pylint_sees_all_non_underscore_symbols_for_trio_socket_in_namespace():
    # Test pylints ast to contain the same content as dir(trio)
    from pylint.lint import PyLinter
    linter = PyLinter()
    ast_set = set(linter.get_ast(trio.socket.__file__, 'trio.socket'))
    trio_set = set([symbol for symbol in dir(trio.socket) if symbol[0] != '_'])
    assert trio_set - ast_set == set([])


@pytest.mark.skipif(
    sys.version_info.releaselevel == "alpha",
    reason="skip pylint on in-development Python",
)
def test_pylint_sees_all_non_underscore_symbols_in_hazmat_namespace():
    # Test pylints ast to contain the same content as dir(trio)
    from pylint.lint import PyLinter
    linter = PyLinter()
    ast_set = set(linter.get_ast(trio.hazmat.__file__, 'trio.hazmat'))
    trio_set = set([symbol for symbol in dir(trio.hazmat) if symbol[0] != '_'])
    assert trio_set - ast_set == set([])


def test_jedi_sees_all_trio_completions():
    # Test the jedi completion library get all in dir(trio)
    try:
        script = jedi.Script("import trio; trio.")
        completions = script.completions()
        trio_set = set([symbol for symbol in dir(trio) if symbol[:2] != '__'])
        jedi_set = set([cmp.name for cmp in completions])
        assert trio_set - jedi_set == set([])
    except NotImplementedError:  # pragma: no cover
        pytest.skip("jedi does not yet support {}".format(sys.version))
=======
@pytest.mark.parametrize("modname", NAMESPACES)
@pytest.mark.parametrize("tool", ["pylint", "jedi"])
def test_static_tool_sees_all_symbols(tool, modname):
    module = importlib.import_module(modname)
>>>>>>> 9a0e837d

    def no_underscores(symbols):
        return {symbol for symbol in symbols if not symbol.startswith("_")}

<<<<<<< HEAD
def test_jedi_sees_all_trio_socket_completions():
    # Test the jedi completion library get all in dir(trio.socket)
    try:
        script = jedi.Script("import trio.socket; trio.socket.")
        completions = script.completions()
        trio_set = set(
            [symbol for symbol in dir(trio.socket) if symbol[:2] != '__']
        )
        jedi_set = set([cmp.name for cmp in completions])
        assert trio_set - jedi_set == set([])
    except NotImplementedError:  # pragma: no cover
        pytest.skip("jedi does not yet support {}".format(sys.version))


def test_jedi_sees_all_trio_hazmat_completions():
    # Test the jedi completion library get all in dir(trio.hazmat)
    try:
        script = jedi.Script("import trio.hazmat; trio.hazmat.")
        completions = script.completions()
        trio_set = set(
            [symbol for symbol in dir(trio.hazmat) if symbol[:2] != '__']
        )
        jedi_set = set([cmp.name for cmp in completions])
        assert trio_set - jedi_set == set([])
    except NotImplementedError:  # pragma: no cover
        pytest.skip("jedi does not yet support {}".format(sys.version))
=======
    runtime_names = no_underscores(dir(module))

    # We should rename the trio.tests module (#274), but until then we use a
    # special-case hack:
    if modname == "trio":
        runtime_names.remove("tests")

    if tool == "pylint":
        from pylint.lint import PyLinter
        linter = PyLinter()
        ast = linter.get_ast(module.__file__, modname)
        static_names = no_underscores(ast)
    elif tool == "jedi":
        import jedi
        # Simulate typing "import trio; trio.<TAB>"
        script = jedi.Script("import {}; {}.".format(modname, modname))
        completions = script.completions()
        static_names = no_underscores(c.name for c in completions)
    else:  # pragma: no cover
        assert False

    # It's expected that the static set will contain more names than the
    # runtime set:
    # - static tools are sometimes sloppy and include deleted names
    # - some symbols are platform-specific at runtime, but always show up in
    #   static analysis (e.g. in trio.socket or trio.hazmat)
    # So we check that the runtime names are a subset of the static names.
    missing_names = runtime_names - static_names
    if missing_names:  # pragma: no cover
        print("{} can't see the following names in {}:".format(tool, modname))
        print()
        for name in sorted(missing_names):
            print("    {}".format(name))
        assert False
>>>>>>> 9a0e837d
<|MERGE_RESOLUTION|>--- conflicted
+++ resolved
@@ -29,20 +29,6 @@
         assert found == 1
 
 
-<<<<<<< HEAD
-@pytest.mark.skipif(
-    sys.version_info.releaselevel == "alpha",
-    reason="skip pylint on in-development Python",
-)
-def test_pylint_sees_all_non_underscore_symbols_in_trio_namespace():
-    # Test pylints ast to contain the same content as dir(trio)
-    from pylint.lint import PyLinter
-    linter = PyLinter()
-    ast_set = set(linter.get_ast(trio.__file__, 'trio'))
-    trio_set = set([symbol for symbol in dir(trio) if symbol[0] != '_'])
-    trio_set.remove('tests')
-    assert trio_set - ast_set == set([])
-=======
 def public_namespaces(module):
     yield module.__name__
     for name, value in module.__dict__.items():
@@ -60,7 +46,6 @@
             continue
         yield from public_namespaces(value)
 
->>>>>>> 9a0e837d
 
 NAMESPACES = list(public_namespaces(trio))
 
@@ -75,77 +60,14 @@
     sys.version_info.releaselevel == "alpha",
     reason="skip static introspection tools on Python dev/alpha releases",
 )
-<<<<<<< HEAD
-def test_pylint_sees_all_non_underscore_symbols_for_trio_socket_in_namespace():
-    # Test pylints ast to contain the same content as dir(trio)
-    from pylint.lint import PyLinter
-    linter = PyLinter()
-    ast_set = set(linter.get_ast(trio.socket.__file__, 'trio.socket'))
-    trio_set = set([symbol for symbol in dir(trio.socket) if symbol[0] != '_'])
-    assert trio_set - ast_set == set([])
-
-
-@pytest.mark.skipif(
-    sys.version_info.releaselevel == "alpha",
-    reason="skip pylint on in-development Python",
-)
-def test_pylint_sees_all_non_underscore_symbols_in_hazmat_namespace():
-    # Test pylints ast to contain the same content as dir(trio)
-    from pylint.lint import PyLinter
-    linter = PyLinter()
-    ast_set = set(linter.get_ast(trio.hazmat.__file__, 'trio.hazmat'))
-    trio_set = set([symbol for symbol in dir(trio.hazmat) if symbol[0] != '_'])
-    assert trio_set - ast_set == set([])
-
-
-def test_jedi_sees_all_trio_completions():
-    # Test the jedi completion library get all in dir(trio)
-    try:
-        script = jedi.Script("import trio; trio.")
-        completions = script.completions()
-        trio_set = set([symbol for symbol in dir(trio) if symbol[:2] != '__'])
-        jedi_set = set([cmp.name for cmp in completions])
-        assert trio_set - jedi_set == set([])
-    except NotImplementedError:  # pragma: no cover
-        pytest.skip("jedi does not yet support {}".format(sys.version))
-=======
 @pytest.mark.parametrize("modname", NAMESPACES)
 @pytest.mark.parametrize("tool", ["pylint", "jedi"])
 def test_static_tool_sees_all_symbols(tool, modname):
     module = importlib.import_module(modname)
->>>>>>> 9a0e837d
 
     def no_underscores(symbols):
         return {symbol for symbol in symbols if not symbol.startswith("_")}
 
-<<<<<<< HEAD
-def test_jedi_sees_all_trio_socket_completions():
-    # Test the jedi completion library get all in dir(trio.socket)
-    try:
-        script = jedi.Script("import trio.socket; trio.socket.")
-        completions = script.completions()
-        trio_set = set(
-            [symbol for symbol in dir(trio.socket) if symbol[:2] != '__']
-        )
-        jedi_set = set([cmp.name for cmp in completions])
-        assert trio_set - jedi_set == set([])
-    except NotImplementedError:  # pragma: no cover
-        pytest.skip("jedi does not yet support {}".format(sys.version))
-
-
-def test_jedi_sees_all_trio_hazmat_completions():
-    # Test the jedi completion library get all in dir(trio.hazmat)
-    try:
-        script = jedi.Script("import trio.hazmat; trio.hazmat.")
-        completions = script.completions()
-        trio_set = set(
-            [symbol for symbol in dir(trio.hazmat) if symbol[:2] != '__']
-        )
-        jedi_set = set([cmp.name for cmp in completions])
-        assert trio_set - jedi_set == set([])
-    except NotImplementedError:  # pragma: no cover
-        pytest.skip("jedi does not yet support {}".format(sys.version))
-=======
     runtime_names = no_underscores(dir(module))
 
     # We should rename the trio.tests module (#274), but until then we use a
@@ -179,5 +101,4 @@
         print()
         for name in sorted(missing_names):
             print("    {}".format(name))
-        assert False
->>>>>>> 9a0e837d
+        assert False