from __future__ import annotations

import errno
import socket as stdlib_socket
import sys
from typing import Sequence

import pytest

from .. import _core, socket as tsocket
from .._highlevel_socket import *
from ..testing import (
    assert_checkpoints,
    check_half_closeable_stream,
    wait_all_tasks_blocked,
)
from .test_socket import setsockopt_tests


async def test_SocketStream_basics() -> None:
    # stdlib socket bad (even if connected)
    stdlib_a, stdlib_b = stdlib_socket.socketpair()
    with stdlib_a, stdlib_b:
        with pytest.raises(TypeError):
            SocketStream(stdlib_a)  # type: ignore[arg-type]

    # DGRAM socket bad
    with tsocket.socket(type=tsocket.SOCK_DGRAM) as sock:
        with pytest.raises(ValueError):
            # TODO: does not raise an error?
            SocketStream(sock)

    a, b = tsocket.socketpair()
    with a, b:
        s = SocketStream(a)
        assert s.socket is a

    # Use a real, connected socket to test socket options, because
    # socketpair() might give us a unix socket that doesn't support any of
    # these options
    with tsocket.socket() as listen_sock:
        await listen_sock.bind(("127.0.0.1", 0))
        listen_sock.listen(1)
        with tsocket.socket() as client_sock:
            await client_sock.connect(listen_sock.getsockname())

            s = SocketStream(client_sock)

            # TCP_NODELAY enabled by default
            assert s.getsockopt(tsocket.IPPROTO_TCP, tsocket.TCP_NODELAY)
            # We can disable it though
            s.setsockopt(tsocket.IPPROTO_TCP, tsocket.TCP_NODELAY, False)
            assert not s.getsockopt(tsocket.IPPROTO_TCP, tsocket.TCP_NODELAY)

            res = s.getsockopt(tsocket.IPPROTO_TCP, tsocket.TCP_NODELAY, 1)
            assert isinstance(res, bytes)

            setsockopt_tests(s)


async def test_SocketStream_send_all() -> None:
    BIG = 10000000

    a_sock, b_sock = tsocket.socketpair()
    with a_sock, b_sock:
        a = SocketStream(a_sock)
        b = SocketStream(b_sock)

        # Check a send_all that has to be split into multiple parts (on most
        # platforms... on Windows every send() either succeeds or fails as a
        # whole)
        async def sender() -> None:
            data = bytearray(BIG)
            await a.send_all(data)
            # send_all uses memoryviews internally, which temporarily "lock"
            # the object they view. If it doesn't clean them up properly, then
            # some bytearray operations might raise an error afterwards, which
            # would be a pretty weird and annoying side-effect to spring on
            # users. So test that this doesn't happen, by forcing the
            # bytearray's underlying buffer to be realloc'ed:
            data += bytes(BIG)
            # (Note: the above line of code doesn't do a very good job at
            # testing anything, because:
            # - on CPython, the refcount GC generally cleans up memoryviews
            #   for us even if we're sloppy.
            # - on PyPy3, at least as of 5.7.0, the memoryview code and the
            #   bytearray code conspire so that resizing never fails – if
            #   resizing forces the bytearray's internal buffer to move, then
            #   all memoryview references are automagically updated (!!).
            #   See:
            #   https://gist.github.com/njsmith/0ffd38ec05ad8e34004f34a7dc492227
            # But I'm leaving the test here in hopes that if this ever changes
            # and we break our implementation of send_all, then we'll get some
            # early warning...)

        async def receiver() -> None:
            # Make sure the sender fills up the kernel buffers and blocks
            await wait_all_tasks_blocked()
            nbytes = 0
            while nbytes < BIG:
                nbytes += len(await b.receive_some(BIG))
            assert nbytes == BIG

        async with _core.open_nursery() as nursery:
            nursery.start_soon(sender)
            nursery.start_soon(receiver)

        # We know that we received BIG bytes of NULs so far. Make sure that
        # was all the data in there.
        await a.send_all(b"e")
        assert await b.receive_some(10) == b"e"
        await a.send_eof()
        assert await b.receive_some(10) == b""


async def fill_stream(s: SocketStream) -> None:
    async def sender() -> None:
        while True:
            await s.send_all(b"x" * 10000)

    async def waiter(nursery: _core.Nursery) -> None:
        await wait_all_tasks_blocked()
        nursery.cancel_scope.cancel()

    async with _core.open_nursery() as nursery:
        nursery.start_soon(sender)
        nursery.start_soon(waiter, nursery)


async def test_SocketStream_generic() -> None:
    async def stream_maker() -> tuple[SocketStream, SocketStream]:
        left, right = tsocket.socketpair()
        return SocketStream(left), SocketStream(right)

    async def clogged_stream_maker() -> tuple[SocketStream, SocketStream]:
        left, right = await stream_maker()
        await fill_stream(left)
        await fill_stream(right)
        return left, right

    await check_half_closeable_stream(stream_maker, clogged_stream_maker)


async def test_SocketListener() -> None:
    # Not a Trio socket
    with stdlib_socket.socket() as s:
        s.bind(("127.0.0.1", 0))
        s.listen(10)
        with pytest.raises(TypeError):
            SocketListener(s)  # type: ignore[arg-type]

    # Not a SOCK_STREAM
    with tsocket.socket(type=tsocket.SOCK_DGRAM) as s:
        await s.bind(("127.0.0.1", 0))
        with pytest.raises(ValueError) as excinfo:
            SocketListener(s)
        excinfo.match(r".*SOCK_STREAM")

    # Didn't call .listen()
    # macOS has no way to check for this, so skip testing it there.
    if sys.platform != "darwin":
        with tsocket.socket() as s:
            await s.bind(("127.0.0.1", 0))
            with pytest.raises(ValueError) as excinfo:
                SocketListener(s)
            excinfo.match(r".*listen")

    listen_sock = tsocket.socket()
    await listen_sock.bind(("127.0.0.1", 0))
    listen_sock.listen(10)
    listener = SocketListener(listen_sock)

    assert listener.socket is listen_sock

    client_sock = tsocket.socket()
    await client_sock.connect(listen_sock.getsockname())
    with assert_checkpoints():
        server_stream = await listener.accept()
    assert isinstance(server_stream, SocketStream)
    assert server_stream.socket.getsockname() == listen_sock.getsockname()
    assert server_stream.socket.getpeername() == client_sock.getsockname()

    with assert_checkpoints():
        await listener.aclose()

    with assert_checkpoints():
        await listener.aclose()

    with assert_checkpoints():
        with pytest.raises(_core.ClosedResourceError):
            await listener.accept()

    client_sock.close()
    await server_stream.aclose()


async def test_SocketListener_socket_closed_underfoot() -> None:
    listen_sock = tsocket.socket()
    await listen_sock.bind(("127.0.0.1", 0))
    listen_sock.listen(10)
    listener = SocketListener(listen_sock)

    # Close the socket, not the listener
    listen_sock.close()

    # SocketListener gives correct error
    with assert_checkpoints():
        with pytest.raises(_core.ClosedResourceError):
            await listener.accept()


async def test_SocketListener_accept_errors() -> None:
    class FakeSocket(tsocket.SocketType):
        def __init__(self, events: Sequence[SocketType | BaseException]):
            self._events = iter(events)

        type = tsocket.SOCK_STREAM

        # Fool the check for SO_ACCEPTCONN in SocketListener.__init__
        @overload
        def getsockopt(self, /, level: int, optname: int) -> int:
            ...

        @overload
        def getsockopt(  # noqa: F811
            self, /, level: int, optname: int, buflen: int
        ) -> bytes:
            ...

        def getsockopt(  # noqa: F811
            self, /, level: int, optname: int, buflen: int | None = None
        ) -> int | bytes:
            return True

        @overload
        def setsockopt(self, /, level: int, optname: int, value: int | Buffer) -> None:
            ...

        @overload
        def setsockopt(  # noqa: F811
            self, /, level: int, optname: int, value: None, optlen: int
        ) -> None:
            ...

        def setsockopt(  # noqa: F811
            self,
            /,
            level: int,
            optname: int,
            value: int | Buffer | None,
            optlen: int | None = None,
        ) -> None:
            pass

        async def accept(self) -> tuple[SocketType, object]:
            await _core.checkpoint()
            event = next(self._events)
            if isinstance(event, BaseException):
                raise event
            else:
                return event, None

    fake_server_sock = FakeSocket([])

    fake_listen_sock = FakeSocket(
        [
            OSError(errno.ECONNABORTED, "Connection aborted"),
            OSError(errno.EPERM, "Permission denied"),
            OSError(errno.EPROTO, "Bad protocol"),
            fake_server_sock,
            OSError(errno.EMFILE, "Out of file descriptors"),
            OSError(errno.EFAULT, "attempt to write to read-only memory"),
            OSError(errno.ENOBUFS, "out of buffers"),
            fake_server_sock,
        ]
    )

    listener = SocketListener(fake_listen_sock)

    with assert_checkpoints():
<<<<<<< HEAD
        stream = await listener.accept()
        assert stream.socket is fake_server_sock
=======
        s = await listener.accept()
        assert s.socket is fake_server_sock
>>>>>>> 24226c3d

    for code in [errno.EMFILE, errno.EFAULT, errno.ENOBUFS]:
        with assert_checkpoints():
            with pytest.raises(OSError) as excinfo:
                await listener.accept()
            assert excinfo.value.errno == code

    with assert_checkpoints():
<<<<<<< HEAD
        stream = await listener.accept()
        assert stream.socket is fake_server_sock
=======
        s = await listener.accept()
        assert s.socket is fake_server_sock
>>>>>>> 24226c3d


async def test_socket_stream_works_when_peer_has_already_closed() -> None:
    sock_a, sock_b = tsocket.socketpair()
    with sock_a, sock_b:
        await sock_b.send(b"x")
        sock_b.close()
        stream = SocketStream(sock_a)
        assert await stream.receive_some(1) == b"x"
        assert await stream.receive_some(1) == b""<|MERGE_RESOLUTION|>--- conflicted
+++ resolved
@@ -278,13 +278,8 @@
     listener = SocketListener(fake_listen_sock)
 
     with assert_checkpoints():
-<<<<<<< HEAD
         stream = await listener.accept()
         assert stream.socket is fake_server_sock
-=======
-        s = await listener.accept()
-        assert s.socket is fake_server_sock
->>>>>>> 24226c3d
 
     for code in [errno.EMFILE, errno.EFAULT, errno.ENOBUFS]:
         with assert_checkpoints():
@@ -293,13 +288,8 @@
             assert excinfo.value.errno == code
 
     with assert_checkpoints():
-<<<<<<< HEAD
         stream = await listener.accept()
         assert stream.socket is fake_server_sock
-=======
-        s = await listener.accept()
-        assert s.socket is fake_server_sock
->>>>>>> 24226c3d
 
 
 async def test_socket_stream_works_when_peer_has_already_closed() -> None:
