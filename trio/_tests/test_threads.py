--- conflicted
+++ resolved
@@ -8,22 +8,17 @@
 import time
 import weakref
 from functools import partial
-<<<<<<< HEAD
 from typing import (
     AsyncGenerator,
     Awaitable,
     Callable,
     List,
     NoReturn,
-    Optional,
     Tuple,
     Type,
     TypeVar,
     Union,
 )
-=======
-from typing import Callable
->>>>>>> f85021e0
 
 import pytest
 import sniffio
