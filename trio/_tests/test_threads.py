from __future__ import annotations

import contextvars
import queue as stdlib_queue
import re
import sys
import threading
import time
import weakref
from functools import partial
from typing import (
    AsyncGenerator,
    Awaitable,
    Callable,
    List,
    NoReturn,
    Tuple,
    Type,
    TypeVar,
    Union,
)

import pytest
import sniffio
from outcome import Outcome
from pytest import MonkeyPatch

from .. import (
    CancelScope,
    CapacityLimiter,
    Event,
    _core,
    fail_after,
    move_on_after,
    sleep,
    sleep_forever,
)
from .._core._tests.test_ki import ki_self
from .._core._tests.tutil import buggy_pypy_asyncgens, slow
from .._threads import (
    current_default_thread_limiter,
    from_thread_check_cancelled,
    from_thread_run,
    from_thread_run_sync,
    to_thread_run_sync,
)
from ..lowlevel import Task
from ..testing import wait_all_tasks_blocked

RecordType = List[Tuple[str, Union[threading.Thread, Type[BaseException]]]]
T = TypeVar("T")


async def test_do_in_trio_thread() -> None:
    trio_thread = threading.current_thread()

    async def check_case(
        do_in_trio_thread: Callable[..., threading.Thread],
        fn: Callable[..., T | Awaitable[T]],
        expected: tuple[str, T],
        trio_token: _core.TrioToken | None = None,
    ) -> None:
        record: RecordType = []

        def threadfn() -> None:
            try:
                record.append(("start", threading.current_thread()))
                x = do_in_trio_thread(fn, record, trio_token=trio_token)
                record.append(("got", x))
            except BaseException as exc:
                print(exc)
                record.append(("error", type(exc)))

        child_thread = threading.Thread(target=threadfn, daemon=True)
        child_thread.start()
        while child_thread.is_alive():
            print("yawn")
            await sleep(0.01)
        assert record == [("start", child_thread), ("f", trio_thread), expected]

    token = _core.current_trio_token()

    def f1(record: RecordType) -> int:
        assert not _core.currently_ki_protected()
        record.append(("f", threading.current_thread()))
        return 2

    await check_case(from_thread_run_sync, f1, ("got", 2), trio_token=token)

    def f2(record: RecordType) -> NoReturn:
        assert not _core.currently_ki_protected()
        record.append(("f", threading.current_thread()))
        raise ValueError

    await check_case(from_thread_run_sync, f2, ("error", ValueError), trio_token=token)

    async def f3(record: RecordType) -> int:
        assert not _core.currently_ki_protected()
        await _core.checkpoint()
        record.append(("f", threading.current_thread()))
        return 3

    await check_case(from_thread_run, f3, ("got", 3), trio_token=token)

    async def f4(record: RecordType) -> NoReturn:
        assert not _core.currently_ki_protected()
        await _core.checkpoint()
        record.append(("f", threading.current_thread()))
        raise KeyError

    await check_case(from_thread_run, f4, ("error", KeyError), trio_token=token)


async def test_do_in_trio_thread_from_trio_thread() -> None:
    with pytest.raises(RuntimeError):
        from_thread_run_sync(lambda: None)  # pragma: no branch

    async def foo() -> None:  # pragma: no cover
        pass

    with pytest.raises(RuntimeError):
        from_thread_run(foo)


def test_run_in_trio_thread_ki() -> None:
    # if we get a control-C during a run_in_trio_thread, then it propagates
    # back to the caller (slick!)
    record = set()

    async def check_run_in_trio_thread() -> None:
        token = _core.current_trio_token()

        def trio_thread_fn() -> None:
            print("in Trio thread")
            assert not _core.currently_ki_protected()
            print("ki_self")
            try:
                ki_self()
            finally:
                import sys

                print("finally", sys.exc_info())

        async def trio_thread_afn() -> None:
            trio_thread_fn()

        def external_thread_fn() -> None:
            try:
                print("running")
                from_thread_run_sync(trio_thread_fn, trio_token=token)
            except KeyboardInterrupt:
                print("ok1")
                record.add("ok1")
            try:
                from_thread_run(trio_thread_afn, trio_token=token)
            except KeyboardInterrupt:
                print("ok2")
                record.add("ok2")

        thread = threading.Thread(target=external_thread_fn)
        thread.start()
        print("waiting")
        while thread.is_alive():
            await sleep(0.01)
        print("waited, joining")
        thread.join()
        print("done")

    _core.run(check_run_in_trio_thread)
    assert record == {"ok1", "ok2"}


def test_await_in_trio_thread_while_main_exits() -> None:
    record = []
    ev = Event()

    async def trio_fn() -> None:
        record.append("sleeping")
        ev.set()
        await _core.wait_task_rescheduled(lambda _: _core.Abort.SUCCEEDED)

    def thread_fn(token: _core.TrioToken) -> None:
        try:
            from_thread_run(trio_fn, trio_token=token)
        except _core.Cancelled:
            record.append("cancelled")

    async def main() -> threading.Thread:
        token = _core.current_trio_token()
        thread = threading.Thread(target=thread_fn, args=(token,))
        thread.start()
        await ev.wait()
        assert record == ["sleeping"]
        return thread

    thread = _core.run(main)
    thread.join()
    assert record == ["sleeping", "cancelled"]


async def test_named_thread() -> None:
    ending = " from trio._tests.test_threads.test_named_thread"

    def inner(name: str = "inner" + ending) -> threading.Thread:
        assert threading.current_thread().name == name
        return threading.current_thread()

    def f(name: str) -> Callable[[None], threading.Thread]:
        return partial(inner, name)

    # test defaults
    await to_thread_run_sync(inner)
    await to_thread_run_sync(inner, thread_name=None)

    # functools.partial doesn't have __name__, so defaults to None
    await to_thread_run_sync(f("None" + ending))

    # test that you can set a custom name, and that it's reset afterwards
    async def test_thread_name(name: str) -> None:
        thread = await to_thread_run_sync(f(name), thread_name=name)
        assert re.match("Trio thread [0-9]*", thread.name)

    await test_thread_name("")
    await test_thread_name("fobiedoo")
    await test_thread_name("name_longer_than_15_characters")

    await test_thread_name("💙")


def _get_thread_name(ident: int | None = None) -> str | None:
    import ctypes
    import ctypes.util

    libpthread_path = ctypes.util.find_library("pthread")
    if not libpthread_path:
        print(f"no pthread on {sys.platform})")
        return None
    libpthread = ctypes.CDLL(libpthread_path)

    pthread_getname_np = getattr(libpthread, "pthread_getname_np", None)

    # this should never fail on any platforms afaik
    assert pthread_getname_np

    # thankfully getname signature doesn't differ between platforms
    pthread_getname_np.argtypes = [
        ctypes.c_void_p,
        ctypes.c_char_p,
        ctypes.c_size_t,
    ]
    pthread_getname_np.restype = ctypes.c_int

    name_buffer = ctypes.create_string_buffer(b"", size=16)
    if ident is None:
        ident = threading.get_ident()
    assert pthread_getname_np(ident, name_buffer, 16) == 0
    try:
        return name_buffer.value.decode()
    except UnicodeDecodeError as e:  # pragma: no cover
        # used for debugging when testing via CI
        pytest.fail(f"value: {name_buffer.value!r}, exception: {e}")


# test os thread naming
# this depends on pthread being available, which is the case on 99.9% of linux machines
# and most mac machines. So unless the platform is linux it will just skip
# in case it fails to fetch the os thread name.
async def test_named_thread_os() -> None:
    def inner(name: str) -> threading.Thread:
        os_thread_name = _get_thread_name()
        if os_thread_name is None and sys.platform != "linux":
            pytest.skip(f"no pthread OS support on {sys.platform}")
        else:
            assert os_thread_name == name[:15]

        return threading.current_thread()

    def f(name: str) -> Callable[[None], threading.Thread]:
        return partial(inner, name)

    # test defaults
    default = "None from trio._tests.test_threads.test_named_thread"
    await to_thread_run_sync(f(default))
    await to_thread_run_sync(f(default), thread_name=None)

    # test that you can set a custom name, and that it's reset afterwards
    async def test_thread_name(name: str, expected: str | None = None) -> None:
        if expected is None:
            expected = name
        thread = await to_thread_run_sync(f(expected), thread_name=name)

        os_thread_name = _get_thread_name(thread.ident)
        assert os_thread_name is not None, "should skip earlier if this is the case"
        assert re.match("Trio thread [0-9]*", os_thread_name)

    await test_thread_name("")
    await test_thread_name("fobiedoo")
    await test_thread_name("name_longer_than_15_characters")

    await test_thread_name("💙", expected="?")


async def test_has_pthread_setname_np() -> None:
    from trio._core._thread_cache import get_os_thread_name_func

    k = get_os_thread_name_func()
    if k is None:
        assert sys.platform != "linux"
        pytest.skip(f"no pthread_setname_np on {sys.platform}")


async def test_run_in_worker_thread() -> None:
    trio_thread = threading.current_thread()

    def f(x: T) -> tuple[T, threading.Thread]:
        return (x, threading.current_thread())

    x, child_thread = await to_thread_run_sync(f, 1)
    assert x == 1
    assert child_thread != trio_thread

    def g() -> NoReturn:
        raise ValueError(threading.current_thread())

    with pytest.raises(ValueError) as excinfo:
        await to_thread_run_sync(g)
    print(excinfo.value.args)
    assert excinfo.value.args[0] != trio_thread


async def test_run_in_worker_thread_cancellation() -> None:
    register: list[str | None] = [None]

    def f(q: stdlib_queue.Queue[str]) -> None:
        # Make the thread block for a controlled amount of time
        register[0] = "blocking"
        q.get()
        register[0] = "finished"

<<<<<<< HEAD
    async def child(q, abandon_on_cancel):
=======
    async def child(q: stdlib_queue.Queue[None], cancellable: bool) -> None:
>>>>>>> d7c5c64f
        record.append("start")
        try:
            return await to_thread_run_sync(f, q, abandon_on_cancel=abandon_on_cancel)
        finally:
            record.append("exit")

    record: list[str] = []
    q: stdlib_queue.Queue[None] = stdlib_queue.Queue()
    async with _core.open_nursery() as nursery:
        nursery.start_soon(child, q, True)
        # Give it a chance to get started. (This is important because
        # to_thread_run_sync does a checkpoint_if_cancelled before
        # blocking on the thread, and we don't want to trigger this.)
        await wait_all_tasks_blocked()
        assert record == ["start"]
        # Then cancel it.
        nursery.cancel_scope.cancel()
    # The task exited, but the thread didn't:
    assert register[0] != "finished"
    # Put the thread out of its misery:
    q.put(None)
    while register[0] != "finished":
        time.sleep(0.01)  # noqa: ASYNC101  # Need to wait for OS thread

    # This one can't be cancelled
    record = []
    register[0] = None
    async with _core.open_nursery() as nursery:
        nursery.start_soon(child, q, False)
        await wait_all_tasks_blocked()
        nursery.cancel_scope.cancel()
        with _core.CancelScope(shield=True):
            for _ in range(10):
                await _core.checkpoint()
        # It's still running
        assert record == ["start"]
        q.put(None)
        # Now it exits

    # But if we cancel *before* it enters, the entry is itself a cancellation
    # point
    with _core.CancelScope() as scope:
        scope.cancel()
        await child(q, False)
    assert scope.cancelled_caught


# Make sure that if trio.run exits, and then the thread finishes, then that's
# handled gracefully. (Requires that the thread result machinery be prepared
# for call_soon to raise RunFinishedError.)
def test_run_in_worker_thread_abandoned(
    capfd: pytest.CaptureFixture[str], monkeypatch: MonkeyPatch
) -> None:
    monkeypatch.setattr(_core._thread_cache, "IDLE_TIMEOUT", 0.01)

    q1: stdlib_queue.Queue[None] = stdlib_queue.Queue()
    q2: stdlib_queue.Queue[threading.Thread] = stdlib_queue.Queue()

    def thread_fn() -> None:
        q1.get()
        q2.put(threading.current_thread())

<<<<<<< HEAD
    async def main():
        async def child():
            await to_thread_run_sync(thread_fn, abandon_on_cancel=True)
=======
    async def main() -> None:
        async def child() -> None:
            await to_thread_run_sync(thread_fn, cancellable=True)
>>>>>>> d7c5c64f

        async with _core.open_nursery() as nursery:
            nursery.start_soon(child)
            await wait_all_tasks_blocked()
            nursery.cancel_scope.cancel()

    _core.run(main)

    q1.put(None)
    # This makes sure:
    # - the thread actually ran
    # - that thread has finished before we check for its output
    thread = q2.get()
    while thread.is_alive():
        time.sleep(0.01)  # pragma: no cover

    # Make sure we don't have a "Exception in thread ..." dump to the console:
    out, err = capfd.readouterr()
    assert "Exception in thread" not in out
    assert "Exception in thread" not in err


@pytest.mark.parametrize("MAX", [3, 5, 10])
@pytest.mark.parametrize("cancel", [False, True])
@pytest.mark.parametrize("use_default_limiter", [False, True])
async def test_run_in_worker_thread_limiter(
    MAX: int, cancel: bool, use_default_limiter: bool
) -> None:
    # This test is a bit tricky. The goal is to make sure that if we set
    # limiter=CapacityLimiter(MAX), then in fact only MAX threads are ever
    # running at a time, even if there are more concurrent calls to
    # to_thread_run_sync, and even if some of those are cancelled. And
    # also to make sure that the default limiter actually limits.
    COUNT = 2 * MAX
    gate = threading.Event()
    lock = threading.Lock()
    if use_default_limiter:
        c = current_default_thread_limiter()
        orig_total_tokens = c.total_tokens
        c.total_tokens = MAX
        limiter_arg = None
    else:
        c = CapacityLimiter(MAX)
        orig_total_tokens = MAX
        limiter_arg = c
    try:
        # We used to use regular variables and 'nonlocal' here, but it turns
        # out that it's not safe to assign to closed-over variables that are
        # visible in multiple threads, at least as of CPython 3.10 and PyPy
        # 7.3:
        #
        #   https://bugs.python.org/issue30744
        #   https://bitbucket.org/pypy/pypy/issues/2591/
        #
        # Mutating them in-place is OK though (as long as you use proper
        # locking etc.).
        class state:
            ran: int
            high_water: int
            running: int
            parked: int

        state.ran = 0
        state.high_water = 0
        state.running = 0
        state.parked = 0

        token = _core.current_trio_token()

        def thread_fn(cancel_scope: CancelScope) -> None:
            print("thread_fn start")
            from_thread_run_sync(cancel_scope.cancel, trio_token=token)
            with lock:
                state.ran += 1
                state.running += 1
                state.high_water = max(state.high_water, state.running)
                # The Trio thread below watches this value and uses it as a
                # signal that all the stats calculations have finished.
                state.parked += 1
            gate.wait()
            with lock:
                state.parked -= 1
                state.running -= 1
            print("thread_fn exiting")

        async def run_thread(event: Event) -> None:
            with _core.CancelScope() as cancel_scope:
                await to_thread_run_sync(
                    thread_fn,
                    cancel_scope,
                    abandon_on_cancel=cancel,
                    limiter=limiter_arg,
                )
            print("run_thread finished, cancelled:", cancel_scope.cancelled_caught)
            event.set()

        async with _core.open_nursery() as nursery:
            print("spawning")
            events = []
            for _ in range(COUNT):
                events.append(Event())
                nursery.start_soon(run_thread, events[-1])
                await wait_all_tasks_blocked()
            # In the cancel case, we in particular want to make sure that the
            # cancelled tasks don't release the semaphore. So let's wait until
            # at least one of them has exited, and that everything has had a
            # chance to settle down from this, before we check that everyone
            # who's supposed to be waiting is waiting:
            if cancel:
                print("waiting for first cancellation to clear")
                await events[0].wait()
                await wait_all_tasks_blocked()
            # Then wait until the first MAX threads are parked in gate.wait(),
            # and the next MAX threads are parked on the semaphore, to make
            # sure no-one is sneaking past, and to make sure the high_water
            # check below won't fail due to scheduling issues. (It could still
            # fail if too many threads are let through here.)
            while state.parked != MAX or c.statistics().tasks_waiting != MAX:
                await sleep(0.01)  # pragma: no cover
            # Then release the threads
            gate.set()

        assert state.high_water == MAX

        if cancel:
            # Some threads might still be running; need to wait to them to
            # finish before checking that all threads ran. We can do this
            # using the CapacityLimiter.
            while c.borrowed_tokens > 0:
                await sleep(0.01)  # pragma: no cover

        assert state.ran == COUNT
        assert state.running == 0
    finally:
        c.total_tokens = orig_total_tokens


async def test_run_in_worker_thread_custom_limiter() -> None:
    # Basically just checking that we only call acquire_on_behalf_of and
    # release_on_behalf_of, since that's part of our documented API.
    record = []

    class CustomLimiter:
        async def acquire_on_behalf_of(self, borrower: Task) -> None:
            record.append("acquire")
            self._borrower = borrower

        def release_on_behalf_of(self, borrower: Task) -> None:
            record.append("release")
            assert borrower == self._borrower

    # TODO: should CapacityLimiter have an abc or protocol so users can modify it?
    # because currently it's `final` so writing code like this is not allowed.
    await to_thread_run_sync(lambda: None, limiter=CustomLimiter())  # type: ignore[arg-type]
    assert record == ["acquire", "release"]


async def test_run_in_worker_thread_limiter_error() -> None:
    record = []

    class BadCapacityLimiter:
        async def acquire_on_behalf_of(self, borrower: Task) -> None:
            record.append("acquire")

        def release_on_behalf_of(self, borrower: Task) -> NoReturn:
            record.append("release")
            raise ValueError

    bs = BadCapacityLimiter()

    with pytest.raises(ValueError) as excinfo:
        await to_thread_run_sync(lambda: None, limiter=bs)  # type: ignore[arg-type]
    assert excinfo.value.__context__ is None
    assert record == ["acquire", "release"]
    record = []

    # If the original function raised an error, then the semaphore error
    # chains with it
    d: dict[str, object] = {}
    with pytest.raises(ValueError) as excinfo:
        await to_thread_run_sync(lambda: d["x"], limiter=bs)  # type: ignore[arg-type]
    assert isinstance(excinfo.value.__context__, KeyError)
    assert record == ["acquire", "release"]


async def test_run_in_worker_thread_fail_to_spawn(monkeypatch: MonkeyPatch) -> None:
    # Test the unlikely but possible case where trying to spawn a thread fails
    def bad_start(self: object, *args: object) -> NoReturn:
        raise RuntimeError("the engines canna take it captain")

    monkeypatch.setattr(_core._thread_cache.ThreadCache, "start_thread_soon", bad_start)

    limiter = current_default_thread_limiter()
    assert limiter.borrowed_tokens == 0

    # We get an appropriate error, and the limiter is cleanly released
    with pytest.raises(RuntimeError) as excinfo:
        await to_thread_run_sync(lambda: None)  # pragma: no cover
    assert "engines" in str(excinfo.value)

    assert limiter.borrowed_tokens == 0


async def test_trio_to_thread_run_sync_token() -> None:
    # Test that to_thread_run_sync automatically injects the current trio token
    # into a spawned thread
    def thread_fn() -> _core.TrioToken:
        callee_token = from_thread_run_sync(_core.current_trio_token)
        return callee_token

    caller_token = _core.current_trio_token()
    callee_token = await to_thread_run_sync(thread_fn)
    assert callee_token == caller_token


async def test_trio_to_thread_run_sync_expected_error() -> None:
    # Test correct error when passed async function
    async def async_fn() -> None:  # pragma: no cover
        pass

    with pytest.raises(TypeError, match="expected a sync function"):
        await to_thread_run_sync(async_fn)  # type: ignore[unused-coroutine]


trio_test_contextvar: contextvars.ContextVar[str] = contextvars.ContextVar(
    "trio_test_contextvar"
)


async def test_trio_to_thread_run_sync_contextvars() -> None:
    trio_thread = threading.current_thread()
    trio_test_contextvar.set("main")

    def f() -> tuple[str, threading.Thread]:
        value = trio_test_contextvar.get()
        with pytest.raises(sniffio.AsyncLibraryNotFoundError):
            sniffio.current_async_library()
        return (value, threading.current_thread())

    value, child_thread = await to_thread_run_sync(f)
    assert value == "main"
    assert child_thread != trio_thread

    def g() -> tuple[str, str, threading.Thread]:
        parent_value = trio_test_contextvar.get()
        trio_test_contextvar.set("worker")
        inner_value = trio_test_contextvar.get()
        with pytest.raises(sniffio.AsyncLibraryNotFoundError):
            sniffio.current_async_library()
        return (
            parent_value,
            inner_value,
            threading.current_thread(),
        )

    parent_value, inner_value, child_thread = await to_thread_run_sync(g)
    current_value = trio_test_contextvar.get()
    assert parent_value == "main"
    assert inner_value == "worker"
    assert current_value == "main", (
        "The contextvar value set on the worker would not propagate back to the main"
        " thread"
    )
    assert sniffio.current_async_library() == "trio"


async def test_trio_from_thread_run_sync() -> None:
    # Test that to_thread_run_sync correctly "hands off" the trio token to
    # trio.from_thread.run_sync()
    def thread_fn_1() -> float:
        trio_time = from_thread_run_sync(_core.current_time)
        return trio_time

    trio_time = await to_thread_run_sync(thread_fn_1)
    assert isinstance(trio_time, float)

    # Test correct error when passed async function
    async def async_fn() -> None:  # pragma: no cover
        pass

    def thread_fn_2() -> None:
        from_thread_run_sync(async_fn)  # type: ignore[unused-coroutine]

    with pytest.raises(TypeError, match="expected a synchronous function"):
        await to_thread_run_sync(thread_fn_2)


async def test_trio_from_thread_run() -> None:
    # Test that to_thread_run_sync correctly "hands off" the trio token to
    # trio.from_thread.run()
    record = []

    async def back_in_trio_fn() -> None:
        _core.current_time()  # implicitly checks that we're in trio
        record.append("back in trio")

    def thread_fn() -> None:
        record.append("in thread")
        from_thread_run(back_in_trio_fn)

    await to_thread_run_sync(thread_fn)
    assert record == ["in thread", "back in trio"]

    # Test correct error when passed sync function
    def sync_fn() -> None:  # pragma: no cover
        pass

    with pytest.raises(TypeError, match="appears to be synchronous"):
        await to_thread_run_sync(from_thread_run, sync_fn)


async def test_trio_from_thread_token() -> None:
    # Test that to_thread_run_sync and spawned trio.from_thread.run_sync()
    # share the same Trio token
    def thread_fn() -> _core.TrioToken:
        callee_token = from_thread_run_sync(_core.current_trio_token)
        return callee_token

    caller_token = _core.current_trio_token()
    callee_token = await to_thread_run_sync(thread_fn)
    assert callee_token == caller_token


async def test_trio_from_thread_token_kwarg() -> None:
    # Test that to_thread_run_sync and spawned trio.from_thread.run_sync() can
    # use an explicitly defined token
    def thread_fn(token: _core.TrioToken) -> _core.TrioToken:
        callee_token = from_thread_run_sync(_core.current_trio_token, trio_token=token)
        return callee_token

    caller_token = _core.current_trio_token()
    callee_token = await to_thread_run_sync(thread_fn, caller_token)
    assert callee_token == caller_token


async def test_from_thread_no_token() -> None:
    # Test that a "raw call" to trio.from_thread.run() fails because no token
    # has been provided

    with pytest.raises(RuntimeError):
        from_thread_run_sync(_core.current_time)


async def test_trio_from_thread_run_sync_contextvars() -> None:
    trio_test_contextvar.set("main")

    def thread_fn() -> tuple[str, str, str, str, str]:
        thread_parent_value = trio_test_contextvar.get()
        trio_test_contextvar.set("worker")
        thread_current_value = trio_test_contextvar.get()
        with pytest.raises(sniffio.AsyncLibraryNotFoundError):
            sniffio.current_async_library()

        def back_in_main() -> tuple[str, str]:
            back_parent_value = trio_test_contextvar.get()
            trio_test_contextvar.set("back_in_main")
            back_current_value = trio_test_contextvar.get()
            assert sniffio.current_async_library() == "trio"
            return back_parent_value, back_current_value

        back_parent_value, back_current_value = from_thread_run_sync(back_in_main)
        thread_after_value = trio_test_contextvar.get()
        with pytest.raises(sniffio.AsyncLibraryNotFoundError):
            sniffio.current_async_library()
        return (
            thread_parent_value,
            thread_current_value,
            thread_after_value,
            back_parent_value,
            back_current_value,
        )

    (
        thread_parent_value,
        thread_current_value,
        thread_after_value,
        back_parent_value,
        back_current_value,
    ) = await to_thread_run_sync(thread_fn)
    current_value = trio_test_contextvar.get()
    assert current_value == thread_parent_value == "main"
    assert thread_current_value == back_parent_value == thread_after_value == "worker"
    assert sniffio.current_async_library() == "trio"
    assert back_current_value == "back_in_main"


async def test_trio_from_thread_run_contextvars() -> None:
    trio_test_contextvar.set("main")

    def thread_fn() -> tuple[str, str, str, str, str]:
        thread_parent_value = trio_test_contextvar.get()
        trio_test_contextvar.set("worker")
        thread_current_value = trio_test_contextvar.get()
        with pytest.raises(sniffio.AsyncLibraryNotFoundError):
            sniffio.current_async_library()

        async def async_back_in_main() -> tuple[str, str]:
            back_parent_value = trio_test_contextvar.get()
            trio_test_contextvar.set("back_in_main")
            back_current_value = trio_test_contextvar.get()
            assert sniffio.current_async_library() == "trio"
            return back_parent_value, back_current_value

        back_parent_value, back_current_value = from_thread_run(async_back_in_main)
        thread_after_value = trio_test_contextvar.get()
        with pytest.raises(sniffio.AsyncLibraryNotFoundError):
            sniffio.current_async_library()
        return (
            thread_parent_value,
            thread_current_value,
            thread_after_value,
            back_parent_value,
            back_current_value,
        )

    (
        thread_parent_value,
        thread_current_value,
        thread_after_value,
        back_parent_value,
        back_current_value,
    ) = await to_thread_run_sync(thread_fn)
    current_value = trio_test_contextvar.get()
    assert current_value == thread_parent_value == "main"
    assert thread_current_value == back_parent_value == thread_after_value == "worker"
    assert back_current_value == "back_in_main"
    assert sniffio.current_async_library() == "trio"


def test_run_fn_as_system_task_catched_badly_typed_token() -> None:
    with pytest.raises(RuntimeError):
        from_thread_run_sync(
            _core.current_time,
            trio_token="Not TrioTokentype",  # type: ignore[arg-type]
        )


async def test_from_thread_inside_trio_thread() -> None:
    def not_called() -> None:  # pragma: no cover
        raise AssertionError()

    trio_token = _core.current_trio_token()
    with pytest.raises(RuntimeError):
        from_thread_run_sync(not_called, trio_token=trio_token)


@pytest.mark.skipif(buggy_pypy_asyncgens, reason="pypy 7.2.0 is buggy")
def test_from_thread_run_during_shutdown() -> None:
    save = []
    record = []

    async def agen(token: _core.TrioToken | None) -> AsyncGenerator[None, None]:
        try:
            yield
        finally:
            with _core.CancelScope(shield=True):
                try:
                    await to_thread_run_sync(
                        partial(from_thread_run, sleep, 0, trio_token=token)
                    )
                except _core.RunFinishedError:
                    record.append("finished")
                else:
                    record.append("clean")

    async def main(use_system_task: bool) -> None:
        save.append(agen(_core.current_trio_token() if use_system_task else None))
        await save[-1].asend(None)

    _core.run(main, True)  # System nursery will be closed and raise RunFinishedError
    _core.run(main, False)  # host task will be rescheduled as normal
    assert record == ["finished", "clean"]


async def test_trio_token_weak_referenceable() -> None:
    token = _core.current_trio_token()
    assert isinstance(token, _core.TrioToken)
    weak_reference = weakref.ref(token)
    assert token is weak_reference()


<<<<<<< HEAD
async def test_unsafe_abandon_on_cancel_kwarg():
=======
async def test_unsafe_cancellable_kwarg() -> None:
>>>>>>> d7c5c64f
    # This is a stand in for a numpy ndarray or other objects
    # that (maybe surprisingly) lack a notion of truthiness
    class BadBool:
        def __bool__(self) -> bool:
            raise NotImplementedError

    with pytest.raises(NotImplementedError):
<<<<<<< HEAD
        await to_thread_run_sync(int, abandon_on_cancel=BadBool())
=======
        await to_thread_run_sync(int, cancellable=BadBool())  # type: ignore[arg-type]
>>>>>>> d7c5c64f


async def test_from_thread_reuses_task() -> None:
    task = _core.current_task()

    async def async_current_task() -> _core.Task:
        return _core.current_task()

    assert task is await to_thread_run_sync(from_thread_run_sync, _core.current_task)
    assert task is await to_thread_run_sync(from_thread_run, async_current_task)


async def test_recursive_to_thread() -> None:
    tid = None

    def get_tid_then_reenter() -> int:
        nonlocal tid
        tid = threading.get_ident()
        # The nesting of wrapper functions loses the return value of threading.get_ident
        return from_thread_run(to_thread_run_sync, threading.get_ident)  # type: ignore[return-value]

    assert tid != await to_thread_run_sync(get_tid_then_reenter)


async def test_from_thread_host_cancelled() -> None:
    queue: stdlib_queue.Queue[bool] = stdlib_queue.Queue()

    def sync_check() -> None:
        from_thread_run_sync(cancel_scope.cancel)
        try:
            from_thread_run_sync(bool)
        except _core.Cancelled:  # pragma: no cover
            queue.put(True)  # sync functions don't raise Cancelled
        else:
            queue.put(False)

    with _core.CancelScope() as cancel_scope:
        await to_thread_run_sync(sync_check)

    assert not cancel_scope.cancelled_caught
    assert not queue.get_nowait()

    with _core.CancelScope() as cancel_scope:
        await to_thread_run_sync(sync_check, abandon_on_cancel=True)

    assert cancel_scope.cancelled_caught
    assert not await to_thread_run_sync(partial(queue.get, timeout=1))

    async def no_checkpoint() -> bool:
        return True

    def async_check() -> None:
        from_thread_run_sync(cancel_scope.cancel)
        try:
            assert from_thread_run(no_checkpoint)
        except _core.Cancelled:  # pragma: no cover
            queue.put(True)  # async functions raise Cancelled at checkpoints
        else:
            queue.put(False)

    with _core.CancelScope() as cancel_scope:
        await to_thread_run_sync(async_check)

    assert not cancel_scope.cancelled_caught
    assert not queue.get_nowait()

    with _core.CancelScope() as cancel_scope:
        await to_thread_run_sync(async_check, abandon_on_cancel=True)

    assert cancel_scope.cancelled_caught
    assert not await to_thread_run_sync(partial(queue.get, timeout=1))

    async def async_time_bomb() -> None:
        cancel_scope.cancel()
        with fail_after(10):
            await sleep_forever()

    with _core.CancelScope() as cancel_scope:
        await to_thread_run_sync(from_thread_run, async_time_bomb)

    assert cancel_scope.cancelled_caught


async def test_from_thread_check_cancelled() -> None:
    q: stdlib_queue.Queue[str] = stdlib_queue.Queue()

<<<<<<< HEAD
    async def child(abandon_on_cancel, scope):
=======
    async def child(cancellable: bool, scope: CancelScope) -> None:
>>>>>>> d7c5c64f
        with scope:
            record.append("start")
            try:
                return await to_thread_run_sync(f, abandon_on_cancel=abandon_on_cancel)
            except _core.Cancelled:
                record.append("cancel")
                raise
            finally:
                record.append("exit")

    def f() -> None:
        try:
            from_thread_check_cancelled()
        except _core.Cancelled:  # pragma: no cover, test failure path
            q.put("Cancelled")
        else:
            q.put("Not Cancelled")
        ev.wait()
        return from_thread_check_cancelled()

    # Base case: nothing cancelled so we shouldn't see cancels anywhere
    record: list[str] = []
    ev = threading.Event()
    async with _core.open_nursery() as nursery:
        nursery.start_soon(child, False, _core.CancelScope())
        await wait_all_tasks_blocked()
        assert record[0] == "start"
        assert q.get(timeout=1) == "Not Cancelled"
        ev.set()
    # implicit assertion, Cancelled not raised via nursery
    assert record[1] == "exit"

    # abandon_on_cancel=False case: a cancel will pop out but be handled by
    # the appropriate cancel scope
    record = []
    ev = threading.Event()
    scope = _core.CancelScope()  # Nursery cancel scope gives false positives
    async with _core.open_nursery() as nursery:
        nursery.start_soon(child, False, scope)
        await wait_all_tasks_blocked()
        assert record[0] == "start"
        assert q.get(timeout=1) == "Not Cancelled"
        scope.cancel()
        ev.set()
    assert scope.cancelled_caught
    assert "cancel" in record
    assert record[-1] == "exit"

    # abandon_on_cancel=True case: slightly different thread behavior needed
    # check thread is cancelled "soon" after abandonment
    def f() -> None:  # type: ignore[no-redef] # noqa: F811
        ev.wait()
        try:
            from_thread_check_cancelled()
        except _core.Cancelled:
            q.put("Cancelled")
        else:  # pragma: no cover, test failure path
            q.put("Not Cancelled")

    record = []
    ev = threading.Event()
    scope = _core.CancelScope()
    async with _core.open_nursery() as nursery:
        nursery.start_soon(child, True, scope)
        await wait_all_tasks_blocked()
        assert record[0] == "start"
        scope.cancel()
        ev.set()
    assert scope.cancelled_caught
    assert "cancel" in record
    assert record[-1] == "exit"
    assert q.get(timeout=1) == "Cancelled"


async def test_from_thread_check_cancelled_raises_in_foreign_threads() -> None:
    with pytest.raises(RuntimeError):
        from_thread_check_cancelled()
    q: stdlib_queue.Queue[Outcome[object]] = stdlib_queue.Queue()
    _core.start_thread_soon(from_thread_check_cancelled, lambda _: q.put(_))
    with pytest.raises(RuntimeError):
        q.get(timeout=1).unwrap()


@slow
async def test_reentry_doesnt_deadlock() -> None:
    # Regression test for issue noticed in GH-2827
    # The failure mode is to hang the whole test suite, unfortunately.
    # XXX consider running this in a subprocess with a timeout, if it comes up again!

    async def child() -> None:
        while True:
            await to_thread_run_sync(from_thread_run, sleep, 0, abandon_on_cancel=False)

    with move_on_after(2):
        async with _core.open_nursery() as nursery:
            for _ in range(4):
                nursery.start_soon(child)<|MERGE_RESOLUTION|>--- conflicted
+++ resolved
@@ -337,11 +337,7 @@
         q.get()
         register[0] = "finished"
 
-<<<<<<< HEAD
-    async def child(q, abandon_on_cancel):
-=======
-    async def child(q: stdlib_queue.Queue[None], cancellable: bool) -> None:
->>>>>>> d7c5c64f
+    async def child(q: stdlib_queue.Queue[None], abandon_on_cancel: bool) -> None:
         record.append("start")
         try:
             return await to_thread_run_sync(f, q, abandon_on_cancel=abandon_on_cancel)
@@ -404,15 +400,9 @@
         q1.get()
         q2.put(threading.current_thread())
 
-<<<<<<< HEAD
-    async def main():
-        async def child():
-            await to_thread_run_sync(thread_fn, abandon_on_cancel=True)
-=======
     async def main() -> None:
         async def child() -> None:
-            await to_thread_run_sync(thread_fn, cancellable=True)
->>>>>>> d7c5c64f
+            await to_thread_run_sync(thread_fn, abandon_on_cancel=True)
 
         async with _core.open_nursery() as nursery:
             nursery.start_soon(child)
@@ -894,11 +884,7 @@
     assert token is weak_reference()
 
 
-<<<<<<< HEAD
-async def test_unsafe_abandon_on_cancel_kwarg():
-=======
-async def test_unsafe_cancellable_kwarg() -> None:
->>>>>>> d7c5c64f
+async def test_unsafe_abandon_on_cancel_kwarg() -> None:
     # This is a stand in for a numpy ndarray or other objects
     # that (maybe surprisingly) lack a notion of truthiness
     class BadBool:
@@ -906,11 +892,7 @@
             raise NotImplementedError
 
     with pytest.raises(NotImplementedError):
-<<<<<<< HEAD
-        await to_thread_run_sync(int, abandon_on_cancel=BadBool())
-=======
-        await to_thread_run_sync(int, cancellable=BadBool())  # type: ignore[arg-type]
->>>>>>> d7c5c64f
+        await to_thread_run_sync(int, abandon_on_cancel=BadBool())  # type: ignore[arg-type]
 
 
 async def test_from_thread_reuses_task() -> None:
@@ -997,11 +979,7 @@
 async def test_from_thread_check_cancelled() -> None:
     q: stdlib_queue.Queue[str] = stdlib_queue.Queue()
 
-<<<<<<< HEAD
-    async def child(abandon_on_cancel, scope):
-=======
-    async def child(cancellable: bool, scope: CancelScope) -> None:
->>>>>>> d7c5c64f
+    async def child(abandon_on_cancel: bool, scope: CancelScope) -> None:
         with scope:
             record.append("start")
             try:
