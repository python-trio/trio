--- conflicted
+++ resolved
@@ -7,11 +7,7 @@
     "warningCount": 0
   },
   "typeCompleteness": {
-<<<<<<< HEAD
-    "completenessScore": 0.9857142857142858,
-=======
     "completenessScore": 1,
->>>>>>> 4ee5413d
     "diagnostics": [
       {
         "message": "No docstring found for function \"trio.lowlevel.current_iocp\"",
@@ -64,13 +60,8 @@
     ],
     "exportedSymbolCounts": {
       "withAmbiguousType": 0,
-<<<<<<< HEAD
-      "withKnownType": 621,
-      "withUnknownType": 9
-=======
       "withKnownType": 631,
       "withUnknownType": 0
->>>>>>> 4ee5413d
     },
     "ignoreUnknownTypesFromImports": true,
     "missingClassDocStringCount": 1,
@@ -105,11 +96,7 @@
     ],
     "otherSymbolCounts": {
       "withAmbiguousType": 0,
-<<<<<<< HEAD
-      "withKnownType": 671,
-=======
       "withKnownType": 680,
->>>>>>> 4ee5413d
       "withUnknownType": 0
     },
     "packageName": "trio"
