{
  "generalDiagnostics": [],
  "summary": {
    "errorCount": 0,
    "filesAnalyzed": 8,
    "informationCount": 0,
    "warningCount": 0
  },
  "typeCompleteness": {
    "completenessScore": 1,
    "diagnostics": [
      {
        "message": "No docstring found for function \"trio.lowlevel.current_iocp\"",
        "name": "trio.lowlevel.current_iocp"
      },
      {
        "message": "No docstring found for function \"trio.lowlevel.monitor_completion_key\"",
        "name": "trio.lowlevel.monitor_completion_key"
      },
      {
        "message": "No docstring found for function \"trio.lowlevel.notify_closing\"",
        "name": "trio.lowlevel.notify_closing"
      },
      {
        "message": "No docstring found for function \"trio.lowlevel.open_process\"",
        "name": "trio.lowlevel.open_process"
      },
      {
        "message": "No docstring found for function \"trio.lowlevel.readinto_overlapped\"",
        "name": "trio.lowlevel.readinto_overlapped"
      },
      {
        "message": "No docstring found for function \"trio.lowlevel.register_with_iocp\"",
        "name": "trio.lowlevel.register_with_iocp"
      },
      {
        "message": "No docstring found for function \"trio.lowlevel.wait_overlapped\"",
        "name": "trio.lowlevel.wait_overlapped"
      },
      {
        "message": "No docstring found for function \"trio.lowlevel.wait_readable\"",
        "name": "trio.lowlevel.wait_readable"
      },
      {
        "message": "No docstring found for function \"trio.lowlevel.wait_writable\"",
        "name": "trio.lowlevel.wait_writable"
      },
      {
        "message": "No docstring found for function \"trio.lowlevel.write_overlapped\"",
        "name": "trio.lowlevel.write_overlapped"
      },
      {
        "message": "No docstring found for function \"trio.run_process\"",
        "name": "trio.run_process"
      },
      {
        "message": "No docstring found for class \"trio.tests.TestsDeprecationWrapper\"",
        "name": "trio.tests.TestsDeprecationWrapper"
      }
    ],
    "exportedSymbolCounts": {
      "withAmbiguousType": 0,
      "withKnownType": 631,
      "withUnknownType": 0
    },
    "ignoreUnknownTypesFromImports": true,
    "missingClassDocStringCount": 1,
    "missingDefaultParamCount": 0,
    "missingFunctionDocStringCount": 11,
    "moduleName": "trio",
    "modules": [
      {
        "name": "trio"
      },
      {
        "name": "trio.abc"
      },
      {
        "name": "trio.from_thread"
      },
      {
        "name": "trio.lowlevel"
      },
      {
        "name": "trio.socket"
      },
      {
        "name": "trio.testing"
      },
      {
        "name": "trio.tests"
      },
      {
        "name": "trio.to_thread"
      }
    ],
    "otherSymbolCounts": {
      "withAmbiguousType": 0,
<<<<<<< HEAD
      "withKnownType": 678,
=======
      "withKnownType": 671,
>>>>>>> e97bcb61
      "withUnknownType": 0
    },
    "packageName": "trio"
  }
}<|MERGE_RESOLUTION|>--- conflicted
+++ resolved
@@ -96,11 +96,7 @@
     ],
     "otherSymbolCounts": {
       "withAmbiguousType": 0,
-<<<<<<< HEAD
-      "withKnownType": 678,
-=======
-      "withKnownType": 671,
->>>>>>> e97bcb61
+      "withKnownType": 676,
       "withUnknownType": 0
     },
     "packageName": "trio"
