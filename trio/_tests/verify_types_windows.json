--- conflicted
+++ resolved
@@ -180,11 +180,7 @@
     ],
     "otherSymbolCounts": {
       "withAmbiguousType": 0,
-<<<<<<< HEAD
-      "withKnownType": 673,
-=======
-      "withKnownType": 675,
->>>>>>> 1e8327b6
+      "withKnownType": 672,
       "withUnknownType": 0
     },
     "packageName": "trio"
