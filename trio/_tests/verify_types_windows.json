--- conflicted
+++ resolved
@@ -180,11 +180,7 @@
     ],
     "otherSymbolCounts": {
       "withAmbiguousType": 0,
-<<<<<<< HEAD
-      "withKnownType": 669,
-=======
-      "withKnownType": 677,
->>>>>>> 4a840410
+      "withKnownType": 675,
       "withUnknownType": 0
     },
     "packageName": "trio"
