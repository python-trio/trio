{
  "generalDiagnostics": [],
  "summary": {
    "errorCount": 0,
    "filesAnalyzed": 8,
    "informationCount": 0,
    "warningCount": 0
  },
  "typeCompleteness": {
    "completenessScore": 1,
    "diagnostics": [
      {
        "message": "No docstring found for function \"trio.lowlevel.notify_closing\"",
        "name": "trio.lowlevel.notify_closing"
      },
      {
        "message": "No docstring found for function \"trio.lowlevel.wait_readable\"",
        "name": "trio.lowlevel.wait_readable"
      },
      {
        "message": "No docstring found for function \"trio.lowlevel.wait_writable\"",
        "name": "trio.lowlevel.wait_writable"
      },
      {
        "message": "No docstring found for class \"trio.tests.TestsDeprecationWrapper\"",
        "name": "trio.tests.TestsDeprecationWrapper"
      }
    ],
    "exportedSymbolCounts": {
      "withAmbiguousType": 0,
      "withKnownType": 628,
      "withUnknownType": 0
    },
    "ignoreUnknownTypesFromImports": true,
    "missingClassDocStringCount": 1,
    "missingDefaultParamCount": 0,
    "missingFunctionDocStringCount": 3,
    "moduleName": "trio",
    "modules": [
      {
        "name": "trio"
      },
      {
        "name": "trio.abc"
      },
      {
        "name": "trio.from_thread"
      },
      {
        "name": "trio.lowlevel"
      },
      {
        "name": "trio.socket"
      },
      {
        "name": "trio.testing"
      },
      {
        "name": "trio.tests"
      },
      {
        "name": "trio.to_thread"
      }
    ],
    "otherSymbolCounts": {
      "withAmbiguousType": 0,
<<<<<<< HEAD
      "withKnownType": 678,
=======
      "withKnownType": 686,
>>>>>>> 4a840410
      "withUnknownType": 0
    },
    "packageName": "trio"
  }
}<|MERGE_RESOLUTION|>--- conflicted
+++ resolved
@@ -64,11 +64,7 @@
     ],
     "otherSymbolCounts": {
       "withAmbiguousType": 0,
-<<<<<<< HEAD
-      "withKnownType": 678,
-=======
-      "withKnownType": 686,
->>>>>>> 4a840410
+      "withKnownType": 684,
       "withUnknownType": 0
     },
     "packageName": "trio"
