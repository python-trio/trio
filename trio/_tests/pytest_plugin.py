--- conflicted
+++ resolved
@@ -1,7 +1,6 @@
 from __future__ import annotations
 
 import inspect
-from typing import Any
 
 import pytest
 
@@ -41,13 +40,7 @@
 # interface?), with config file to enable? and I guess a mark option too; I
 # guess it's useful with the class- and file-level marking machinery (where
 # the raw @trio_test decorator isn't enough).
-<<<<<<< HEAD
-# `pytest.FixtureRequest.__init__` types `pyfuncitem` as `Any`
-@pytest.hookimpl(tryfirst=True)  # type: ignore[misc] # use of Any in decorator
-def pytest_pyfunc_call(pyfuncitem: Any) -> None:
-=======
 @pytest.hookimpl(tryfirst=True)
 def pytest_pyfunc_call(pyfuncitem: pytest.Function) -> None:
->>>>>>> c16003f0
     if inspect.iscoroutinefunction(pyfuncitem.obj):
         pyfuncitem.obj = trio_test(pyfuncitem.obj)