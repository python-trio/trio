{
  "generalDiagnostics": [],
  "summary": {
    "errorCount": 0,
    "filesAnalyzed": 8,
    "informationCount": 0,
    "warningCount": 0
  },
  "typeCompleteness": {
<<<<<<< HEAD
    "completenessScore": 0.9904458598726115,
    "exportedSymbolCounts": {
      "withAmbiguousType": 0,
      "withKnownType": 622,
      "withUnknownType": 6
=======
    "completenessScore": 0.9968152866242038,
    "exportedSymbolCounts": {
      "withAmbiguousType": 0,
      "withKnownType": 626,
      "withUnknownType": 2
>>>>>>> 3bdab938
    },
    "ignoreUnknownTypesFromImports": true,
    "missingClassDocStringCount": 1,
    "missingDefaultParamCount": 0,
    "missingFunctionDocStringCount": 3,
    "moduleName": "trio",
    "modules": [
      {
        "name": "trio"
      },
      {
        "name": "trio.abc"
      },
      {
        "name": "trio.from_thread"
      },
      {
        "name": "trio.lowlevel"
      },
      {
        "name": "trio.socket"
      },
      {
        "name": "trio.testing"
      },
      {
        "name": "trio.tests"
      },
      {
        "name": "trio.to_thread"
      }
    ],
    "otherSymbolCounts": {
<<<<<<< HEAD
      "withAmbiguousType": 0,
      "withKnownType": 678,
      "withUnknownType": 4
    },
    "packageName": "trio",
    "symbols": [
      "trio._highlevel_socket.SocketStream.getsockopt",
      "trio._highlevel_socket.SocketStream.send_all",
      "trio._highlevel_socket.SocketStream.setsockopt",
=======
      "withAmbiguousType": 1,
      "withKnownType": 666,
      "withUnknownType": 15
    },
    "packageName": "trio",
    "symbols": [
      "trio._ssl.SSLListener.__init__",
      "trio._ssl.SSLListener.accept",
      "trio._ssl.SSLListener.aclose",
      "trio._ssl.SSLStream.__dir__",
      "trio._ssl.SSLStream.__getattr__",
      "trio._ssl.SSLStream.__init__",
      "trio._ssl.SSLStream.__setattr__",
      "trio._ssl.SSLStream.aclose",
      "trio._ssl.SSLStream.do_handshake",
      "trio._ssl.SSLStream.receive_some",
      "trio._ssl.SSLStream.send_all",
      "trio._ssl.SSLStream.transport_stream",
      "trio._ssl.SSLStream.unwrap",
      "trio._ssl.SSLStream.wait_send_all_might_not_block",
>>>>>>> 3bdab938
      "trio.lowlevel.notify_closing",
      "trio.lowlevel.wait_readable",
      "trio.lowlevel.wait_writable",
      "trio.tests.TestsDeprecationWrapper"
    ]
  }
}<|MERGE_RESOLUTION|>--- conflicted
+++ resolved
@@ -7,19 +7,11 @@
     "warningCount": 0
   },
   "typeCompleteness": {
-<<<<<<< HEAD
-    "completenessScore": 0.9904458598726115,
+    "completenessScore": 1,
     "exportedSymbolCounts": {
       "withAmbiguousType": 0,
-      "withKnownType": 622,
-      "withUnknownType": 6
-=======
-    "completenessScore": 0.9968152866242038,
-    "exportedSymbolCounts": {
-      "withAmbiguousType": 0,
-      "withKnownType": 626,
-      "withUnknownType": 2
->>>>>>> 3bdab938
+      "withKnownType": 628,
+      "withUnknownType": 0
     },
     "ignoreUnknownTypesFromImports": true,
     "missingClassDocStringCount": 1,
@@ -53,38 +45,12 @@
       }
     ],
     "otherSymbolCounts": {
-<<<<<<< HEAD
       "withAmbiguousType": 0,
-      "withKnownType": 678,
-      "withUnknownType": 4
+      "withKnownType": 682,
+      "withUnknownType": 0
     },
     "packageName": "trio",
     "symbols": [
-      "trio._highlevel_socket.SocketStream.getsockopt",
-      "trio._highlevel_socket.SocketStream.send_all",
-      "trio._highlevel_socket.SocketStream.setsockopt",
-=======
-      "withAmbiguousType": 1,
-      "withKnownType": 666,
-      "withUnknownType": 15
-    },
-    "packageName": "trio",
-    "symbols": [
-      "trio._ssl.SSLListener.__init__",
-      "trio._ssl.SSLListener.accept",
-      "trio._ssl.SSLListener.aclose",
-      "trio._ssl.SSLStream.__dir__",
-      "trio._ssl.SSLStream.__getattr__",
-      "trio._ssl.SSLStream.__init__",
-      "trio._ssl.SSLStream.__setattr__",
-      "trio._ssl.SSLStream.aclose",
-      "trio._ssl.SSLStream.do_handshake",
-      "trio._ssl.SSLStream.receive_some",
-      "trio._ssl.SSLStream.send_all",
-      "trio._ssl.SSLStream.transport_stream",
-      "trio._ssl.SSLStream.unwrap",
-      "trio._ssl.SSLStream.wait_send_all_might_not_block",
->>>>>>> 3bdab938
       "trio.lowlevel.notify_closing",
       "trio.lowlevel.wait_readable",
       "trio.lowlevel.wait_writable",
