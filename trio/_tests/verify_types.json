{
  "generalDiagnostics": [],
  "summary": {
    "errorCount": 0,
    "filesAnalyzed": 8,
    "informationCount": 0,
    "warningCount": 0
  },
  "typeCompleteness": {
<<<<<<< HEAD
    "completenessScore": 0.9425837320574163,
    "exportedSymbolCounts": {
      "withAmbiguousType": 0,
      "withKnownType": 591,
      "withUnknownType": 36
=======
    "completenessScore": 0.9490445859872612,
    "exportedSymbolCounts": {
      "withAmbiguousType": 0,
      "withKnownType": 596,
      "withUnknownType": 32
>>>>>>> 70900512
    },
    "ignoreUnknownTypesFromImports": true,
    "missingClassDocStringCount": 1,
    "missingDefaultParamCount": 0,
    "missingFunctionDocStringCount": 3,
    "moduleName": "trio",
    "modules": [
      {
        "name": "trio"
      },
      {
        "name": "trio.abc"
      },
      {
        "name": "trio.from_thread"
      },
      {
        "name": "trio.lowlevel"
      },
      {
        "name": "trio.socket"
      },
      {
        "name": "trio.testing"
      },
      {
        "name": "trio.tests"
      },
      {
        "name": "trio.to_thread"
      }
    ],
    "otherSymbolCounts": {
      "withAmbiguousType": 3,
<<<<<<< HEAD
      "withKnownType": 622,
      "withUnknownType": 41
=======
      "withKnownType": 627,
      "withUnknownType": 50
>>>>>>> 70900512
    },
    "packageName": "trio",
    "symbols": [
      "trio._highlevel_socket.SocketStream.getsockopt",
      "trio._highlevel_socket.SocketStream.send_all",
      "trio._highlevel_socket.SocketStream.setsockopt",
      "trio._ssl.SSLListener.__init__",
      "trio._ssl.SSLListener.accept",
      "trio._ssl.SSLListener.aclose",
      "trio._ssl.SSLStream.__dir__",
      "trio._ssl.SSLStream.__getattr__",
      "trio._ssl.SSLStream.__init__",
      "trio._ssl.SSLStream.__setattr__",
      "trio._ssl.SSLStream.aclose",
      "trio._ssl.SSLStream.do_handshake",
      "trio._ssl.SSLStream.receive_some",
      "trio._ssl.SSLStream.send_all",
      "trio._ssl.SSLStream.transport_stream",
      "trio._ssl.SSLStream.unwrap",
      "trio._ssl.SSLStream.wait_send_all_might_not_block",
      "trio._subprocess.Process.__init__",
      "trio._subprocess.Process.__repr__",
      "trio._subprocess.Process.args",
      "trio._subprocess.Process.encoding",
      "trio._subprocess.Process.errors",
      "trio._subprocess.Process.kill",
      "trio._subprocess.Process.pid",
      "trio._subprocess.Process.poll",
      "trio._subprocess.Process.returncode",
      "trio._subprocess.Process.send_signal",
      "trio._subprocess.Process.terminate",
      "trio._subprocess.Process.wait",
      "trio.from_thread.run",
      "trio.from_thread.run_sync",
      "trio.lowlevel.cancel_shielded_checkpoint",
      "trio.lowlevel.notify_closing",
      "trio.lowlevel.open_process",
      "trio.lowlevel.permanently_detach_coroutine_object",
      "trio.lowlevel.reattach_detached_coroutine_object",
      "trio.lowlevel.temporarily_detach_coroutine_object",
      "trio.lowlevel.wait_readable",
      "trio.lowlevel.wait_writable",
      "trio.open_ssl_over_tcp_listeners",
      "trio.open_ssl_over_tcp_stream",
      "trio.open_unix_socket",
      "trio.run_process",
      "trio.serve_listeners",
      "trio.serve_ssl_over_tcp",
<<<<<<< HEAD
      "trio.serve_tcp",
      "trio.testing.wait_all_tasks_blocked",
=======
      "trio.testing._memory_streams.MemoryReceiveStream.__init__",
      "trio.testing._memory_streams.MemoryReceiveStream.aclose",
      "trio.testing._memory_streams.MemoryReceiveStream.close",
      "trio.testing._memory_streams.MemoryReceiveStream.close_hook",
      "trio.testing._memory_streams.MemoryReceiveStream.put_data",
      "trio.testing._memory_streams.MemoryReceiveStream.put_eof",
      "trio.testing._memory_streams.MemoryReceiveStream.receive_some",
      "trio.testing._memory_streams.MemoryReceiveStream.receive_some_hook",
      "trio.testing._memory_streams.MemorySendStream.__init__",
      "trio.testing._memory_streams.MemorySendStream.aclose",
      "trio.testing._memory_streams.MemorySendStream.close",
      "trio.testing._memory_streams.MemorySendStream.close_hook",
      "trio.testing._memory_streams.MemorySendStream.get_data",
      "trio.testing._memory_streams.MemorySendStream.get_data_nowait",
      "trio.testing._memory_streams.MemorySendStream.send_all",
      "trio.testing._memory_streams.MemorySendStream.send_all_hook",
      "trio.testing._memory_streams.MemorySendStream.wait_send_all_might_not_block",
      "trio.testing._memory_streams.MemorySendStream.wait_send_all_might_not_block_hook",
      "trio.testing.assert_checkpoints",
      "trio.testing.assert_no_checkpoints",
      "trio.testing.check_half_closeable_stream",
      "trio.testing.check_one_way_stream",
      "trio.testing.check_two_way_stream",
      "trio.testing.lockstep_stream_one_way_pair",
      "trio.testing.lockstep_stream_pair",
      "trio.testing.memory_stream_one_way_pair",
      "trio.testing.memory_stream_pair",
      "trio.testing.memory_stream_pump",
      "trio.testing.open_stream_to_socket_listener",
      "trio.testing.trio_test",
>>>>>>> 70900512
      "trio.tests.TestsDeprecationWrapper",
      "trio.to_thread.current_default_thread_limiter"
    ]
  }
}<|MERGE_RESOLUTION|>--- conflicted
+++ resolved
@@ -7,19 +7,11 @@
     "warningCount": 0
   },
   "typeCompleteness": {
-<<<<<<< HEAD
-    "completenessScore": 0.9425837320574163,
+    "completenessScore": 0.9713375796178344,
     "exportedSymbolCounts": {
       "withAmbiguousType": 0,
-      "withKnownType": 591,
-      "withUnknownType": 36
-=======
-    "completenessScore": 0.9490445859872612,
-    "exportedSymbolCounts": {
-      "withAmbiguousType": 0,
-      "withKnownType": 596,
-      "withUnknownType": 32
->>>>>>> 70900512
+      "withKnownType": 610,
+      "withUnknownType": 18
     },
     "ignoreUnknownTypesFromImports": true,
     "missingClassDocStringCount": 1,
@@ -54,13 +46,8 @@
     ],
     "otherSymbolCounts": {
       "withAmbiguousType": 3,
-<<<<<<< HEAD
-      "withKnownType": 622,
-      "withUnknownType": 41
-=======
-      "withKnownType": 627,
-      "withUnknownType": 50
->>>>>>> 70900512
+      "withKnownType": 647,
+      "withUnknownType": 30
     },
     "packageName": "trio",
     "symbols": [
@@ -109,41 +96,6 @@
       "trio.run_process",
       "trio.serve_listeners",
       "trio.serve_ssl_over_tcp",
-<<<<<<< HEAD
-      "trio.serve_tcp",
-      "trio.testing.wait_all_tasks_blocked",
-=======
-      "trio.testing._memory_streams.MemoryReceiveStream.__init__",
-      "trio.testing._memory_streams.MemoryReceiveStream.aclose",
-      "trio.testing._memory_streams.MemoryReceiveStream.close",
-      "trio.testing._memory_streams.MemoryReceiveStream.close_hook",
-      "trio.testing._memory_streams.MemoryReceiveStream.put_data",
-      "trio.testing._memory_streams.MemoryReceiveStream.put_eof",
-      "trio.testing._memory_streams.MemoryReceiveStream.receive_some",
-      "trio.testing._memory_streams.MemoryReceiveStream.receive_some_hook",
-      "trio.testing._memory_streams.MemorySendStream.__init__",
-      "trio.testing._memory_streams.MemorySendStream.aclose",
-      "trio.testing._memory_streams.MemorySendStream.close",
-      "trio.testing._memory_streams.MemorySendStream.close_hook",
-      "trio.testing._memory_streams.MemorySendStream.get_data",
-      "trio.testing._memory_streams.MemorySendStream.get_data_nowait",
-      "trio.testing._memory_streams.MemorySendStream.send_all",
-      "trio.testing._memory_streams.MemorySendStream.send_all_hook",
-      "trio.testing._memory_streams.MemorySendStream.wait_send_all_might_not_block",
-      "trio.testing._memory_streams.MemorySendStream.wait_send_all_might_not_block_hook",
-      "trio.testing.assert_checkpoints",
-      "trio.testing.assert_no_checkpoints",
-      "trio.testing.check_half_closeable_stream",
-      "trio.testing.check_one_way_stream",
-      "trio.testing.check_two_way_stream",
-      "trio.testing.lockstep_stream_one_way_pair",
-      "trio.testing.lockstep_stream_pair",
-      "trio.testing.memory_stream_one_way_pair",
-      "trio.testing.memory_stream_pair",
-      "trio.testing.memory_stream_pump",
-      "trio.testing.open_stream_to_socket_listener",
-      "trio.testing.trio_test",
->>>>>>> 70900512
       "trio.tests.TestsDeprecationWrapper",
       "trio.to_thread.current_default_thread_limiter"
     ]
