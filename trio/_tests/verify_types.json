--- conflicted
+++ resolved
@@ -7,19 +7,11 @@
     "warningCount": 0
   },
   "typeCompleteness": {
-<<<<<<< HEAD
-    "completenessScore": 0.9472,
+    "completenessScore": 0.952076677316294,
     "exportedSymbolCounts": {
       "withAmbiguousType": 0,
-      "withKnownType": 592,
-      "withUnknownType": 33
-=======
-    "completenessScore": 0.889776357827476,
-    "exportedSymbolCounts": {
-      "withAmbiguousType": 1,
-      "withKnownType": 557,
-      "withUnknownType": 68
->>>>>>> d2511967
+      "withKnownType": 596,
+      "withUnknownType": 30
     },
     "ignoreUnknownTypesFromImports": true,
     "missingClassDocStringCount": 0,
@@ -53,69 +45,15 @@
       }
     ],
     "otherSymbolCounts": {
-<<<<<<< HEAD
-      "withAmbiguousType": 8,
-      "withKnownType": 557,
-      "withUnknownType": 62
+      "withAmbiguousType": 5,
+      "withKnownType": 610,
+      "withUnknownType": 50
     },
     "packageName": "trio",
     "symbols": [
       "trio._highlevel_socket.SocketStream.getsockopt",
       "trio._highlevel_socket.SocketStream.send_all",
       "trio._highlevel_socket.SocketStream.setsockopt",
-      "trio._path.AsyncAutoWrapperType.__init__",
-      "trio._path.AsyncAutoWrapperType.generate_forwards",
-      "trio._path.AsyncAutoWrapperType.generate_iter",
-      "trio._path.AsyncAutoWrapperType.generate_magic",
-      "trio._path.AsyncAutoWrapperType.generate_wraps",
-      "trio._path.Path",
-      "trio._path.Path.__bytes__",
-      "trio._path.Path.__dir__",
-      "trio._path.Path.__fspath__",
-      "trio._path.Path.__init__",
-      "trio._path.Path.__repr__",
-      "trio._path.Path.__rtruediv__",
-      "trio._path.Path.__truediv__",
-      "trio._path.Path.open",
-=======
-      "withAmbiguousType": 3,
-      "withKnownType": 551,
-      "withUnknownType": 93
-    },
-    "packageName": "trio",
-    "symbols": [
-      "trio.__deprecated_attributes__",
-      "trio._abc.SocketFactory.socket",
-      "trio._core._entry_queue.TrioToken.run_sync_soon",
-      "trio._core._local.RunVar.__repr__",
-      "trio._core._local.RunVar.get",
-      "trio._core._local.RunVar.reset",
-      "trio._core._local.RunVar.set",
-      "trio._core._mock_clock.MockClock.jump",
-      "trio._core._run.Nursery.start",
-      "trio._core._run.Nursery.start_soon",
-      "trio._core._run.TaskStatus.__repr__",
-      "trio._core._run.TaskStatus.started",
-      "trio._dtls.DTLSChannel.__init__",
-      "trio._dtls.DTLSEndpoint.__init__",
-      "trio._dtls.DTLSEndpoint.serve",
-      "trio._highlevel_socket.SocketListener.__init__",
-      "trio._highlevel_socket.SocketStream.__init__",
-      "trio._highlevel_socket.SocketStream.getsockopt",
-      "trio._highlevel_socket.SocketStream.send_all",
-      "trio._highlevel_socket.SocketStream.setsockopt",
-      "trio._socket._SocketType.__getattr__",
-      "trio._socket._SocketType.accept",
-      "trio._socket._SocketType.connect",
-      "trio._socket._SocketType.recv_into",
-      "trio._socket._SocketType.recvfrom",
-      "trio._socket._SocketType.recvfrom_into",
-      "trio._socket._SocketType.recvmsg",
-      "trio._socket._SocketType.recvmsg_into",
-      "trio._socket._SocketType.send",
-      "trio._socket._SocketType.sendmsg",
-      "trio._socket._SocketType.sendto",
->>>>>>> d2511967
       "trio._ssl.SSLListener.__init__",
       "trio._ssl.SSLListener.accept",
       "trio._ssl.SSLListener.aclose",
@@ -188,14 +126,7 @@
       "trio.testing.memory_stream_pump",
       "trio.testing.open_stream_to_socket_listener",
       "trio.testing.trio_test",
-<<<<<<< HEAD
-      "trio.to_thread.current_default_thread_limiter",
-      "trio.wrap_file"
-=======
-      "trio.testing.wait_all_tasks_blocked",
-      "trio.tests.TestsDeprecationWrapper",
       "trio.to_thread.current_default_thread_limiter"
->>>>>>> d2511967
     ]
   }
 }