{
  "generalDiagnostics": [],
  "summary": {
    "errorCount": 0,
    "filesAnalyzed": 8,
    "informationCount": 0,
    "warningCount": 0
  },
  "typeCompleteness": {
<<<<<<< HEAD
    "completenessScore": 0.9234449760765551,
    "exportedSymbolCounts": {
      "withAmbiguousType": 0,
      "withKnownType": 579,
      "withUnknownType": 48
=======
    "completenessScore": 0.9490445859872612,
    "exportedSymbolCounts": {
      "withAmbiguousType": 0,
      "withKnownType": 596,
      "withUnknownType": 32
>>>>>>> d6d650f9
    },
    "ignoreUnknownTypesFromImports": true,
    "missingClassDocStringCount": 1,
    "missingDefaultParamCount": 0,
    "missingFunctionDocStringCount": 4,
    "moduleName": "trio",
    "modules": [
      {
        "name": "trio"
      },
      {
        "name": "trio.abc"
      },
      {
        "name": "trio.from_thread"
      },
      {
        "name": "trio.lowlevel"
      },
      {
        "name": "trio.socket"
      },
      {
        "name": "trio.testing"
      },
      {
        "name": "trio.tests"
      },
      {
        "name": "trio.to_thread"
      }
    ],
    "otherSymbolCounts": {
<<<<<<< HEAD
      "withAmbiguousType": 2,
      "withKnownType": 618,
      "withUnknownType": 46
=======
      "withAmbiguousType": 3,
      "withKnownType": 627,
      "withUnknownType": 50
>>>>>>> d6d650f9
    },
    "packageName": "trio",
    "symbols": [
      "trio._highlevel_socket.SocketStream.getsockopt",
      "trio._highlevel_socket.SocketStream.send_all",
      "trio._highlevel_socket.SocketStream.setsockopt",
      "trio._subprocess.Process.__init__",
      "trio._subprocess.Process.__repr__",
      "trio._subprocess.Process.args",
      "trio._subprocess.Process.encoding",
      "trio._subprocess.Process.errors",
      "trio._subprocess.Process.kill",
      "trio._subprocess.Process.pid",
      "trio._subprocess.Process.poll",
      "trio._subprocess.Process.returncode",
      "trio._subprocess.Process.send_signal",
      "trio._subprocess.Process.terminate",
      "trio._subprocess.Process.wait",
      "trio.from_thread.run",
      "trio.from_thread.run_sync",
      "trio.lowlevel.cancel_shielded_checkpoint",
      "trio.lowlevel.notify_closing",
      "trio.lowlevel.open_process",
      "trio.lowlevel.permanently_detach_coroutine_object",
      "trio.lowlevel.reattach_detached_coroutine_object",
      "trio.lowlevel.temporarily_detach_coroutine_object",
      "trio.lowlevel.wait_readable",
      "trio.lowlevel.wait_writable",
      "trio.open_ssl_over_tcp_listeners",
      "trio.open_ssl_over_tcp_stream",
      "trio.open_unix_socket",
      "trio.run_process",
      "trio.serve_listeners",
      "trio.serve_ssl_over_tcp",
      "trio.testing._memory_streams.MemoryReceiveStream.__init__",
      "trio.testing._memory_streams.MemoryReceiveStream.aclose",
      "trio.testing._memory_streams.MemoryReceiveStream.close",
      "trio.testing._memory_streams.MemoryReceiveStream.close_hook",
      "trio.testing._memory_streams.MemoryReceiveStream.put_data",
      "trio.testing._memory_streams.MemoryReceiveStream.put_eof",
      "trio.testing._memory_streams.MemoryReceiveStream.receive_some",
      "trio.testing._memory_streams.MemoryReceiveStream.receive_some_hook",
      "trio.testing._memory_streams.MemorySendStream.__init__",
      "trio.testing._memory_streams.MemorySendStream.aclose",
      "trio.testing._memory_streams.MemorySendStream.close",
      "trio.testing._memory_streams.MemorySendStream.close_hook",
      "trio.testing._memory_streams.MemorySendStream.get_data",
      "trio.testing._memory_streams.MemorySendStream.get_data_nowait",
      "trio.testing._memory_streams.MemorySendStream.send_all",
      "trio.testing._memory_streams.MemorySendStream.send_all_hook",
      "trio.testing._memory_streams.MemorySendStream.wait_send_all_might_not_block",
      "trio.testing._memory_streams.MemorySendStream.wait_send_all_might_not_block_hook",
      "trio.testing.assert_checkpoints",
      "trio.testing.assert_no_checkpoints",
      "trio.testing.check_half_closeable_stream",
      "trio.testing.check_one_way_stream",
      "trio.testing.check_two_way_stream",
      "trio.testing.lockstep_stream_one_way_pair",
      "trio.testing.lockstep_stream_pair",
      "trio.testing.memory_stream_one_way_pair",
      "trio.testing.memory_stream_pair",
      "trio.testing.memory_stream_pump",
      "trio.testing.open_stream_to_socket_listener",
      "trio.testing.trio_test",
      "trio.tests.TestsDeprecationWrapper",
      "trio.to_thread.current_default_thread_limiter"
    ]
  }
}<|MERGE_RESOLUTION|>--- conflicted
+++ resolved
@@ -7,19 +7,11 @@
     "warningCount": 0
   },
   "typeCompleteness": {
-<<<<<<< HEAD
-    "completenessScore": 0.9234449760765551,
+    "completenessScore": 0.9522343786507382,
     "exportedSymbolCounts": {
       "withAmbiguousType": 0,
-      "withKnownType": 579,
-      "withUnknownType": 48
-=======
-    "completenessScore": 0.9490445859872612,
-    "exportedSymbolCounts": {
-      "withAmbiguousType": 0,
-      "withKnownType": 596,
-      "withUnknownType": 32
->>>>>>> d6d650f9
+      "withKnownType": 580,
+      "withUnknownType": 30
     },
     "ignoreUnknownTypesFromImports": true,
     "missingClassDocStringCount": 1,
@@ -53,15 +45,9 @@
       }
     ],
     "otherSymbolCounts": {
-<<<<<<< HEAD
       "withAmbiguousType": 2,
-      "withKnownType": 618,
-      "withUnknownType": 46
-=======
-      "withAmbiguousType": 3,
-      "withKnownType": 627,
-      "withUnknownType": 50
->>>>>>> d6d650f9
+      "withKnownType": 643,
+      "withUnknownType": 35
     },
     "packageName": "trio",
     "symbols": [
