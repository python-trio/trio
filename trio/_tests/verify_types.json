--- conflicted
+++ resolved
@@ -7,19 +7,11 @@
     "warningCount": 0
   },
   "typeCompleteness": {
-<<<<<<< HEAD
-    "completenessScore": 0.889776357827476,
+    "completenessScore": 0.9089456869009584,
     "exportedSymbolCounts": {
       "withAmbiguousType": 1,
-      "withKnownType": 557,
-      "withUnknownType": 68
-=======
-    "completenessScore": 0.9072,
-    "exportedSymbolCounts": {
-      "withAmbiguousType": 1,
-      "withKnownType": 567,
-      "withUnknownType": 57
->>>>>>> cf1f3c74
+      "withKnownType": 569,
+      "withUnknownType": 56
     },
     "ignoreUnknownTypesFromImports": true,
     "missingClassDocStringCount": 1,
@@ -54,13 +46,8 @@
     ],
     "otherSymbolCounts": {
       "withAmbiguousType": 3,
-<<<<<<< HEAD
-      "withKnownType": 551,
-      "withUnknownType": 93
-=======
-      "withKnownType": 574,
-      "withUnknownType": 76
->>>>>>> cf1f3c74
+      "withKnownType": 596,
+      "withUnknownType": 67
     },
     "packageName": "trio",
     "symbols": [
