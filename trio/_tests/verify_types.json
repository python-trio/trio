--- conflicted
+++ resolved
@@ -7,19 +7,11 @@
     "warningCount": 0
   },
   "typeCompleteness": {
-<<<<<<< HEAD
-    "completenessScore": 0.9234449760765551,
+    "completenessScore": 0.9250398724082934,
     "exportedSymbolCounts": {
       "withAmbiguousType": 0,
-      "withKnownType": 579,
-      "withUnknownType": 48
-=======
-    "completenessScore": 0.9202551834130781,
-    "exportedSymbolCounts": {
-      "withAmbiguousType": 0,
-      "withKnownType": 577,
-      "withUnknownType": 50
->>>>>>> 722f1b57
+      "withKnownType": 580,
+      "withUnknownType": 47
     },
     "ignoreUnknownTypesFromImports": true,
     "missingClassDocStringCount": 1,
