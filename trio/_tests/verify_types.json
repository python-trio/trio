{
  "generalDiagnostics": [],
  "summary": {
    "errorCount": 0,
    "filesAnalyzed": 8,
    "informationCount": 0,
    "warningCount": 0
  },
  "typeCompleteness": {
<<<<<<< HEAD
    "completenessScore": 0.9522292993630573,
    "exportedSymbolCounts": {
      "withAmbiguousType": 0,
      "withKnownType": 598,
      "withUnknownType": 30
=======
    "completenessScore": 0.9872611464968153,
    "exportedSymbolCounts": {
      "withAmbiguousType": 0,
      "withKnownType": 620,
      "withUnknownType": 8
>>>>>>> bf847eca
    },
    "ignoreUnknownTypesFromImports": true,
    "missingClassDocStringCount": 1,
    "missingDefaultParamCount": 0,
    "missingFunctionDocStringCount": 3,
    "moduleName": "trio",
    "modules": [
      {
        "name": "trio"
      },
      {
        "name": "trio.abc"
      },
      {
        "name": "trio.from_thread"
      },
      {
        "name": "trio.lowlevel"
      },
      {
        "name": "trio.socket"
      },
      {
        "name": "trio.testing"
      },
      {
        "name": "trio.tests"
      },
      {
        "name": "trio.to_thread"
      }
    ],
    "otherSymbolCounts": {
<<<<<<< HEAD
      "withAmbiguousType": 2,
      "withKnownType": 643,
      "withUnknownType": 35
=======
      "withAmbiguousType": 1,
      "withKnownType": 662,
      "withUnknownType": 19
>>>>>>> bf847eca
    },
    "packageName": "trio",
    "symbols": [
      "trio._highlevel_socket.SocketStream.getsockopt",
      "trio._highlevel_socket.SocketStream.send_all",
      "trio._highlevel_socket.SocketStream.setsockopt",
<<<<<<< HEAD
      "trio._subprocess.Process.__init__",
      "trio._subprocess.Process.__repr__",
      "trio._subprocess.Process.args",
      "trio._subprocess.Process.encoding",
      "trio._subprocess.Process.errors",
      "trio._subprocess.Process.kill",
      "trio._subprocess.Process.pid",
      "trio._subprocess.Process.poll",
      "trio._subprocess.Process.returncode",
      "trio._subprocess.Process.send_signal",
      "trio._subprocess.Process.terminate",
      "trio._subprocess.Process.wait",
      "trio.from_thread.run",
      "trio.from_thread.run_sync",
      "trio.lowlevel.cancel_shielded_checkpoint",
=======
      "trio._ssl.SSLListener.__init__",
      "trio._ssl.SSLListener.accept",
      "trio._ssl.SSLListener.aclose",
      "trio._ssl.SSLStream.__dir__",
      "trio._ssl.SSLStream.__getattr__",
      "trio._ssl.SSLStream.__init__",
      "trio._ssl.SSLStream.__setattr__",
      "trio._ssl.SSLStream.aclose",
      "trio._ssl.SSLStream.do_handshake",
      "trio._ssl.SSLStream.receive_some",
      "trio._ssl.SSLStream.send_all",
      "trio._ssl.SSLStream.transport_stream",
      "trio._ssl.SSLStream.unwrap",
      "trio._ssl.SSLStream.wait_send_all_might_not_block",
>>>>>>> bf847eca
      "trio.lowlevel.notify_closing",
      "trio.lowlevel.wait_readable",
      "trio.lowlevel.wait_writable",
      "trio.open_ssl_over_tcp_listeners",
      "trio.open_ssl_over_tcp_stream",
      "trio.open_unix_socket",
      "trio.serve_listeners",
      "trio.serve_ssl_over_tcp",
      "trio.tests.TestsDeprecationWrapper"
    ]
  }
}<|MERGE_RESOLUTION|>--- conflicted
+++ resolved
@@ -7,19 +7,11 @@
     "warningCount": 0
   },
   "typeCompleteness": {
-<<<<<<< HEAD
-    "completenessScore": 0.9522292993630573,
-    "exportedSymbolCounts": {
-      "withAmbiguousType": 0,
-      "withKnownType": 598,
-      "withUnknownType": 30
-=======
     "completenessScore": 0.9872611464968153,
     "exportedSymbolCounts": {
       "withAmbiguousType": 0,
       "withKnownType": 620,
       "withUnknownType": 8
->>>>>>> bf847eca
     },
     "ignoreUnknownTypesFromImports": true,
     "missingClassDocStringCount": 1,
@@ -53,38 +45,15 @@
       }
     ],
     "otherSymbolCounts": {
-<<<<<<< HEAD
-      "withAmbiguousType": 2,
-      "withKnownType": 643,
-      "withUnknownType": 35
-=======
       "withAmbiguousType": 1,
       "withKnownType": 662,
       "withUnknownType": 19
->>>>>>> bf847eca
     },
     "packageName": "trio",
     "symbols": [
       "trio._highlevel_socket.SocketStream.getsockopt",
       "trio._highlevel_socket.SocketStream.send_all",
       "trio._highlevel_socket.SocketStream.setsockopt",
-<<<<<<< HEAD
-      "trio._subprocess.Process.__init__",
-      "trio._subprocess.Process.__repr__",
-      "trio._subprocess.Process.args",
-      "trio._subprocess.Process.encoding",
-      "trio._subprocess.Process.errors",
-      "trio._subprocess.Process.kill",
-      "trio._subprocess.Process.pid",
-      "trio._subprocess.Process.poll",
-      "trio._subprocess.Process.returncode",
-      "trio._subprocess.Process.send_signal",
-      "trio._subprocess.Process.terminate",
-      "trio._subprocess.Process.wait",
-      "trio.from_thread.run",
-      "trio.from_thread.run_sync",
-      "trio.lowlevel.cancel_shielded_checkpoint",
-=======
       "trio._ssl.SSLListener.__init__",
       "trio._ssl.SSLListener.accept",
       "trio._ssl.SSLListener.aclose",
@@ -99,7 +68,6 @@
       "trio._ssl.SSLStream.transport_stream",
       "trio._ssl.SSLStream.unwrap",
       "trio._ssl.SSLStream.wait_send_all_might_not_block",
->>>>>>> bf847eca
       "trio.lowlevel.notify_closing",
       "trio.lowlevel.wait_readable",
       "trio.lowlevel.wait_writable",
