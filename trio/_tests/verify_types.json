--- conflicted
+++ resolved
@@ -7,19 +7,11 @@
     "warningCount": 0
   },
   "typeCompleteness": {
-<<<<<<< HEAD
-    "completenessScore": 0.9088,
-    "exportedSymbolCounts": {
-      "withAmbiguousType": 1,
-      "withKnownType": 568,
-      "withUnknownType": 56
-=======
-    "completenessScore": 0.9121405750798722,
+    "completenessScore": 0.9137380191693291,
     "exportedSymbolCounts": {
       "withAmbiguousType": 0,
-      "withKnownType": 571,
-      "withUnknownType": 55
->>>>>>> e6d4f74a
+      "withKnownType": 572,
+      "withUnknownType": 54
     },
     "ignoreUnknownTypesFromImports": true,
     "missingClassDocStringCount": 1,
@@ -54,21 +46,11 @@
     ],
     "otherSymbolCounts": {
       "withAmbiguousType": 3,
-<<<<<<< HEAD
-      "withKnownType": 576,
-      "withUnknownType": 74
+      "withKnownType": 600,
+      "withUnknownType": 63
     },
     "packageName": "trio",
     "symbols": [
-      "trio.__deprecated_attributes__",
-=======
-      "withKnownType": 598,
-      "withUnknownType": 65
-    },
-    "packageName": "trio",
-    "symbols": [
-      "trio._core._entry_queue.TrioToken.run_sync_soon",
->>>>>>> e6d4f74a
       "trio._core._mock_clock.MockClock.jump",
       "trio._core._run.Nursery.start",
       "trio._core._run.Nursery.start_soon",
