{
  "generalDiagnostics": [],
  "summary": {
    "errorCount": 0,
    "filesAnalyzed": 8,
    "informationCount": 0,
    "warningCount": 0
  },
  "typeCompleteness": {
<<<<<<< HEAD
    "completenessScore": 0.9569377990430622,
    "exportedSymbolCounts": {
      "withAmbiguousType": 0,
      "withKnownType": 600,
      "withUnknownType": 27
=======
    "completenessScore": 0.9250398724082934,
    "exportedSymbolCounts": {
      "withAmbiguousType": 0,
      "withKnownType": 580,
      "withUnknownType": 47
>>>>>>> 0cb28869
    },
    "ignoreUnknownTypesFromImports": true,
    "missingClassDocStringCount": 0,
    "missingDefaultParamCount": 0,
    "missingFunctionDocStringCount": 4,
    "moduleName": "trio",
    "modules": [
      {
        "name": "trio"
      },
      {
        "name": "trio.abc"
      },
      {
        "name": "trio.from_thread"
      },
      {
        "name": "trio.lowlevel"
      },
      {
        "name": "trio.socket"
      },
      {
        "name": "trio.testing"
      },
      {
        "name": "trio.tests"
      },
      {
        "name": "trio.to_thread"
      }
    ],
    "otherSymbolCounts": {
      "withAmbiguousType": 5,
      "withKnownType": 613,
      "withUnknownType": 48
    },
    "packageName": "trio",
    "symbols": [
      "trio._highlevel_socket.SocketStream.getsockopt",
      "trio._highlevel_socket.SocketStream.send_all",
      "trio._highlevel_socket.SocketStream.setsockopt",
      "trio._ssl.SSLListener.__init__",
      "trio._ssl.SSLListener.accept",
      "trio._ssl.SSLListener.aclose",
      "trio._ssl.SSLStream.__dir__",
      "trio._ssl.SSLStream.__getattr__",
      "trio._ssl.SSLStream.__init__",
      "trio._ssl.SSLStream.__setattr__",
      "trio._ssl.SSLStream.aclose",
      "trio._ssl.SSLStream.do_handshake",
      "trio._ssl.SSLStream.receive_some",
      "trio._ssl.SSLStream.send_all",
      "trio._ssl.SSLStream.transport_stream",
      "trio._ssl.SSLStream.unwrap",
      "trio._ssl.SSLStream.wait_send_all_might_not_block",
      "trio._subprocess.Process.__init__",
      "trio._subprocess.Process.__repr__",
      "trio._subprocess.Process.args",
      "trio._subprocess.Process.encoding",
      "trio._subprocess.Process.errors",
      "trio._subprocess.Process.kill",
      "trio._subprocess.Process.pid",
      "trio._subprocess.Process.poll",
      "trio._subprocess.Process.returncode",
      "trio._subprocess.Process.send_signal",
      "trio._subprocess.Process.terminate",
      "trio._subprocess.Process.wait",
      "trio.from_thread.run",
      "trio.from_thread.run_sync",
      "trio.lowlevel.notify_closing",
<<<<<<< HEAD
=======
      "trio.lowlevel.open_process",
      "trio.lowlevel.permanently_detach_coroutine_object",
      "trio.lowlevel.reattach_detached_coroutine_object",
      "trio.lowlevel.reschedule",
      "trio.lowlevel.spawn_system_task",
      "trio.lowlevel.start_guest_run",
      "trio.lowlevel.temporarily_detach_coroutine_object",
>>>>>>> 0cb28869
      "trio.lowlevel.wait_readable",
      "trio.lowlevel.wait_writable",
      "trio.open_ssl_over_tcp_listeners",
      "trio.open_ssl_over_tcp_stream",
      "trio.open_unix_socket",
      "trio.run_process",
      "trio.serve_listeners",
      "trio.serve_ssl_over_tcp",
      "trio.testing._memory_streams.MemoryReceiveStream.__init__",
      "trio.testing._memory_streams.MemoryReceiveStream.aclose",
      "trio.testing._memory_streams.MemoryReceiveStream.close",
      "trio.testing._memory_streams.MemoryReceiveStream.close_hook",
      "trio.testing._memory_streams.MemoryReceiveStream.put_data",
      "trio.testing._memory_streams.MemoryReceiveStream.put_eof",
      "trio.testing._memory_streams.MemoryReceiveStream.receive_some",
      "trio.testing._memory_streams.MemoryReceiveStream.receive_some_hook",
      "trio.testing._memory_streams.MemorySendStream.__init__",
      "trio.testing._memory_streams.MemorySendStream.aclose",
      "trio.testing._memory_streams.MemorySendStream.close",
      "trio.testing._memory_streams.MemorySendStream.close_hook",
      "trio.testing._memory_streams.MemorySendStream.get_data",
      "trio.testing._memory_streams.MemorySendStream.get_data_nowait",
      "trio.testing._memory_streams.MemorySendStream.send_all",
      "trio.testing._memory_streams.MemorySendStream.send_all_hook",
      "trio.testing._memory_streams.MemorySendStream.wait_send_all_might_not_block",
      "trio.testing._memory_streams.MemorySendStream.wait_send_all_might_not_block_hook",
      "trio.testing.assert_checkpoints",
      "trio.testing.assert_no_checkpoints",
      "trio.testing.check_half_closeable_stream",
      "trio.testing.check_one_way_stream",
      "trio.testing.check_two_way_stream",
      "trio.testing.lockstep_stream_one_way_pair",
      "trio.testing.lockstep_stream_pair",
      "trio.testing.memory_stream_one_way_pair",
      "trio.testing.memory_stream_pair",
      "trio.testing.memory_stream_pump",
      "trio.testing.open_stream_to_socket_listener",
      "trio.testing.trio_test",
      "trio.to_thread.current_default_thread_limiter"
    ]
  }
}<|MERGE_RESOLUTION|>--- conflicted
+++ resolved
@@ -7,19 +7,11 @@
     "warningCount": 0
   },
   "typeCompleteness": {
-<<<<<<< HEAD
-    "completenessScore": 0.9569377990430622,
+    "completenessScore": 0.9473684210526315,
     "exportedSymbolCounts": {
       "withAmbiguousType": 0,
-      "withKnownType": 600,
-      "withUnknownType": 27
-=======
-    "completenessScore": 0.9250398724082934,
-    "exportedSymbolCounts": {
-      "withAmbiguousType": 0,
-      "withKnownType": 580,
-      "withUnknownType": 47
->>>>>>> 0cb28869
+      "withKnownType": 594,
+      "withUnknownType": 33
     },
     "ignoreUnknownTypesFromImports": true,
     "missingClassDocStringCount": 0,
@@ -90,17 +82,13 @@
       "trio._subprocess.Process.wait",
       "trio.from_thread.run",
       "trio.from_thread.run_sync",
+      "trio.lowlevel.current_clock",
+      "trio.lowlevel.current_root_task",
+      "trio.lowlevel.current_statistics",
+      "trio.lowlevel.current_trio_token",
       "trio.lowlevel.notify_closing",
-<<<<<<< HEAD
-=======
-      "trio.lowlevel.open_process",
-      "trio.lowlevel.permanently_detach_coroutine_object",
-      "trio.lowlevel.reattach_detached_coroutine_object",
       "trio.lowlevel.reschedule",
       "trio.lowlevel.spawn_system_task",
-      "trio.lowlevel.start_guest_run",
-      "trio.lowlevel.temporarily_detach_coroutine_object",
->>>>>>> 0cb28869
       "trio.lowlevel.wait_readable",
       "trio.lowlevel.wait_writable",
       "trio.open_ssl_over_tcp_listeners",
