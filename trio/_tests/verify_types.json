--- conflicted
+++ resolved
@@ -7,19 +7,11 @@
     "warningCount": 0
   },
   "typeCompleteness": {
-<<<<<<< HEAD
-    "completenessScore": 0.9282296650717703,
+    "completenessScore": 0.9522292993630573,
     "exportedSymbolCounts": {
       "withAmbiguousType": 0,
-      "withKnownType": 582,
-      "withUnknownType": 45
-=======
-    "completenessScore": 0.9490445859872612,
-    "exportedSymbolCounts": {
-      "withAmbiguousType": 0,
-      "withKnownType": 596,
-      "withUnknownType": 32
->>>>>>> d6d650f9
+      "withKnownType": 598,
+      "withUnknownType": 30
     },
     "ignoreUnknownTypesFromImports": true,
     "missingClassDocStringCount": 1,
@@ -53,14 +45,9 @@
       }
     ],
     "otherSymbolCounts": {
-<<<<<<< HEAD
       "withAmbiguousType": 1,
-      "withKnownType": 617,
-=======
-      "withAmbiguousType": 3,
-      "withKnownType": 627,
->>>>>>> d6d650f9
-      "withUnknownType": 50
+      "withKnownType": 642,
+      "withUnknownType": 39
     },
     "packageName": "trio",
     "symbols": [
@@ -81,22 +68,6 @@
       "trio._ssl.SSLStream.transport_stream",
       "trio._ssl.SSLStream.unwrap",
       "trio._ssl.SSLStream.wait_send_all_might_not_block",
-<<<<<<< HEAD
-      "trio.current_time",
-=======
-      "trio._subprocess.Process.__init__",
-      "trio._subprocess.Process.__repr__",
-      "trio._subprocess.Process.args",
-      "trio._subprocess.Process.encoding",
-      "trio._subprocess.Process.errors",
-      "trio._subprocess.Process.kill",
-      "trio._subprocess.Process.pid",
-      "trio._subprocess.Process.poll",
-      "trio._subprocess.Process.returncode",
-      "trio._subprocess.Process.send_signal",
-      "trio._subprocess.Process.terminate",
-      "trio._subprocess.Process.wait",
->>>>>>> d6d650f9
       "trio.from_thread.run",
       "trio.from_thread.run_sync",
       "trio.lowlevel.cancel_shielded_checkpoint",
