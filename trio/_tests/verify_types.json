{
  "generalDiagnostics": [],
  "summary": {
    "errorCount": 0,
    "filesAnalyzed": 8,
    "informationCount": 0,
    "warningCount": 0
  },
  "typeCompleteness": {
<<<<<<< HEAD
    "completenessScore": 0.9138755980861244,
    "exportedSymbolCounts": {
      "withAmbiguousType": 0,
      "withKnownType": 573,
=======
    "completenessScore": 0.9137380191693291,
    "exportedSymbolCounts": {
      "withAmbiguousType": 0,
      "withKnownType": 572,
>>>>>>> 08625dc8
      "withUnknownType": 54
    },
    "ignoreUnknownTypesFromImports": true,
    "missingClassDocStringCount": 1,
    "missingDefaultParamCount": 0,
    "missingFunctionDocStringCount": 4,
    "moduleName": "trio",
    "modules": [
      {
        "name": "trio"
      },
      {
        "name": "trio.abc"
      },
      {
        "name": "trio.from_thread"
      },
      {
        "name": "trio.lowlevel"
      },
      {
        "name": "trio.socket"
      },
      {
        "name": "trio.testing"
      },
      {
        "name": "trio.tests"
      },
      {
        "name": "trio.to_thread"
      }
    ],
    "otherSymbolCounts": {
      "withAmbiguousType": 3,
      "withKnownType": 600,
      "withUnknownType": 63
    },
    "packageName": "trio",
    "symbols": [
      "trio._core._mock_clock.MockClock.jump",
      "trio._core._run.Nursery.start",
      "trio._core._run.Nursery.start_soon",
      "trio._core._run.TaskStatus.__repr__",
      "trio._core._run.TaskStatus.started",
      "trio._dtls.DTLSChannel.__init__",
      "trio._dtls.DTLSEndpoint.serve",
      "trio._highlevel_socket.SocketStream.getsockopt",
      "trio._highlevel_socket.SocketStream.send_all",
      "trio._highlevel_socket.SocketStream.setsockopt",
      "trio._ssl.SSLListener.__init__",
      "trio._ssl.SSLListener.accept",
      "trio._ssl.SSLListener.aclose",
      "trio._ssl.SSLStream.__dir__",
      "trio._ssl.SSLStream.__getattr__",
      "trio._ssl.SSLStream.__init__",
      "trio._ssl.SSLStream.__setattr__",
      "trio._ssl.SSLStream.aclose",
      "trio._ssl.SSLStream.do_handshake",
      "trio._ssl.SSLStream.receive_some",
      "trio._ssl.SSLStream.send_all",
      "trio._ssl.SSLStream.transport_stream",
      "trio._ssl.SSLStream.unwrap",
      "trio._ssl.SSLStream.wait_send_all_might_not_block",
      "trio._subprocess.Process.__init__",
      "trio._subprocess.Process.__repr__",
      "trio._subprocess.Process.args",
      "trio._subprocess.Process.encoding",
      "trio._subprocess.Process.errors",
      "trio._subprocess.Process.kill",
      "trio._subprocess.Process.pid",
      "trio._subprocess.Process.poll",
      "trio._subprocess.Process.returncode",
      "trio._subprocess.Process.send_signal",
      "trio._subprocess.Process.terminate",
      "trio._subprocess.Process.wait",
      "trio.current_time",
      "trio.from_thread.run",
      "trio.from_thread.run_sync",
      "trio.lowlevel.cancel_shielded_checkpoint",
      "trio.lowlevel.current_clock",
      "trio.lowlevel.current_root_task",
      "trio.lowlevel.current_statistics",
      "trio.lowlevel.current_trio_token",
      "trio.lowlevel.notify_closing",
      "trio.lowlevel.open_process",
      "trio.lowlevel.permanently_detach_coroutine_object",
      "trio.lowlevel.reattach_detached_coroutine_object",
      "trio.lowlevel.reschedule",
      "trio.lowlevel.spawn_system_task",
      "trio.lowlevel.start_guest_run",
      "trio.lowlevel.start_thread_soon",
      "trio.lowlevel.temporarily_detach_coroutine_object",
      "trio.lowlevel.wait_readable",
      "trio.lowlevel.wait_writable",
      "trio.open_ssl_over_tcp_listeners",
      "trio.open_ssl_over_tcp_stream",
      "trio.open_tcp_listeners",
      "trio.open_unix_socket",
      "trio.run",
      "trio.run_process",
      "trio.serve_listeners",
      "trio.serve_ssl_over_tcp",
      "trio.serve_tcp",
      "trio.testing._memory_streams.MemoryReceiveStream.__init__",
      "trio.testing._memory_streams.MemoryReceiveStream.aclose",
      "trio.testing._memory_streams.MemoryReceiveStream.close",
      "trio.testing._memory_streams.MemoryReceiveStream.close_hook",
      "trio.testing._memory_streams.MemoryReceiveStream.put_data",
      "trio.testing._memory_streams.MemoryReceiveStream.put_eof",
      "trio.testing._memory_streams.MemoryReceiveStream.receive_some",
      "trio.testing._memory_streams.MemoryReceiveStream.receive_some_hook",
      "trio.testing._memory_streams.MemorySendStream.__init__",
      "trio.testing._memory_streams.MemorySendStream.aclose",
      "trio.testing._memory_streams.MemorySendStream.close",
      "trio.testing._memory_streams.MemorySendStream.close_hook",
      "trio.testing._memory_streams.MemorySendStream.get_data",
      "trio.testing._memory_streams.MemorySendStream.get_data_nowait",
      "trio.testing._memory_streams.MemorySendStream.send_all",
      "trio.testing._memory_streams.MemorySendStream.send_all_hook",
      "trio.testing._memory_streams.MemorySendStream.wait_send_all_might_not_block",
      "trio.testing._memory_streams.MemorySendStream.wait_send_all_might_not_block_hook",
      "trio.testing.assert_checkpoints",
      "trio.testing.assert_no_checkpoints",
      "trio.testing.check_half_closeable_stream",
      "trio.testing.check_one_way_stream",
      "trio.testing.check_two_way_stream",
      "trio.testing.lockstep_stream_one_way_pair",
      "trio.testing.lockstep_stream_pair",
      "trio.testing.memory_stream_one_way_pair",
      "trio.testing.memory_stream_pair",
      "trio.testing.memory_stream_pump",
      "trio.testing.open_stream_to_socket_listener",
      "trio.testing.trio_test",
      "trio.testing.wait_all_tasks_blocked",
      "trio.tests.TestsDeprecationWrapper",
      "trio.to_thread.current_default_thread_limiter"
    ]
  }
}<|MERGE_RESOLUTION|>--- conflicted
+++ resolved
@@ -7,17 +7,10 @@
     "warningCount": 0
   },
   "typeCompleteness": {
-<<<<<<< HEAD
     "completenessScore": 0.9138755980861244,
     "exportedSymbolCounts": {
       "withAmbiguousType": 0,
       "withKnownType": 573,
-=======
-    "completenessScore": 0.9137380191693291,
-    "exportedSymbolCounts": {
-      "withAmbiguousType": 0,
-      "withKnownType": 572,
->>>>>>> 08625dc8
       "withUnknownType": 54
     },
     "ignoreUnknownTypesFromImports": true,
