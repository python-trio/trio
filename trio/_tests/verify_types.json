--- conflicted
+++ resolved
@@ -7,19 +7,11 @@
     "warningCount": 0
   },
   "typeCompleteness": {
-<<<<<<< HEAD
     "completenessScore": 0.952076677316294,
     "exportedSymbolCounts": {
       "withAmbiguousType": 0,
       "withKnownType": 596,
       "withUnknownType": 30
-=======
-    "completenessScore": 0.9137380191693291,
-    "exportedSymbolCounts": {
-      "withAmbiguousType": 0,
-      "withKnownType": 572,
-      "withUnknownType": 54
->>>>>>> 08625dc8
     },
     "ignoreUnknownTypesFromImports": true,
     "missingClassDocStringCount": 0,
@@ -53,28 +45,12 @@
       }
     ],
     "otherSymbolCounts": {
-<<<<<<< HEAD
       "withAmbiguousType": 5,
-      "withKnownType": 610,
-      "withUnknownType": 50
+      "withKnownType": 613,
+      "withUnknownType": 48
     },
     "packageName": "trio",
     "symbols": [
-=======
-      "withAmbiguousType": 3,
-      "withKnownType": 600,
-      "withUnknownType": 63
-    },
-    "packageName": "trio",
-    "symbols": [
-      "trio._core._mock_clock.MockClock.jump",
-      "trio._core._run.Nursery.start",
-      "trio._core._run.Nursery.start_soon",
-      "trio._core._run.TaskStatus.__repr__",
-      "trio._core._run.TaskStatus.started",
-      "trio._dtls.DTLSChannel.__init__",
-      "trio._dtls.DTLSEndpoint.serve",
->>>>>>> 08625dc8
       "trio._highlevel_socket.SocketStream.getsockopt",
       "trio._highlevel_socket.SocketStream.send_all",
       "trio._highlevel_socket.SocketStream.setsockopt",
@@ -106,14 +82,6 @@
       "trio._subprocess.Process.wait",
       "trio.from_thread.run",
       "trio.from_thread.run_sync",
-<<<<<<< HEAD
-=======
-      "trio.lowlevel.cancel_shielded_checkpoint",
-      "trio.lowlevel.current_clock",
-      "trio.lowlevel.current_root_task",
-      "trio.lowlevel.current_statistics",
-      "trio.lowlevel.current_trio_token",
->>>>>>> 08625dc8
       "trio.lowlevel.notify_closing",
       "trio.lowlevel.wait_readable",
       "trio.lowlevel.wait_writable",
