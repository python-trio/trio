--- conflicted
+++ resolved
@@ -7,19 +7,11 @@
     "warningCount": 0
   },
   "typeCompleteness": {
-<<<<<<< HEAD
-    "completenessScore": 0.9745222929936306,
+    "completenessScore": 0.9968152866242038,
     "exportedSymbolCounts": {
       "withAmbiguousType": 0,
-      "withKnownType": 612,
-      "withUnknownType": 16
-=======
-    "completenessScore": 0.9872611464968153,
-    "exportedSymbolCounts": {
-      "withAmbiguousType": 0,
-      "withKnownType": 620,
-      "withUnknownType": 8
->>>>>>> 5c85e673
+      "withKnownType": 626,
+      "withUnknownType": 2
     },
     "ignoreUnknownTypesFromImports": true,
     "missingClassDocStringCount": 1,
@@ -54,13 +46,8 @@
     ],
     "otherSymbolCounts": {
       "withAmbiguousType": 1,
-<<<<<<< HEAD
-      "withKnownType": 646,
-      "withUnknownType": 35
-=======
-      "withKnownType": 662,
-      "withUnknownType": 19
->>>>>>> 5c85e673
+      "withKnownType": 666,
+      "withUnknownType": 15
     },
     "packageName": "trio",
     "symbols": [
@@ -81,44 +68,6 @@
       "trio.lowlevel.notify_closing",
       "trio.lowlevel.wait_readable",
       "trio.lowlevel.wait_writable",
-<<<<<<< HEAD
-      "trio.testing._memory_streams.MemoryReceiveStream.__init__",
-      "trio.testing._memory_streams.MemoryReceiveStream.aclose",
-      "trio.testing._memory_streams.MemoryReceiveStream.close",
-      "trio.testing._memory_streams.MemoryReceiveStream.close_hook",
-      "trio.testing._memory_streams.MemoryReceiveStream.put_data",
-      "trio.testing._memory_streams.MemoryReceiveStream.put_eof",
-      "trio.testing._memory_streams.MemoryReceiveStream.receive_some",
-      "trio.testing._memory_streams.MemoryReceiveStream.receive_some_hook",
-      "trio.testing._memory_streams.MemorySendStream.__init__",
-      "trio.testing._memory_streams.MemorySendStream.aclose",
-      "trio.testing._memory_streams.MemorySendStream.close",
-      "trio.testing._memory_streams.MemorySendStream.close_hook",
-      "trio.testing._memory_streams.MemorySendStream.get_data",
-      "trio.testing._memory_streams.MemorySendStream.get_data_nowait",
-      "trio.testing._memory_streams.MemorySendStream.send_all",
-      "trio.testing._memory_streams.MemorySendStream.send_all_hook",
-      "trio.testing._memory_streams.MemorySendStream.wait_send_all_might_not_block",
-      "trio.testing._memory_streams.MemorySendStream.wait_send_all_might_not_block_hook",
-      "trio.testing.assert_checkpoints",
-      "trio.testing.assert_no_checkpoints",
-      "trio.testing.check_half_closeable_stream",
-      "trio.testing.check_one_way_stream",
-      "trio.testing.check_two_way_stream",
-      "trio.testing.lockstep_stream_one_way_pair",
-      "trio.testing.lockstep_stream_pair",
-      "trio.testing.memory_stream_one_way_pair",
-      "trio.testing.memory_stream_pair",
-      "trio.testing.memory_stream_pump",
-      "trio.testing.open_stream_to_socket_listener",
-      "trio.testing.trio_test",
-=======
-      "trio.open_ssl_over_tcp_listeners",
-      "trio.open_ssl_over_tcp_stream",
-      "trio.open_unix_socket",
-      "trio.serve_listeners",
-      "trio.serve_ssl_over_tcp",
->>>>>>> 5c85e673
       "trio.tests.TestsDeprecationWrapper"
     ]
   }
