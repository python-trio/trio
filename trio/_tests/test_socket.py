from __future__ import annotations

import errno
import inspect
import os
import socket as stdlib_socket
import sys
import tempfile
from socket import AddressFamily, SocketKind
from typing import TYPE_CHECKING, Any, Callable, List, Tuple, Union

import attr
import pytest

from .. import _core, socket as tsocket
from .._core._tests.tutil import binds_ipv6, creates_ipv6
from .._highlevel_socket import SocketStream
from .._socket import _NUMERIC_ONLY, SocketType, _SocketType, _try_sync
from ..testing import assert_checkpoints, wait_all_tasks_blocked

if TYPE_CHECKING:
    from typing_extensions import TypeAlias

    GaiTuple: TypeAlias = Tuple[
        AddressFamily,
        SocketKind,
        int,
        str,
        Union[Tuple[str, int], Tuple[str, int, int, int]],
    ]
    GetAddrInfoResponse: TypeAlias = List[GaiTuple]
else:
    GaiTuple: object
    GetAddrInfoResponse = object

################################################################
# utils
################################################################


class MonkeypatchedGAI:
<<<<<<< HEAD
    def __init__(self, orig_getaddrinfo: Callable[..., getaddrinfoResponse]) -> None:
=======
    def __init__(self, orig_getaddrinfo: Callable[..., GetAddrInfoResponse]):
>>>>>>> 6f9ab953
        self._orig_getaddrinfo = orig_getaddrinfo
        self._responses: dict[tuple[Any, ...], GetAddrInfoResponse | str] = {}
        self.record: list[tuple[Any, ...]] = []

    # get a normalized getaddrinfo argument tuple
    def _frozenbind(self, *args: Any, **kwargs: Any) -> tuple[Any, ...]:
        sig = inspect.signature(self._orig_getaddrinfo)
        bound = sig.bind(*args, **kwargs)
        bound.apply_defaults()
        frozenbound = bound.args
        assert not bound.kwargs
        return frozenbound

    def set(
        self, response: GetAddrInfoResponse | str, *args: Any, **kwargs: Any
    ) -> None:
        self._responses[self._frozenbind(*args, **kwargs)] = response

    def getaddrinfo(self, *args: Any, **kwargs: Any) -> GetAddrInfoResponse | str:
        bound = self._frozenbind(*args, **kwargs)
        self.record.append(bound)
        if bound in self._responses:
            return self._responses[bound]
        elif bound[-1] & stdlib_socket.AI_NUMERICHOST:
            return self._orig_getaddrinfo(*args, **kwargs)
        else:
            raise RuntimeError(f"gai called with unexpected arguments {bound}")


@pytest.fixture
def monkeygai(monkeypatch: pytest.MonkeyPatch) -> MonkeypatchedGAI:
    controller = MonkeypatchedGAI(stdlib_socket.getaddrinfo)
    monkeypatch.setattr(stdlib_socket, "getaddrinfo", controller.getaddrinfo)
    return controller


async def test__try_sync() -> None:
    with assert_checkpoints():
        async with _try_sync():
            pass

    with assert_checkpoints():
        with pytest.raises(KeyError):
            async with _try_sync():
                raise KeyError

    async with _try_sync():
        raise BlockingIOError

    def _is_ValueError(exc: BaseException) -> bool:
        return isinstance(exc, ValueError)

    async with _try_sync(_is_ValueError):
        raise ValueError

    with assert_checkpoints():
        with pytest.raises(BlockingIOError):
            async with _try_sync(_is_ValueError):
                raise BlockingIOError


################################################################
# basic re-exports
################################################################


def test_socket_has_some_reexports() -> None:
    assert tsocket.SOL_SOCKET == stdlib_socket.SOL_SOCKET
    assert tsocket.TCP_NODELAY == stdlib_socket.TCP_NODELAY
    assert tsocket.gaierror == stdlib_socket.gaierror
    assert tsocket.ntohs == stdlib_socket.ntohs


################################################################
# name resolution
################################################################


async def test_getaddrinfo(monkeygai: MonkeypatchedGAI) -> None:
    def check(got: GetAddrInfoResponse, expected: GetAddrInfoResponse) -> None:
        # win32 returns 0 for the proto field
        # musl and glibc have inconsistent handling of the canonical name
        # field (https://github.com/python-trio/trio/issues/1499)
        # Neither field gets used much and there isn't much opportunity for us
        # to mess them up, so we don't bother checking them here
        def interesting_fields(
            gai_tup: GaiTuple,
        ) -> tuple[
            AddressFamily,
            SocketKind,
            tuple[str, int] | tuple[str, int, int] | tuple[str, int, int, int],
        ]:
            # (family, type, proto, canonname, sockaddr)
            family, type, proto, canonname, sockaddr = gai_tup
            return (family, type, sockaddr)

        def filtered(
            gai_list: GetAddrInfoResponse,
        ) -> list[
            tuple[
                AddressFamily,
                SocketKind,
                tuple[str, int] | tuple[str, int, int] | tuple[str, int, int, int],
            ]
        ]:
            return [interesting_fields(gai_tup) for gai_tup in gai_list]

        assert filtered(got) == filtered(expected)

    # Simple non-blocking non-error cases, ipv4 and ipv6:
    with assert_checkpoints():
        res = await tsocket.getaddrinfo("127.0.0.1", "12345", type=tsocket.SOCK_STREAM)

    check(
        res,
        [
            (
                tsocket.AF_INET,  # 127.0.0.1 is ipv4
                tsocket.SOCK_STREAM,
                tsocket.IPPROTO_TCP,
                "",
                ("127.0.0.1", 12345),
            ),
        ],
    )

    with assert_checkpoints():
        res = await tsocket.getaddrinfo("::1", "12345", type=tsocket.SOCK_DGRAM)
    check(
        res,
        [
            (
                tsocket.AF_INET6,
                tsocket.SOCK_DGRAM,
                tsocket.IPPROTO_UDP,
                "",
                ("::1", 12345, 0, 0),
            ),
        ],
    )

    monkeygai.set("x", b"host", "port", family=0, type=0, proto=0, flags=0)
    with assert_checkpoints():
        res = await tsocket.getaddrinfo("host", "port")
    assert res == "x"
    assert monkeygai.record[-1] == (b"host", "port", 0, 0, 0, 0)

    # check raising an error from a non-blocking getaddrinfo
    with assert_checkpoints():
        with pytest.raises(tsocket.gaierror) as excinfo:
            await tsocket.getaddrinfo("::1", "12345", type=-1)
    # Linux + glibc, Windows
    expected_errnos = {tsocket.EAI_SOCKTYPE}
    # Linux + musl
    expected_errnos.add(tsocket.EAI_SERVICE)
    # macOS
    if hasattr(tsocket, "EAI_BADHINTS"):
        expected_errnos.add(tsocket.EAI_BADHINTS)
    assert excinfo.value.errno in expected_errnos

    # check raising an error from a blocking getaddrinfo (exploits the fact
    # that monkeygai raises if it gets a non-numeric request it hasn't been
    # given an answer for)
    with assert_checkpoints():
        with pytest.raises(RuntimeError):
            await tsocket.getaddrinfo("asdf", "12345")


async def test_getnameinfo() -> None:
    # Trivial test:
    ni_numeric = stdlib_socket.NI_NUMERICHOST | stdlib_socket.NI_NUMERICSERV
    with assert_checkpoints():
        got = await tsocket.getnameinfo(("127.0.0.1", 1234), ni_numeric)
    assert got == ("127.0.0.1", "1234")

    # getnameinfo requires a numeric address as input:
    with assert_checkpoints():
        with pytest.raises(tsocket.gaierror):
            await tsocket.getnameinfo(("google.com", 80), 0)

    with assert_checkpoints():
        with pytest.raises(tsocket.gaierror):
            await tsocket.getnameinfo(("localhost", 80), 0)

    # Blocking call to get expected values:
    host, service = stdlib_socket.getnameinfo(("127.0.0.1", 80), 0)

    # Some working calls:
    got = await tsocket.getnameinfo(("127.0.0.1", 80), 0)
    assert got == (host, service)

    got = await tsocket.getnameinfo(("127.0.0.1", 80), tsocket.NI_NUMERICHOST)
    assert got == ("127.0.0.1", service)

    got = await tsocket.getnameinfo(("127.0.0.1", 80), tsocket.NI_NUMERICSERV)
    assert got == (host, "80")


################################################################
# constructors
################################################################


async def test_from_stdlib_socket() -> None:
    sa, sb = stdlib_socket.socketpair()
    assert not isinstance(sa, tsocket.SocketType)
    with sa, sb:
        ta = tsocket.from_stdlib_socket(sa)
        assert isinstance(ta, tsocket.SocketType)
        assert sa.fileno() == ta.fileno()
        await ta.send(b"x")
        assert sb.recv(1) == b"x"

    # rejects other types
    with pytest.raises(TypeError):
        tsocket.from_stdlib_socket(1)  # type: ignore[arg-type]

    class MySocket(stdlib_socket.socket):
        pass

    with MySocket() as mysock:
        with pytest.raises(TypeError):
            tsocket.from_stdlib_socket(mysock)


async def test_from_fd() -> None:
    sa, sb = stdlib_socket.socketpair()
    ta = tsocket.fromfd(sa.fileno(), sa.family, sa.type, sa.proto)
    with sa, sb, ta:
        assert ta.fileno() != sa.fileno()
        await ta.send(b"x")
        assert sb.recv(3) == b"x"


async def test_socketpair_simple() -> None:
    async def child(sock: SocketType) -> None:
        print("sending hello")
        await sock.send(b"h")
        assert await sock.recv(1) == b"h"

    a, b = tsocket.socketpair()
    with a, b:
        async with _core.open_nursery() as nursery:
            nursery.start_soon(child, a)
            nursery.start_soon(child, b)


@pytest.mark.skipif(not hasattr(tsocket, "fromshare"), reason="windows only")
async def test_fromshare() -> None:
    if TYPE_CHECKING and sys.platform != "win32":  # pragma: no cover
        return
    a, b = tsocket.socketpair()
    with a, b:
        # share with ourselves
        shared = a.share(os.getpid())
        a2 = tsocket.fromshare(shared)
        with a2:
            assert a.fileno() != a2.fileno()
            await a2.send(b"x")
            assert await b.recv(1) == b"x"


async def test_socket() -> None:
    with tsocket.socket() as s:
        assert isinstance(s, tsocket.SocketType)
        assert s.family == tsocket.AF_INET


@creates_ipv6
async def test_socket_v6() -> None:
    with tsocket.socket(tsocket.AF_INET6, tsocket.SOCK_DGRAM) as s:
        assert isinstance(s, tsocket.SocketType)
        assert s.family == tsocket.AF_INET6


@pytest.mark.skipif(not sys.platform == "linux", reason="linux only")
async def test_sniff_sockopts() -> None:
    from socket import AF_INET, AF_INET6, SOCK_DGRAM, SOCK_STREAM

    # generate the combinations of families/types we're testing:
    sockets = []
    for family in [AF_INET, AF_INET6]:
        for type in [SOCK_DGRAM, SOCK_STREAM]:
            sockets.append(stdlib_socket.socket(family, type))
    for socket in sockets:
        # regular Trio socket constructor
        tsocket_socket = tsocket.socket(fileno=socket.fileno())
        # check family / type for correctness:
        assert tsocket_socket.family == socket.family
        assert tsocket_socket.type == socket.type
        tsocket_socket.detach()

        # fromfd constructor
        tsocket_from_fd = tsocket.fromfd(socket.fileno(), AF_INET, SOCK_STREAM)
        # check family / type for correctness:
        assert tsocket_from_fd.family == socket.family
        assert tsocket_from_fd.type == socket.type
        tsocket_from_fd.close()

        socket.close()


################################################################
# _SocketType
################################################################


async def test_SocketType_basics() -> None:
    sock = tsocket.socket()
    with sock as cm_enter_value:
        assert cm_enter_value is sock
        assert isinstance(sock.fileno(), int)
        assert not sock.get_inheritable()
        sock.set_inheritable(True)
        assert sock.get_inheritable()

        sock.setsockopt(tsocket.IPPROTO_TCP, tsocket.TCP_NODELAY, False)
        assert not sock.getsockopt(tsocket.IPPROTO_TCP, tsocket.TCP_NODELAY)
        sock.setsockopt(tsocket.IPPROTO_TCP, tsocket.TCP_NODELAY, True)
        assert sock.getsockopt(tsocket.IPPROTO_TCP, tsocket.TCP_NODELAY)
    # closed sockets have fileno() == -1
    assert sock.fileno() == -1

    # smoke test
    repr(sock)

    # detach
    with tsocket.socket() as sock:
        fd = sock.fileno()
        assert sock.detach() == fd
        assert sock.fileno() == -1

    # close
    sock = tsocket.socket()
    assert sock.fileno() >= 0
    sock.close()
    assert sock.fileno() == -1

    # share was tested above together with fromshare

    # check __dir__
    assert "family" in dir(sock)
    assert "recv" in dir(sock)
    assert "setsockopt" in dir(sock)

    # our __getattr__ handles unknown names
    with pytest.raises(AttributeError):
        sock.asdf  # type: ignore[attr-defined]  # noqa: B018

    # type family proto
    stdlib_sock = stdlib_socket.socket()
    sock = tsocket.from_stdlib_socket(stdlib_sock)
    assert sock.type == stdlib_sock.type
    assert sock.family == stdlib_sock.family
    assert sock.proto == stdlib_sock.proto
    sock.close()


async def test_SocketType_setsockopt() -> None:
    sock = tsocket.socket()
    with sock as _:
        setsockopt_tests(sock)


def setsockopt_tests(sock: SocketType | SocketStream) -> None:
    """Extract these out, to be reused for SocketStream also."""
    # specifying optlen. Not supported on pypy, and I couldn't find
    # valid calls on darwin or win32.
    if hasattr(tsocket, "SO_BINDTODEVICE"):
        sock.setsockopt(tsocket.SOL_SOCKET, tsocket.SO_BINDTODEVICE, None, 0)

    # specifying value
    sock.setsockopt(tsocket.IPPROTO_TCP, tsocket.TCP_NODELAY, False)

    # specifying both
    with pytest.raises(TypeError, match="invalid value for argument 'value'"):
        sock.setsockopt(tsocket.IPPROTO_TCP, tsocket.TCP_NODELAY, False, 5)  # type: ignore[call-overload]

    # specifying neither
    with pytest.raises(TypeError, match="invalid value for argument 'value'"):
        sock.setsockopt(tsocket.IPPROTO_TCP, tsocket.TCP_NODELAY, None)  # type: ignore[call-overload]


async def test_SocketType_dup() -> None:
    a, b = tsocket.socketpair()
    with a, b:
        a2 = a.dup()
        with a2:
            assert isinstance(a2, tsocket.SocketType)
            assert a2.fileno() != a.fileno()
            a.close()
            await a2.send(b"x")
            assert await b.recv(1) == b"x"


async def test_SocketType_shutdown() -> None:
    a, b = tsocket.socketpair()
    with a, b:
        await a.send(b"x")
        assert await b.recv(1) == b"x"
        assert not a.did_shutdown_SHUT_WR
        assert not b.did_shutdown_SHUT_WR
        a.shutdown(tsocket.SHUT_WR)
        assert a.did_shutdown_SHUT_WR
        assert not b.did_shutdown_SHUT_WR
        assert await b.recv(1) == b""
        await b.send(b"y")
        assert await a.recv(1) == b"y"

    a, b = tsocket.socketpair()
    with a, b:
        assert not a.did_shutdown_SHUT_WR
        a.shutdown(tsocket.SHUT_RD)
        assert not a.did_shutdown_SHUT_WR

    a, b = tsocket.socketpair()
    with a, b:
        assert not a.did_shutdown_SHUT_WR
        a.shutdown(tsocket.SHUT_RDWR)
        assert a.did_shutdown_SHUT_WR


@pytest.mark.parametrize(
    "address, socket_type",
    [
        ("127.0.0.1", tsocket.AF_INET),
        pytest.param("::1", tsocket.AF_INET6, marks=binds_ipv6),
    ],
)
async def test_SocketType_simple_server(
    address: str, socket_type: AddressFamily
) -> None:
    # listen, bind, accept, connect, getpeername, getsockname
    listener = tsocket.socket(socket_type)
    client = tsocket.socket(socket_type)
    with listener, client:
        await listener.bind((address, 0))
        listener.listen(20)
        addr = listener.getsockname()[:2]
        async with _core.open_nursery() as nursery:
            nursery.start_soon(client.connect, addr)
            server, client_addr = await listener.accept()
        with server:
            assert client_addr == server.getpeername() == client.getsockname()
            await server.send(b"x")
            assert await client.recv(1) == b"x"


async def test_SocketType_is_readable() -> None:
    a, b = tsocket.socketpair()
    with a, b:
        assert not a.is_readable()
        await b.send(b"x")
        await _core.wait_readable(a)
        assert a.is_readable()
        assert await a.recv(1) == b"x"
        assert not a.is_readable()


# On some macOS systems, getaddrinfo likes to return V4-mapped addresses even
# when we *don't* pass AI_V4MAPPED.
# https://github.com/python-trio/trio/issues/580
def gai_without_v4mapped_is_buggy() -> bool:  # pragma: no cover
    try:
        stdlib_socket.getaddrinfo("1.2.3.4", 0, family=stdlib_socket.AF_INET6)
    except stdlib_socket.gaierror:
        return False
    else:
        return True


@attr.s
class Addresses:
    bind_all: str = attr.ib()
    localhost: str = attr.ib()
    arbitrary: str = attr.ib()
    broadcast: str = attr.ib()


# Direct thorough tests of the implicit resolver helpers
@pytest.mark.parametrize(
    "socket_type, addrs",
    [
        (
            tsocket.AF_INET,
            Addresses(
                bind_all="0.0.0.0",
                localhost="127.0.0.1",
                arbitrary="1.2.3.4",
                broadcast="255.255.255.255",
            ),
        ),
        pytest.param(
            tsocket.AF_INET6,
            Addresses(
                bind_all="::",
                localhost="::1",
                arbitrary="1::2",
                broadcast="::ffff:255.255.255.255",
            ),
            marks=creates_ipv6,
        ),
    ],
)
async def test_SocketType_resolve(socket_type: AddressFamily, addrs: Addresses) -> None:
    v6 = socket_type == tsocket.AF_INET6

    def pad(addr: tuple[str | int, ...]) -> tuple[str | int, ...]:
        if v6:
            while len(addr) < 4:
                addr += (0,)
        return addr

    def assert_eq(
        actual: tuple[str | int, ...], expected: tuple[str | int, ...]
    ) -> None:
        assert pad(expected) == pad(actual)

    with tsocket.socket(family=socket_type) as sock:
        # testing internal functionality, so we check it against the internal type
        assert isinstance(sock, _SocketType)

        # For some reason the stdlib special-cases "" to pass NULL to
        # getaddrinfo. They also error out on None, but whatever, None is much
        # more consistent, so we accept it too.
        # TODO: this implies that we can send host=None, but what does that imply for the return value, and other stuff?
        for null in [None, ""]:
            got = await sock._resolve_address_nocp((null, 80), local=True)
            assert not isinstance(got, (str, bytes))
            assert_eq(got, (addrs.bind_all, 80))
            got = await sock._resolve_address_nocp((null, 80), local=False)
            assert not isinstance(got, (str, bytes))
            assert_eq(got, (addrs.localhost, 80))

        # AI_PASSIVE only affects the wildcard address, so for everything else
        # local=True/local=False should work the same:
        for local in [False, True]:

            async def res(
                args: tuple[str, int]
                | tuple[str, int, int]
                | tuple[str, int, int, int]
                | tuple[str, str]
                | tuple[str, str, int]
                | tuple[str, str, int, int]
            ) -> Any:
                return await sock._resolve_address_nocp(
                    args,
                    local=local,  # noqa: B023  # local is not bound in function definition
                )

            assert_eq(await res((addrs.arbitrary, "http")), (addrs.arbitrary, 80))
            if v6:
                # Check handling of different length ipv6 address tuples
                assert_eq(await res(("1::2", 80)), ("1::2", 80, 0, 0))
                assert_eq(await res(("1::2", 80, 0)), ("1::2", 80, 0, 0))
                assert_eq(await res(("1::2", 80, 0, 0)), ("1::2", 80, 0, 0))
                # Non-zero flowinfo/scopeid get passed through
                assert_eq(await res(("1::2", 80, 1)), ("1::2", 80, 1, 0))
                assert_eq(await res(("1::2", 80, 1, 2)), ("1::2", 80, 1, 2))

                # And again with a string port, as a trick to avoid the
                # already-resolved address fastpath and make sure we call
                # getaddrinfo
                assert_eq(await res(("1::2", "80")), ("1::2", 80, 0, 0))
                assert_eq(await res(("1::2", "80", 0)), ("1::2", 80, 0, 0))
                assert_eq(await res(("1::2", "80", 0, 0)), ("1::2", 80, 0, 0))
                assert_eq(await res(("1::2", "80", 1)), ("1::2", 80, 1, 0))
                assert_eq(await res(("1::2", "80", 1, 2)), ("1::2", 80, 1, 2))

                # V4 mapped addresses resolved if V6ONLY is False
                sock.setsockopt(tsocket.IPPROTO_IPV6, tsocket.IPV6_V6ONLY, False)
                assert_eq(await res(("1.2.3.4", "http")), ("::ffff:1.2.3.4", 80))

            # Check the <broadcast> special case, because why not
            assert_eq(await res(("<broadcast>", 123)), (addrs.broadcast, 123))

            # But not if it's true (at least on systems where getaddrinfo works
            # correctly)
            if v6 and not gai_without_v4mapped_is_buggy():
                sock.setsockopt(tsocket.IPPROTO_IPV6, tsocket.IPV6_V6ONLY, True)
                with pytest.raises(tsocket.gaierror) as excinfo:
                    await res(("1.2.3.4", 80))
                # Windows, macOS
                expected_errnos = {tsocket.EAI_NONAME}
                # Linux
                if hasattr(tsocket, "EAI_ADDRFAMILY"):
                    expected_errnos.add(tsocket.EAI_ADDRFAMILY)
                assert excinfo.value.errno in expected_errnos

            # A family where we know nothing about the addresses, so should just
            # pass them through. This should work on Linux, which is enough to
            # smoke test the basic functionality...
            try:
                netlink_sock = tsocket.socket(
                    family=tsocket.AF_NETLINK, type=tsocket.SOCK_DGRAM
                )
            except (AttributeError, OSError):
                pass
            else:
                assert isinstance(netlink_sock, _SocketType)
                assert (
                    await netlink_sock._resolve_address_nocp("asdf", local=local)
                    == "asdf"
                )
                netlink_sock.close()

            with pytest.raises(ValueError):
                await res("1.2.3.4")  # type: ignore[arg-type]
            with pytest.raises(ValueError):
                await res(("1.2.3.4",))  # type: ignore[arg-type]
            with pytest.raises(ValueError):
                if v6:
                    await res(("1.2.3.4", 80, 0, 0, 0))  # type: ignore[arg-type]
                else:
                    # I guess in theory there could be enough overloads that this could error?
                    await res(("1.2.3.4", 80, 0, 0))


async def test_SocketType_unresolved_names() -> None:
    with tsocket.socket() as sock:
        await sock.bind(("localhost", 0))
        assert sock.getsockname()[0] == "127.0.0.1"
        sock.listen(10)

        with tsocket.socket() as sock2:
            await sock2.connect(("localhost", sock.getsockname()[1]))
            assert sock2.getpeername() == sock.getsockname()

    # check gaierror propagates out
    with tsocket.socket() as sock:
        with pytest.raises(tsocket.gaierror):
            # definitely not a valid request
            await sock.bind(("1.2:3", -1))


# This tests all the complicated paths through _nonblocking_helper, using recv
# as a stand-in for all the methods that use _nonblocking_helper.
async def test_SocketType_non_blocking_paths() -> None:
    a, b = stdlib_socket.socketpair()
    with a, b:
        ta = tsocket.from_stdlib_socket(a)
        b.setblocking(False)

        # cancel before even calling
        b.send(b"1")
        with _core.CancelScope() as cscope:
            cscope.cancel()
            with assert_checkpoints():
                with pytest.raises(_core.Cancelled):
                    await ta.recv(10)
        # immediate success (also checks that the previous attempt didn't
        # actually read anything)
        with assert_checkpoints():
            assert await ta.recv(10) == b"1"
        # immediate failure
        with assert_checkpoints():
            with pytest.raises(TypeError):
                await ta.recv("haha")  # type: ignore[arg-type]
        # block then succeed

        async def do_successful_blocking_recv() -> None:
            with assert_checkpoints():
                assert await ta.recv(10) == b"2"

        async with _core.open_nursery() as nursery:
            nursery.start_soon(do_successful_blocking_recv)
            await wait_all_tasks_blocked()
            b.send(b"2")
        # block then cancelled

        async def do_cancelled_blocking_recv() -> None:
            with assert_checkpoints():
                with pytest.raises(_core.Cancelled):
                    await ta.recv(10)

        async with _core.open_nursery() as nursery:
            nursery.start_soon(do_cancelled_blocking_recv)
            await wait_all_tasks_blocked()
            nursery.cancel_scope.cancel()
        # Okay, here's the trickiest one: we want to exercise the path where
        # the task is signaled to wake, goes to recv, but then the recv fails,
        # so it has to go back to sleep and try again. Strategy: have two
        # tasks waiting on two sockets (to work around the rule against having
        # two tasks waiting on the same socket), wake them both up at the same
        # time, and whichever one runs first "steals" the data from the
        # other:
        tb = tsocket.from_stdlib_socket(b)

        async def t1() -> None:
            with assert_checkpoints():
                assert await ta.recv(1) == b"a"
            with assert_checkpoints():
                assert await tb.recv(1) == b"b"

        async def t2() -> None:
            with assert_checkpoints():
                assert await tb.recv(1) == b"b"
            with assert_checkpoints():
                assert await ta.recv(1) == b"a"

        async with _core.open_nursery() as nursery:
            nursery.start_soon(t1)
            nursery.start_soon(t2)
            await wait_all_tasks_blocked()
            a.send(b"b")
            b.send(b"a")
            await wait_all_tasks_blocked()
            a.send(b"b")
            b.send(b"a")


# This tests the complicated paths through connect
async def test_SocketType_connect_paths() -> None:
    with tsocket.socket() as sock:
        with pytest.raises(ValueError):
            # Should be a tuple
            await sock.connect("localhost")

    # cancelled before we start
    with tsocket.socket() as sock:
        with _core.CancelScope() as cancel_scope:
            cancel_scope.cancel()
            with pytest.raises(_core.Cancelled):
                await sock.connect(("127.0.0.1", 80))

    # Cancelled in between the connect() call and the connect completing
    with _core.CancelScope() as cancel_scope:
        with tsocket.socket() as sock, tsocket.socket() as listener:
            await listener.bind(("127.0.0.1", 0))
            listener.listen()

            # Swap in our weird subclass under the trio.socket._SocketType's
            # nose -- and then swap it back out again before we hit
            # wait_socket_writable, which insists on a real socket.
            class CancelSocket(stdlib_socket.socket):
                def connect(self, *args: Any, **kwargs: Any) -> None:
                    # accessing private method only available in _SocketType
                    assert isinstance(sock, _SocketType)

                    cancel_scope.cancel()
                    sock._sock = stdlib_socket.fromfd(
                        self.detach(), self.family, self.type
                    )
                    sock._sock.connect(*args, **kwargs)
                    # If connect *doesn't* raise, then pretend it did
                    raise BlockingIOError  # pragma: no cover

            # accessing private method only available in _SocketType
            assert isinstance(sock, _SocketType)
            sock._sock.close()
            sock._sock = CancelSocket()

            with assert_checkpoints():
                with pytest.raises(_core.Cancelled):
                    await sock.connect(listener.getsockname())
            assert sock.fileno() == -1

    # Failed connect (hopefully after raising BlockingIOError)
    with tsocket.socket() as sock:
        with pytest.raises(OSError):
            # TCP port 2 is not assigned. Pretty sure nothing will be
            # listening there. (We used to bind a port and then *not* call
            # listen() to ensure nothing was listening there, but it turns
            # out on macOS if you do this it takes 30 seconds for the
            # connect to fail. Really. Also if you use a non-routable
            # address. This way fails instantly though. As long as nothing
            # is listening on port 2.)
            await sock.connect(("127.0.0.1", 2))


# Fix issue #1810
async def test_address_in_socket_error() -> None:
    address = "127.0.0.1"
    with tsocket.socket() as sock:
        try:
            await sock.connect((address, 2))
        except OSError as e:
            assert any(address in str(arg) for arg in e.args)


async def test_resolve_address_exception_in_connect_closes_socket() -> None:
    # Here we are testing issue 247, any cancellation will leave the socket closed
    with _core.CancelScope() as cancel_scope:
        with tsocket.socket() as sock:

            async def _resolve_address_nocp(
                self: Any, *args: Any, **kwargs: Any
            ) -> None:
                cancel_scope.cancel()
                await _core.checkpoint()

            assert isinstance(sock, _SocketType)
            sock._resolve_address_nocp = _resolve_address_nocp  # type: ignore[method-assign, assignment]
            with assert_checkpoints():
                with pytest.raises(_core.Cancelled):
                    await sock.connect("")
            assert sock.fileno() == -1


async def test_send_recv_variants() -> None:
    a, b = tsocket.socketpair()
    with a, b:
        # recv, including with flags
        assert await a.send(b"x") == 1
        assert await b.recv(10, tsocket.MSG_PEEK) == b"x"
        assert await b.recv(10) == b"x"

        # recv_into
        await a.send(b"x")
        buf = bytearray(10)
        await b.recv_into(buf)
        assert buf == b"x" + b"\x00" * 9

        if hasattr(a, "sendmsg"):
            assert await a.sendmsg([b"xxx"], []) == 3
            assert await b.recv(10) == b"xxx"

    a = tsocket.socket(type=tsocket.SOCK_DGRAM)
    b = tsocket.socket(type=tsocket.SOCK_DGRAM)
    with a, b:
        await a.bind(("127.0.0.1", 0))
        await b.bind(("127.0.0.1", 0))

        targets = [b.getsockname(), ("localhost", b.getsockname()[1])]

        # recvfrom + sendto, with and without names
        for target in targets:
            assert await a.sendto(b"xxx", target) == 3
            (data, addr) = await b.recvfrom(10)
            assert data == b"xxx"
            assert addr == a.getsockname()

        # sendto + flags
        #
        # I can't find any flags that send() accepts... on Linux at least
        # passing MSG_MORE to send_some on a connected UDP socket seems to
        # just be ignored.
        #
        # But there's no MSG_MORE on Windows or macOS. I guess send_some flags
        # are really not very useful, but at least this tests them a bit.
        if hasattr(tsocket, "MSG_MORE"):
            await a.sendto(b"xxx", tsocket.MSG_MORE, b.getsockname())
            await a.sendto(b"yyy", tsocket.MSG_MORE, b.getsockname())
            await a.sendto(b"zzz", b.getsockname())
            (data, addr) = await b.recvfrom(10)
            assert data == b"xxxyyyzzz"
            assert addr == a.getsockname()

        # recvfrom_into
        assert await a.sendto(b"xxx", b.getsockname()) == 3
        buf = bytearray(10)
        (nbytes, addr) = await b.recvfrom_into(buf)
        assert nbytes == 3
        assert buf == b"xxx" + b"\x00" * 7
        assert addr == a.getsockname()

        if hasattr(b, "recvmsg"):
            assert await a.sendto(b"xxx", b.getsockname()) == 3
            (data, ancdata, msg_flags, addr) = await b.recvmsg(10)
            assert data == b"xxx"
            assert ancdata == []
            assert msg_flags == 0
            assert addr == a.getsockname()

        if hasattr(b, "recvmsg_into"):
            assert await a.sendto(b"xyzw", b.getsockname()) == 4
            buf1 = bytearray(2)
            buf2 = bytearray(3)
            ret = await b.recvmsg_into([buf1, buf2])
            (nbytes, ancdata, msg_flags, addr) = ret
            assert nbytes == 4
            assert buf1 == b"xy"
            assert buf2 == b"zw" + b"\x00"
            assert ancdata == []
            assert msg_flags == 0
            assert addr == a.getsockname()

        if hasattr(a, "sendmsg"):
            for target in targets:
                assert await a.sendmsg([b"x", b"yz"], [], 0, target) == 3
                assert await b.recvfrom(10) == (b"xyz", a.getsockname())

    a = tsocket.socket(type=tsocket.SOCK_DGRAM)
    b = tsocket.socket(type=tsocket.SOCK_DGRAM)
    with a, b:
        await b.bind(("127.0.0.1", 0))
        await a.connect(b.getsockname())
        # send on a connected udp socket; each call creates a separate
        # datagram
        await a.send(b"xxx")
        await a.send(b"yyy")
        assert await b.recv(10) == b"xxx"
        assert await b.recv(10) == b"yyy"


async def test_idna(monkeygai: MonkeypatchedGAI) -> None:
    # This is the encoding for "faß.de", which uses one of the characters that
    # IDNA 2003 handles incorrectly:
    monkeygai.set("ok faß.de", b"xn--fa-hia.de", 80)
    monkeygai.set("ok ::1", "::1", 80, flags=_NUMERIC_ONLY)
    monkeygai.set("ok ::1", b"::1", 80, flags=_NUMERIC_ONLY)
    # Some things that should not reach the underlying socket.getaddrinfo:
    monkeygai.set("bad", "fass.de", 80)
    # We always call socket.getaddrinfo with bytes objects:
    monkeygai.set("bad", "xn--fa-hia.de", 80)

    assert "ok ::1" == await tsocket.getaddrinfo("::1", 80)
    assert "ok ::1" == await tsocket.getaddrinfo(b"::1", 80)
    assert "ok faß.de" == await tsocket.getaddrinfo("faß.de", 80)
    assert "ok faß.de" == await tsocket.getaddrinfo("xn--fa-hia.de", 80)
    assert "ok faß.de" == await tsocket.getaddrinfo(b"xn--fa-hia.de", 80)


async def test_getprotobyname() -> None:
    # These are the constants used in IP header fields, so the numeric values
    # had *better* be stable across systems...
    assert await tsocket.getprotobyname("udp") == 17
    assert await tsocket.getprotobyname("tcp") == 6


async def test_custom_hostname_resolver(monkeygai: MonkeypatchedGAI) -> None:
    # This intentionally breaks the signatures used in HostnameResolver
    class CustomResolver:
        async def getaddrinfo(
            self, host: str, port: str, family: int, type: int, proto: int, flags: int
        ) -> tuple[str, str, str, int, int, int, int]:
            return ("custom_gai", host, port, family, type, proto, flags)

        async def getnameinfo(
            self, sockaddr: tuple[str, int] | tuple[str, int, int, int], flags: int
        ) -> tuple[str, tuple[str, int] | tuple[str, int, int, int], int]:
            return ("custom_gni", sockaddr, flags)

    cr = CustomResolver()

    assert tsocket.set_custom_hostname_resolver(cr) is None  # type: ignore[arg-type]

    # Check that the arguments are all getting passed through.
    # We have to use valid calls to avoid making the underlying system
    # getaddrinfo cranky when it's used for NUMERIC checks.
    for vals in [
        (tsocket.AF_INET, 0, 0, 0),
        (0, tsocket.SOCK_STREAM, 0, 0),
        (0, 0, tsocket.IPPROTO_TCP, 0),
        (0, 0, 0, tsocket.AI_CANONNAME),
    ]:
        assert await tsocket.getaddrinfo("localhost", "foo", *vals) == (
            "custom_gai",
            b"localhost",
            "foo",
            *vals,
        )

    # IDNA encoding is handled before calling the special object
    got = await tsocket.getaddrinfo("föö", "foo")
    expected = ("custom_gai", b"xn--f-1gaa", "foo", 0, 0, 0, 0)
    assert got == expected

    assert await tsocket.getnameinfo("a", 0) == (  # type: ignore[arg-type]
        "custom_gni",
        "a",
        0,
    )

    # We can set it back to None
    assert tsocket.set_custom_hostname_resolver(None) is cr

    # And now Trio switches back to calling socket.getaddrinfo (specifically
    # our monkeypatched version of socket.getaddrinfo)
    monkeygai.set("x", b"host", "port", family=0, type=0, proto=0, flags=0)
    assert await tsocket.getaddrinfo("host", "port") == "x"


async def test_custom_socket_factory() -> None:
    class CustomSocketFactory:
        def socket(
            self, family: AddressFamily, type: SocketKind, proto: int
        ) -> tuple[str, AddressFamily, SocketKind, int]:
            return ("hi", family, type, proto)

    csf = CustomSocketFactory()

    assert tsocket.set_custom_socket_factory(csf) is None  # type: ignore[arg-type]

    assert tsocket.socket() == ("hi", tsocket.AF_INET, tsocket.SOCK_STREAM, 0)
    assert tsocket.socket(1, 2, 3) == ("hi", 1, 2, 3)

    # socket with fileno= doesn't call our custom method
    fd = stdlib_socket.socket().detach()
    wrapped = tsocket.socket(fileno=fd)
    assert hasattr(wrapped, "bind")
    wrapped.close()

    # Likewise for socketpair
    a, b = tsocket.socketpair()
    with a, b:
        assert hasattr(a, "bind")
        assert hasattr(b, "bind")

    assert tsocket.set_custom_socket_factory(None) is csf


async def test_SocketType_is_abstract() -> None:
    with pytest.raises(TypeError):
        tsocket.SocketType()


@pytest.mark.skipif(not hasattr(tsocket, "AF_UNIX"), reason="no unix domain sockets")
async def test_unix_domain_socket() -> None:
    # Bind has a special branch to use a thread, since it has to do filesystem
    # traversal. Maybe connect should too? Not sure.

    async def check_AF_UNIX(path: str | bytes) -> None:
        with tsocket.socket(family=tsocket.AF_UNIX) as lsock:
            await lsock.bind(path)
            lsock.listen(10)
            with tsocket.socket(family=tsocket.AF_UNIX) as csock:
                await csock.connect(path)
                ssock, _ = await lsock.accept()
                with ssock:
                    await csock.send(b"x")
                    assert await ssock.recv(1) == b"x"

    # Can't use tmpdir fixture, because we can exceed the maximum AF_UNIX path
    # length on macOS.
    with tempfile.TemporaryDirectory() as tmpdir:
        path = f"{tmpdir}/sock"
        await check_AF_UNIX(path)

    try:
        cookie = os.urandom(20).hex().encode("ascii")
        await check_AF_UNIX(b"\x00trio-test-" + cookie)
    except FileNotFoundError:
        # macOS doesn't support abstract filenames with the leading NUL byte
        pass


async def test_interrupted_by_close() -> None:
    a_stdlib, b_stdlib = stdlib_socket.socketpair()
    with a_stdlib, b_stdlib:
        a_stdlib.setblocking(False)

        data = b"x" * 99999

        try:
            while True:
                a_stdlib.send(data)
        except BlockingIOError:
            pass

        a = tsocket.from_stdlib_socket(a_stdlib)

        async def sender() -> None:
            with pytest.raises(_core.ClosedResourceError):
                await a.send(data)

        async def receiver() -> None:
            with pytest.raises(_core.ClosedResourceError):
                await a.recv(1)

        async with _core.open_nursery() as nursery:
            nursery.start_soon(sender)
            nursery.start_soon(receiver)
            await wait_all_tasks_blocked()
            a.close()


async def test_many_sockets() -> None:
    total = 5000  # Must be more than MAX_AFD_GROUP_SIZE
    sockets = []
    for _x in range(total // 2):
        try:
            a, b = stdlib_socket.socketpair()
        except OSError as e:  # pragma: no cover
            assert e.errno in (errno.EMFILE, errno.ENFILE)
            break
        sockets += [a, b]
    async with _core.open_nursery() as nursery:
        for s in sockets:
            nursery.start_soon(_core.wait_readable, s)
        await _core.wait_all_tasks_blocked()
        nursery.cancel_scope.cancel()
    for sock in sockets:
        sock.close()
    if _x != total // 2 - 1:  # pragma: no cover
        print(f"Unable to open more than {(_x-1)*2} sockets.")<|MERGE_RESOLUTION|>--- conflicted
+++ resolved
@@ -39,11 +39,7 @@
 
 
 class MonkeypatchedGAI:
-<<<<<<< HEAD
-    def __init__(self, orig_getaddrinfo: Callable[..., getaddrinfoResponse]) -> None:
-=======
-    def __init__(self, orig_getaddrinfo: Callable[..., GetAddrInfoResponse]):
->>>>>>> 6f9ab953
+    def __init__(self, orig_getaddrinfo: Callable[..., GetAddrInfoResponse]) -> None:
         self._orig_getaddrinfo = orig_getaddrinfo
         self._responses: dict[tuple[Any, ...], GetAddrInfoResponse | str] = {}
         self.record: list[tuple[Any, ...]] = []
