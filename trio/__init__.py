"""Trio - A friendly Python library for async concurrency and I/O
"""
from __future__ import annotations

# General layout:
#
# trio/_core/... is the self-contained core library. It does various
# shenanigans to export a consistent "core API", but parts of the core API are
# too low-level to be recommended for regular use.
#
# trio/*.py define a set of more usable tools on top of this. They import from
# trio._core and from each other.
#
# This file pulls together the friendly public API, by re-exporting the more
# innocuous bits of the _core API + the higher-level tools from trio/*.py.
#
# Uses `from x import y as y` for compatibility with `pyright --verifytypes` (#2625)

# must be imported early to avoid circular import
from ._core import TASK_STATUS_IGNORED as TASK_STATUS_IGNORED  # isort: split

# Submodules imported by default
from . import abc, from_thread, lowlevel, socket, to_thread
from ._channel import (
    MemoryReceiveChannel as MemoryReceiveChannel,
    MemorySendChannel as MemorySendChannel,
    open_memory_channel as open_memory_channel,
)
from ._core import (
    BrokenResourceError as BrokenResourceError,
    BusyResourceError as BusyResourceError,
    Cancelled as Cancelled,
    CancelScope as CancelScope,
    ClosedResourceError as ClosedResourceError,
    EndOfChannel as EndOfChannel,
    Nursery as Nursery,
    RunFinishedError as RunFinishedError,
    TaskStatus as TaskStatus,
    TrioInternalError as TrioInternalError,
    WouldBlock as WouldBlock,
    current_effective_deadline as current_effective_deadline,
    current_time as current_time,
    open_nursery as open_nursery,
    run as run,
)
from ._core._multierror import (
    MultiError as _MultiError,
    NonBaseMultiError as _NonBaseMultiError,
)
from ._deprecate import TrioDeprecationWarning as TrioDeprecationWarning
from ._dtls import (
    DTLSChannel as DTLSChannel,
    DTLSChannelStatistics as DTLSChannelStatistics,
    DTLSEndpoint as DTLSEndpoint,
)
from ._file_io import open_file as open_file, wrap_file as wrap_file
from ._highlevel_generic import (
    StapledStream as StapledStream,
    aclose_forcefully as aclose_forcefully,
)
from ._highlevel_open_tcp_listeners import (
    open_tcp_listeners as open_tcp_listeners,
    serve_tcp as serve_tcp,
)
from ._highlevel_open_tcp_stream import open_tcp_stream as open_tcp_stream
from ._highlevel_open_unix_stream import open_unix_socket as open_unix_socket
from ._highlevel_serve_listeners import serve_listeners as serve_listeners
from ._highlevel_socket import (
    SocketListener as SocketListener,
    SocketStream as SocketStream,
)
<<<<<<< HEAD

from ._signals import open_signal_receiver

from ._highlevel_socket import SocketStream, SocketListener

from ._file_io import open_file, wrap_file

from ._path import Path

from ._subprocess import Process, open_process, run_process

from ._ssl import SSLStream, SSLListener, NeedHandshakeError

from ._highlevel_serve_listeners import serve_listeners

from ._highlevel_open_tcp_stream import open_tcp_stream

from ._highlevel_open_tcp_listeners import open_tcp_listeners, serve_tcp

from ._highlevel_open_unix_stream import open_unix_socket

from ._highlevel_open_unix_listeners import open_unix_listeners, serve_unix

=======
>>>>>>> a1f57daa
from ._highlevel_ssl_helpers import (
    open_ssl_over_tcp_listeners as open_ssl_over_tcp_listeners,
    open_ssl_over_tcp_stream as open_ssl_over_tcp_stream,
    serve_ssl_over_tcp as serve_ssl_over_tcp,
)
from ._path import Path as Path
from ._signals import open_signal_receiver as open_signal_receiver
from ._ssl import (
    NeedHandshakeError as NeedHandshakeError,
    SSLListener as SSLListener,
    SSLStream as SSLStream,
)
from ._subprocess import Process as Process, run_process as run_process
from ._sync import (
    CapacityLimiter as CapacityLimiter,
    CapacityLimiterStatistics as CapacityLimiterStatistics,
    Condition as Condition,
    ConditionStatistics as ConditionStatistics,
    Event as Event,
    EventStatistics as EventStatistics,
    Lock as Lock,
    LockStatistics as LockStatistics,
    Semaphore as Semaphore,
    StrictFIFOLock as StrictFIFOLock,
)
from ._timeouts import (
    TooSlowError as TooSlowError,
    fail_after as fail_after,
    fail_at as fail_at,
    move_on_after as move_on_after,
    move_on_at as move_on_at,
    sleep as sleep,
    sleep_forever as sleep_forever,
    sleep_until as sleep_until,
)

# pyright explicitly does not care about `__version__`
# see https://github.com/microsoft/pyright/blob/main/docs/typed-libraries.md#type-completeness
from ._version import __version__

# Not imported by default, but mentioned here so static analysis tools like
# pylint will know that it exists.
if False:
    from . import testing

from . import _deprecate as _deprecate

_deprecate.enable_attribute_deprecations(__name__)

__deprecated_attributes__: dict[str, _deprecate.DeprecatedAttribute] = {
    "open_process": _deprecate.DeprecatedAttribute(
        value=lowlevel.open_process,
        version="0.20.0",
        issue=1104,
        instead="trio.lowlevel.open_process",
    ),
    "MultiError": _deprecate.DeprecatedAttribute(
        value=_MultiError,
        version="0.22.0",
        issue=2211,
        instead=(
            "BaseExceptionGroup (on Python 3.11 and later) or "
            "exceptiongroup.BaseExceptionGroup (earlier versions)"
        ),
    ),
    "NonBaseMultiError": _deprecate.DeprecatedAttribute(
        value=_NonBaseMultiError,
        version="0.22.0",
        issue=2211,
        instead=(
            "ExceptionGroup (on Python 3.11 and later) or "
            "exceptiongroup.ExceptionGroup (earlier versions)"
        ),
    ),
}

# Having the public path in .__module__ attributes is important for:
# - exception names in printed tracebacks
# - sphinx :show-inheritance:
# - deprecation warnings
# - pickle
# - probably other stuff
from ._util import fixup_module_metadata

fixup_module_metadata(__name__, globals())
fixup_module_metadata(lowlevel.__name__, lowlevel.__dict__)
fixup_module_metadata(socket.__name__, socket.__dict__)
fixup_module_metadata(abc.__name__, abc.__dict__)
fixup_module_metadata(from_thread.__name__, from_thread.__dict__)
fixup_module_metadata(to_thread.__name__, to_thread.__dict__)
del fixup_module_metadata<|MERGE_RESOLUTION|>--- conflicted
+++ resolved
@@ -65,36 +65,11 @@
 from ._highlevel_open_tcp_stream import open_tcp_stream as open_tcp_stream
 from ._highlevel_open_unix_stream import open_unix_socket as open_unix_socket
 from ._highlevel_serve_listeners import serve_listeners as serve_listeners
+from ._highlevel_open_unix_listeners import open_unix_listeners, serve_unix
 from ._highlevel_socket import (
     SocketListener as SocketListener,
     SocketStream as SocketStream,
 )
-<<<<<<< HEAD
-
-from ._signals import open_signal_receiver
-
-from ._highlevel_socket import SocketStream, SocketListener
-
-from ._file_io import open_file, wrap_file
-
-from ._path import Path
-
-from ._subprocess import Process, open_process, run_process
-
-from ._ssl import SSLStream, SSLListener, NeedHandshakeError
-
-from ._highlevel_serve_listeners import serve_listeners
-
-from ._highlevel_open_tcp_stream import open_tcp_stream
-
-from ._highlevel_open_tcp_listeners import open_tcp_listeners, serve_tcp
-
-from ._highlevel_open_unix_stream import open_unix_socket
-
-from ._highlevel_open_unix_listeners import open_unix_listeners, serve_unix
-
-=======
->>>>>>> a1f57daa
 from ._highlevel_ssl_helpers import (
     open_ssl_over_tcp_listeners as open_ssl_over_tcp_listeners,
     open_ssl_over_tcp_stream as open_ssl_over_tcp_stream,
