# This should eventually be cleaned up and become public, but for right now I'm just
# implementing enough to test DTLS.

# TODO:
# - user-defined routers
# - TCP
# - UDP broadcast

from __future__ import annotations

import builtins
import errno
import ipaddress
import os
<<<<<<< HEAD
from typing import (
    TYPE_CHECKING,
    Any,
    Iterable,
    NoReturn,
    Optional,
    TypeVar,
    Union,
    overload,
)
=======
from typing import TYPE_CHECKING, Union
>>>>>>> f85021e0

import attr

import trio
from trio._util import NoPublicConstructor, final

if TYPE_CHECKING:
    from socket import AddressFamily, SocketKind
    from types import TracebackType

    from typing_extensions import Buffer, Self, TypeAlias

IPAddress: TypeAlias = Union[ipaddress.IPv4Address, ipaddress.IPv6Address]


def _family_for(ip: IPAddress) -> int:
    if isinstance(ip, ipaddress.IPv4Address):
        return trio.socket.AF_INET
    elif isinstance(ip, ipaddress.IPv6Address):
        return trio.socket.AF_INET6
    raise NotImplementedError("Unhandled IPAddress instance type")  # pragma: no cover


def _wildcard_ip_for(family: int) -> IPAddress:
    if family == trio.socket.AF_INET:
        return ipaddress.ip_address("0.0.0.0")
    elif family == trio.socket.AF_INET6:
        return ipaddress.ip_address("::")
    raise NotImplementedError("Unhandled ip address family")  # pragma: no cover


def _localhost_ip_for(family: int) -> IPAddress:
    if family == trio.socket.AF_INET:
        return ipaddress.ip_address("127.0.0.1")
    elif family == trio.socket.AF_INET6:
        return ipaddress.ip_address("::1")
    raise NotImplementedError("Unhandled ip address family")  # pragma: no cover


def _fake_err(code: int) -> NoReturn:
    raise OSError(code, os.strerror(code))


def _scatter(data: bytes, buffers: Iterable[Buffer]) -> int:
    written = 0
    for buf in buffers:
        next_piece = data[written : written + memoryview(buf).nbytes]
        with memoryview(buf) as mbuf:
            mbuf[: len(next_piece)] = next_piece
        written += len(next_piece)
        if written == len(data):
            break
    return written


T_UDPEndpoint = TypeVar("T_UDPEndpoint", bound="UDPEndpoint")


@attr.frozen
class UDPEndpoint:
    ip: IPAddress
    port: int

    def as_python_sockaddr(self) -> tuple[str, int] | tuple[str, int, int, int]:
        sockaddr: tuple[str, int] | tuple[str, int, int, int] = (
            self.ip.compressed,
            self.port,
        )
        if isinstance(self.ip, ipaddress.IPv6Address):
            sockaddr += (0, 0)  # type: ignore[assignment]
        return sockaddr

    @classmethod
    def from_python_sockaddr(
        cls: type[T_UDPEndpoint], sockaddr: tuple[str, int] | tuple[str, int, int, int]
    ) -> T_UDPEndpoint:
        ip, port = sockaddr[:2]
        return cls(ip=ipaddress.ip_address(ip), port=port)


@attr.frozen
class UDPBinding:
    local: UDPEndpoint
    # remote: UDPEndpoint # ??


@attr.frozen
class UDPPacket:
    source: UDPEndpoint
    destination: UDPEndpoint
    payload: bytes = attr.ib(repr=lambda p: p.hex())

    def reply(self, payload: bytes) -> UDPPacket:
        return UDPPacket(
            source=self.destination, destination=self.source, payload=payload
        )


@attr.frozen
class FakeSocketFactory(trio.abc.SocketFactory):
    fake_net: FakeNet

    def socket(self, family: int, type: int, proto: int) -> FakeSocket:  # type: ignore[override]
        return FakeSocket._create(self.fake_net, family, type, proto)


@attr.frozen
class FakeHostnameResolver(trio.abc.HostnameResolver):
    fake_net: FakeNet

    async def getaddrinfo(
        self,
        host: bytes | str | None,
        port: bytes | str | int | None,
        family: int = 0,
        type: int = 0,
        proto: int = 0,
        flags: int = 0,
    ) -> list[
        tuple[
            AddressFamily,
            SocketKind,
            int,
            str,
            tuple[str, int] | tuple[str, int, int, int],
        ]
    ]:
        raise NotImplementedError("FakeNet doesn't do fake DNS yet")

    async def getnameinfo(
        self, sockaddr: tuple[str, int] | tuple[str, int, int, int], flags: int
    ) -> tuple[str, str]:
        raise NotImplementedError("FakeNet doesn't do fake DNS yet")


@final
class FakeNet:
    def __init__(self) -> None:
        # When we need to pick an arbitrary unique ip address/port, use these:
        self._auto_ipv4_iter = ipaddress.IPv4Network("1.0.0.0/8").hosts()
        self._auto_ipv4_iter = ipaddress.IPv6Network("1::/16").hosts()  # type: ignore[assignment]
        self._auto_port_iter = iter(range(50000, 65535))

        self._bound: dict[UDPBinding, FakeSocket] = {}

        self.route_packet = None

    def _bind(self, binding: UDPBinding, socket: FakeSocket) -> None:
        if binding in self._bound:
            _fake_err(errno.EADDRINUSE)
        self._bound[binding] = socket

    def enable(self) -> None:
        trio.socket.set_custom_socket_factory(FakeSocketFactory(self))
        trio.socket.set_custom_hostname_resolver(FakeHostnameResolver(self))

    def send_packet(self, packet: UDPPacket) -> None:
        if self.route_packet is None:
            self.deliver_packet(packet)
        else:
            self.route_packet(packet)

    def deliver_packet(self, packet: UDPPacket) -> None:
        binding = UDPBinding(local=packet.destination)
        if binding in self._bound:
            self._bound[binding]._deliver_packet(packet)
        else:
            # No valid destination, so drop it
            pass


@final
class FakeSocket(trio.socket.SocketType, metaclass=NoPublicConstructor):
    def __init__(
        self, fake_net: FakeNet, family: AddressFamily, type: SocketKind, proto: int
    ):
        self._fake_net = fake_net

        if not family:
            family = trio.socket.AF_INET
        if not type:
            type = trio.socket.SOCK_STREAM

        if family not in (trio.socket.AF_INET, trio.socket.AF_INET6):
            raise NotImplementedError(f"FakeNet doesn't (yet) support family={family}")
        if type != trio.socket.SOCK_DGRAM:
            raise NotImplementedError(f"FakeNet doesn't (yet) support type={type}")

        self._family = family
        self._type = type
        self._proto = proto

        self._closed = False

        self._packet_sender, self._packet_receiver = trio.open_memory_channel[
            UDPPacket
        ](float("inf"))

        # This is the source-of-truth for what port etc. this socket is bound to
        self._binding: UDPBinding | None = None

    @property
    def type(self) -> SocketKind:
        return self._type

    @property
    def family(self) -> AddressFamily:
        return self._family

    @property
    def proto(self) -> int:
        return self._proto

    def _check_closed(self) -> None:
        if self._closed:
            _fake_err(errno.EBADF)

    def close(self) -> None:
        # breakpoint()
        if self._closed:
            return
        self._closed = True
        if self._binding is not None:
            del self._fake_net._bound[self._binding]
        self._packet_receiver.close()

    async def _resolve_address_nocp(
        self, address: object, *, local: bool
    ) -> tuple[str, int]:
        return await trio._socket._resolve_address_nocp(  # type: ignore[no-any-return]
            self.type,
            self.family,
            self.proto,
            address=address,
            ipv6_v6only=False,
            local=local,
        )

    def _deliver_packet(self, packet: UDPPacket) -> None:
        try:
            self._packet_sender.send_nowait(packet)
        except trio.BrokenResourceError:
            # sending to a closed socket -- UDP packets get dropped
            pass

    ################################################################
    # Actual IO operation implementations
    ################################################################

    async def bind(self, addr: object) -> None:
        self._check_closed()
        if self._binding is not None:
            _fake_err(errno.EINVAL)
        await trio.lowlevel.checkpoint()
        ip_str, port = await self._resolve_address_nocp(addr, local=True)
        ip = ipaddress.ip_address(ip_str)
        assert _family_for(ip) == self.family
        # We convert binds to INET_ANY into binds to localhost
        if ip == ipaddress.ip_address("0.0.0.0"):
            ip = ipaddress.ip_address("127.0.0.1")
        elif ip == ipaddress.ip_address("::"):
            ip = ipaddress.ip_address("::1")
        if port == 0:
            port = next(self._fake_net._auto_port_iter)
        binding = UDPBinding(local=UDPEndpoint(ip, port))
        self._fake_net._bind(binding, self)
        self._binding = binding

    async def connect(self, peer: object) -> NoReturn:
        raise NotImplementedError("FakeNet does not (yet) support connected sockets")

    async def sendmsg(self, *args: Any) -> int:
        self._check_closed()
        ancdata = []
        flags = 0
        address = None

        # This does *not* match up with socket.socket.sendmsg (!!!)
        # https://docs.python.org/3/library/socket.html#socket.socket.sendmsg
        # they always have (buffers, ancdata, flags, address)
        if len(args) == 1:
            (buffers,) = args
        elif len(args) == 2:
            buffers, address = args
        elif len(args) == 3:
            buffers, flags, address = args
        elif len(args) == 4:
            buffers, ancdata, flags, address = args
        else:
            raise TypeError("wrong number of arguments")

        await trio.lowlevel.checkpoint()

        if address is not None:
            address = await self._resolve_address_nocp(address, local=False)
        if ancdata:
            raise NotImplementedError("FakeNet doesn't support ancillary data")
        if flags:
            raise NotImplementedError(f"FakeNet send flags must be 0, not {flags}")

        if address is None:
            _fake_err(errno.ENOTCONN)

        destination = UDPEndpoint.from_python_sockaddr(address)

        if self._binding is None:
            await self.bind((_wildcard_ip_for(self.family).compressed, 0))

        payload = b"".join(buffers)

        assert self._binding is not None
        packet = UDPPacket(
            source=self._binding.local,
            destination=destination,
            payload=payload,
        )

        self._fake_net.send_packet(packet)

        return len(payload)

    async def recvmsg_into(
        self,
        buffers: Iterable[Buffer],
        ancbufsize: int = 0,
        flags: int = 0,
    ) -> tuple[int, list[tuple[int, int, bytes]], int, Any]:
        if ancbufsize != 0:
            raise NotImplementedError("FakeNet doesn't support ancillary data")
        if flags != 0:
            raise NotImplementedError("FakeNet doesn't support any recv flags")

        self._check_closed()

        ancdata: list[tuple[int, int, bytes]] = []
        msg_flags = 0

        packet = await self._packet_receiver.receive()
        address = packet.source.as_python_sockaddr()
        written = _scatter(packet.payload, buffers)
        if written < len(packet.payload):
            msg_flags |= trio.socket.MSG_TRUNC
        return written, ancdata, msg_flags, address

    ################################################################
    # Simple state query stuff
    ################################################################

    def getsockname(self) -> tuple[str, int] | tuple[str, int, int, int]:
        self._check_closed()
        if self._binding is not None:
            return self._binding.local.as_python_sockaddr()
        elif self.family == trio.socket.AF_INET:
            return ("0.0.0.0", 0)
        else:
            assert self.family == trio.socket.AF_INET6
            return ("::", 0)

    # TODO: This method is not tested, and seems to make incorrect assumptions. It should maybe raise NotImplementedError.
    def getpeername(self) -> tuple[str, int] | tuple[str, int, int, int]:
        self._check_closed()
        if self._binding is not None:
            assert hasattr(
                self._binding, "remote"
            ), "This method seems to assume that self._binding has a remote UDPEndpoint"
            if self._binding.remote is not None:
                assert isinstance(
                    self._binding.remote, UDPEndpoint
                ), "Self._binding.remote should be a UDPEndpoint"
                return self._binding.remote.as_python_sockaddr()
        _fake_err(errno.ENOTCONN)

    @overload
    def getsockopt(self, /, level: int, optname: int) -> int:
        ...

    @overload
    def getsockopt(self, /, level: int, optname: int, buflen: int) -> bytes:
        ...

    def getsockopt(
        self, /, level: int, optname: int, buflen: int | None = None
    ) -> int | bytes:
        self._check_closed()
        raise OSError(f"FakeNet doesn't implement getsockopt({level}, {optname})")

    @overload
    def setsockopt(self, /, level: int, optname: int, value: int | Buffer) -> None:
        ...

    @overload
    def setsockopt(self, /, level: int, optname: int, value: None, optlen: int) -> None:
        ...

    def setsockopt(
        self,
        /,
        level: int,
        optname: int,
        value: int | Buffer | None,
        optlen: int | None = None,
    ) -> None:
        self._check_closed()

        if (level, optname) == (
            trio.socket.IPPROTO_IPV6,
            trio.socket.IPV6_V6ONLY,
        ) and not value:
            raise NotImplementedError("FakeNet always has IPV6_V6ONLY=True")

        raise OSError(f"FakeNet doesn't implement setsockopt({level}, {optname}, ...)")

    ################################################################
    # Various boilerplate and trivial stubs
    ################################################################

    def __enter__(self) -> Self:
        return self

    def __exit__(
        self,
        exc_type: builtins.type[BaseException] | None,
        exc_value: BaseException | None,
        traceback: TracebackType | None,
    ) -> None:
        self.close()

    async def send(self, data: Buffer, flags: int = 0) -> int:
        return await self.sendto(data, flags, None)

    async def sendto(self, *args: Any) -> int:
        if len(args) == 2:
            data, address = args
            flags = 0
        elif len(args) == 3:
            data, flags, address = args
        else:
            raise TypeError("wrong number of arguments")
        return await self.sendmsg([data], [], flags, address)

    async def recv(self, bufsize: int, flags: int = 0) -> bytes:
        data, address = await self.recvfrom(bufsize, flags)
        return data

    async def recv_into(self, buf: Buffer, nbytes: int = 0, flags: int = 0) -> int:
        got_bytes, address = await self.recvfrom_into(buf, nbytes, flags)
        return got_bytes

    async def recvfrom(self, bufsize: int, flags: int = 0) -> tuple[bytes, Any]:
        data, ancdata, msg_flags, address = await self.recvmsg(bufsize, flags)
        return data, address

    async def recvfrom_into(
        self, buf: Buffer, nbytes: int = 0, flags: int = 0
    ) -> tuple[int, Any]:
        if nbytes != 0 and nbytes != memoryview(buf).nbytes:
            raise NotImplementedError("partial recvfrom_into")
        got_nbytes, ancdata, msg_flags, address = await self.recvmsg_into(
            [buf], 0, flags
        )
        return got_nbytes, address

    async def recvmsg(
        self, bufsize: int, ancbufsize: int = 0, flags: int = 0
    ) -> tuple[bytes, list[tuple[int, int, bytes]], int, Any]:
        buf = bytearray(bufsize)
        got_nbytes, ancdata, msg_flags, address = await self.recvmsg_into(
            [buf], ancbufsize, flags
        )
        return (bytes(buf[:got_nbytes]), ancdata, msg_flags, address)

    def fileno(self) -> int:
        raise NotImplementedError("can't get fileno() for FakeNet sockets")

    def detach(self) -> int:
        raise NotImplementedError("can't detach() a FakeNet socket")

    def get_inheritable(self) -> bool:
        return False

    def set_inheritable(self, inheritable: bool) -> None:
        if inheritable:
            raise NotImplementedError("FakeNet can't make inheritable sockets")

    def share(self, process_id: int) -> bytes:
        raise NotImplementedError("FakeNet can't share sockets")<|MERGE_RESOLUTION|>--- conflicted
+++ resolved
@@ -12,20 +12,15 @@
 import errno
 import ipaddress
 import os
-<<<<<<< HEAD
 from typing import (
     TYPE_CHECKING,
     Any,
     Iterable,
     NoReturn,
-    Optional,
     TypeVar,
     Union,
     overload,
 )
-=======
-from typing import TYPE_CHECKING, Union
->>>>>>> f85021e0
 
 import attr
 
