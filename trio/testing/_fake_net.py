--- conflicted
+++ resolved
@@ -6,21 +6,12 @@
 # - TCP
 # - UDP broadcast
 
-<<<<<<< HEAD
 from __future__ import annotations
-import trio
-import attr
-import ipaddress
-=======
->>>>>>> 755f520b
+
 import errno
 import ipaddress
 import os
-<<<<<<< HEAD
-from typing import Union, Optional, TYPE_CHECKING
-=======
-from typing import Optional, Union
->>>>>>> 755f520b
+from typing import TYPE_CHECKING, Optional, Union
 
 import attr
 
