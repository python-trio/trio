import os
import select
import subprocess

from ._abc import AsyncResource
from ._highlevel_generic import StapledStream
from ._sync import Lock
from ._subprocess_platform import (
    wait_child_exiting, create_pipe_to_child_stdin,
    create_pipe_from_child_output
)

<<<<<<< HEAD
__all__ = ["Process", "run_process"]
=======
import trio

__all__ = ["Process"]
>>>>>>> c2ad922e


class Process(AsyncResource):
    r"""Execute a child program in a new process.

    Like :class:`subprocess.Popen`, but async.

    Constructing a :class:`Process` immediately spawns the child
    process, or throws an :exc:`OSError` if the spawning fails (for
    example, if the specified command could not be found).
    After construction, you can interact with the child process
    by writing data to its :attr:`stdin` stream (a
    :class:`~trio.abc.SendStream`), reading data from its :attr:`stdout`
    and/or :attr:`stderr` streams (both :class:`~trio.abc.ReceiveStream`\s),
    sending it signals using :meth:`terminate`, :meth:`kill`, or
    :meth:`send_signal`, and waiting for it to exit using :meth:`wait`.

    Each standard stream is only available if it was specified at
    :class:`Process` construction time that a pipe should be created
    for it.  For example, if you constructed with
    ``stdin=subprocess.PIPE``, you can write to the :attr:`stdin`
    stream, else :attr:`stdin` will be ``None``.

    :class:`Process` implements :class:`~trio.abc.AsyncResource`,
    so you can use it as an async context manager or call its
    :meth:`aclose` method directly. "Closing" a :class:`Process`
    will close any pipes to the child and wait for it to exit;
    if cancelled, the child will be forcibly killed and we will
    ensure it has finished exiting before allowing the cancellation
    to propagate. It is *strongly recommended* that process lifetime
    be scoped using an ``async with`` block wherever possible, to
    avoid winding up with processes hanging around longer than you
    were planning on.

    Args:
      command (list or str): The command to run. Typically this is a
          sequence of strings such as ``['ls', '-l', 'directory with spaces']``,
          where the first element names the executable to invoke and the other
          elements specify its arguments. With ``shell=True`` in the
          ``**options``, or on Windows, ``command`` may alternatively
          be a string, which will be parsed following platform-dependent
          :ref:`quoting rules <subprocess-quoting>`.
      stdin: Specifies what the child process's standard input
          stream should connect to: output written by the parent
          (``subprocess.PIPE``), nothing (``subprocess.DEVNULL``),
          or an open file (pass a file descriptor or something whose
          ``fileno`` method returns one). If ``stdin`` is unspecified,
          the child process will have the same standard input stream
          as its parent.
      stdout: Like ``stdin``, but for the child process's standard output
          stream.
      stderr: Like ``stdin``, but for the child process's standard error
          stream. An additional value ``subprocess.STDOUT`` is supported,
          which causes the child's standard output and standard error
          messages to be intermixed on a single standard output stream,
          attached to whatever the ``stdout`` option says to attach it to.
      **options: Other :ref:`general subprocess options <subprocess-options>`
          are also accepted.

    Attributes:
      args (str or list): The ``command`` passed at construction time,
          specifying the process to execute and its arguments.
      pid (int): The process ID of the child process managed by this object.
      stdin (trio.abc.SendStream or None): A stream connected to the child's
          standard input stream: when you write bytes here, they become available
          for the child to read. Only available if the :class:`Process`
          was constructed using ``stdin=PIPE``; otherwise this will be None.
      stdout (trio.abc.ReceiveStream or None): A stream connected to
          the child's standard output stream: when the child writes to
          standard output, the written bytes become available for you
          to read here. Only available if the :class:`Process` was
          constructed using ``stdout=PIPE``; otherwise this will be None.
      stderr (trio.abc.ReceiveStream or None): A stream connected to
          the child's standard error stream: when the child writes to
          standard error, the written bytes become available for you
          to read here. Only available if the :class:`Process` was
          constructed using ``stderr=PIPE``; otherwise this will be None.
      stdio (trio.StapledStream or None): A stream that sends data to
          the child's standard input and receives from the child's standard
          output. Only available if both :attr:`stdin` and :attr:`stdout` are
          available; otherwise this will be None.

    """

    universal_newlines = False
    encoding = None
    errors = None

    # Available for the per-platform wait_child_exiting() implementations
    # to stash some state; waitid platforms use this to avoid spawning
    # arbitrarily many threads if wait() keeps getting cancelled.
    _wait_for_exit_data = None

    def __init__(
        self, command, *, stdin=None, stdout=None, stderr=None, **options
    ):
        for key in (
            'universal_newlines', 'text', 'encoding', 'errors', 'bufsize'
        ):
            if options.get(key):
                raise TypeError(
                    "trio.Process only supports communicating over "
                    "unbuffered byte streams; the '{}' option is not supported"
                    .format(key)
                )

        self.stdin = None
        self.stdout = None
        self.stderr = None

        if os.name == "posix":
            if isinstance(command, str) and not options.get("shell"):
                raise TypeError(
                    "command must be a sequence (not a string) if shell=False "
                    "on UNIX systems"
                )
            if not isinstance(command, str) and options.get("shell"):
                raise TypeError(
                    "command must be a string (not a sequence) if shell=True "
                    "on UNIX systems"
                )

        self._wait_lock = Lock()

        if stdin == subprocess.PIPE:
            self.stdin, stdin = create_pipe_to_child_stdin()
        if stdout == subprocess.PIPE:
            self.stdout, stdout = create_pipe_from_child_output()
        if stderr == subprocess.STDOUT:
            # If we created a pipe for stdout, pass the same pipe for
            # stderr.  If stdout was some non-pipe thing (DEVNULL or a
            # given FD), pass the same thing. If stdout was passed as
            # None, keep stderr as STDOUT to allow subprocess to dup
            # our stdout. Regardless of which of these is applicable,
            # don't create a new Trio stream for stderr -- if stdout
            # is piped, stderr will be intermixed on the stdout stream.
            if stdout is not None:
                stderr = stdout
        elif stderr == subprocess.PIPE:
            self.stderr, stderr = create_pipe_from_child_output()

        try:
            self._proc = subprocess.Popen(
                command, stdin=stdin, stdout=stdout, stderr=stderr, **options
            )
        finally:
            # Close the parent's handle for each child side of a pipe;
            # we want the child to have the only copy, so that when
            # it exits we can read EOF on our side.
            if self.stdin is not None:
                os.close(stdin)
            if self.stdout is not None:
                os.close(stdout)
            if self.stderr is not None:
                os.close(stderr)

        if self.stdin is not None and self.stdout is not None:
            self.stdio = StapledStream(self.stdin, self.stdout)
        else:
            self.stdio = None

        self.args = self._proc.args
        self.pid = self._proc.pid

    def __repr__(self):
        if self.returncode is None:
            status = "running with PID {}".format(self.pid)
        else:
            if self.returncode < 0:
                status = "exited with signal {}".format(-self.returncode)
            else:
                status = "exited with status {}".format(self.returncode)
        return "<trio.Process {!r}: {}>".format(self.args, status)

    @property
    def returncode(self):
        """The exit status of the process (an integer), or ``None`` if it is
        not yet known to have exited.

        By convention, a return code of zero indicates success.  On
        UNIX, negative values indicate termination due to a signal,
        e.g., -11 if terminated by signal 11 (``SIGSEGV``).  On
        Windows, a process that exits due to a call to
        :meth:`Process.terminate` will have an exit status of 1.

        Accessing this attribute does not check for termination;
        use :meth:`poll` or :meth:`wait` for that.
        """
        return self._proc.returncode

    async def aclose(self):
        """Close any pipes we have to the process (both input and output)
        and wait for it to exit.

        If cancelled, kills the process and waits for it to finish
        exiting before propagating the cancellation.
        """
        with trio.CancelScope(shield=True):
            if self.stdin is not None:
                await self.stdin.aclose()
            if self.stdout is not None:
                await self.stdout.aclose()
            if self.stderr is not None:
                await self.stderr.aclose()
        try:
            await self.wait()
        finally:
            if self.returncode is None:
                self.kill()
                with trio.CancelScope(shield=True):
                    await self.wait()

    async def wait(self):
        """Block until the process exits.

        Returns:
          The exit status of the process; see :attr:`returncode`.
        """
        if self.poll() is None:
            async with self._wait_lock:
                if self.poll() is None:
                    await wait_child_exiting(self)
                    self._proc.wait()
        else:
            await trio.hazmat.checkpoint()
        return self.returncode

    def poll(self):
        """Check if the process has exited yet.

        Returns:
          The exit status of the process, or ``None`` if it is still
          running; see :attr:`returncode`.
        """
        return self._proc.poll()

    def send_signal(self, sig):
        """Send signal ``sig`` to the process.

        On UNIX, ``sig`` may be any signal defined in the
        :mod:`signal` module, such as ``signal.SIGINT`` or
        ``signal.SIGTERM``. On Windows, it may be anything accepted by
        the standard library :meth:`subprocess.Popen.send_signal`.
        """
        self._proc.send_signal(sig)

    def terminate(self):
        """Terminate the process, politely if possible.

        On UNIX, this is equivalent to
        ``send_signal(signal.SIGTERM)``; by convention this requests
        graceful termination, but a misbehaving or buggy process might
        ignore it. On Windows, :meth:`terminate` forcibly terminates the
        process in the same manner as :meth:`kill`.
        """
        self._proc.terminate()

    def kill(self):
        """Immediately terminate the process.

        On UNIX, this is equivalent to
        ``send_signal(signal.SIGKILL)``.  On Windows, it calls
        ``TerminateProcess``. In both cases, the process cannot
        prevent itself from being killed, but the termination will be
        delivered asynchronously; use :meth:`wait` if you want to
        ensure the process is actually dead before proceeding.
        """
        self._proc.kill()


async def run_process(
    command,
    *,
    stdin=b"",
    capture_stdout=False,
    capture_stderr=False,
    check=True,
    **options
):
    """Run ``command`` in a subprocess, wait for it to complete, and
    return a :class:`subprocess.CompletedProcess` instance describing
    the results.

    If cancelled, :func:`run_process` terminates the subprocess and
    waits for it to exit before propagating the cancellation, like
    :meth:`Process.aclose`.

    **Input:** The subprocess's standard input stream is set up to
    receive the bytes provided as ``stdin``.  Once the given input has
    been fully delivered, or if none is provided, the subprocess will
    receive end-of-file when reading from its standard input.
    Alternatively, if you want the subprocess to read its
    standard input from the same place as the parent Trio process, you
    can pass ``stdin=None``.

    **Output:** By default, any output produced by the subprocess is
    passed through to the standard output and error streams of the
    parent Trio process. If you would like to capture this output and
    do something with it, you can pass ``capture_stdout=True`` to
    capture the subprocess's standard output, and/or
    ``capture_stderr=True`` to capture its standard error.  Captured
    data is provided as the
    :attr:`~subprocess.CompletedProcess.stdout` and/or
    :attr:`~subprocess.CompletedProcess.stderr` attributes of the
    returned :class:`~subprocess.CompletedProcess` object.  The value
    for any stream that was not captured will be ``None``.
    
    If you want to capture both stdout and stderr while keeping them
    separate, pass ``capture_stdout=True, capture_stderr=True``.
    
    If you want to capture both stdout and stderr but mixed together
    in the order they were printed, use: ``capture_stdout=True, stderr=subprocess.STDOUT``.
    This directs the child's stderr into its stdout, so the combined
    output will be available in the `~subprocess.CompletedProcess.stdout`
    attribute.

    **Error checking:** If the subprocess exits with a nonzero status
    code, indicating failure, :func:`run_process` raises a
    :exc:`subprocess.CalledProcessError` exception rather than
    returning normally. The captured outputs are still available as
    the :attr:`~subprocess.CalledProcessError.stdout` and
    :attr:`~subprocess.CalledProcessError.stderr` attributes of that
    exception.  To disable this behavior, so that :func:`run_process`
    returns normally even if the subprocess exits abnormally, pass
    ``check=False``.

    Args:
      command (list or str): The command to run. Typically this is a
          sequence of strings such as ``['ls', '-l', 'directory with spaces']``,
          where the first element names the executable to invoke and the other
          elements specify its arguments. With ``shell=True`` in the
          ``**options``, or on Windows, ``command`` may alternatively
          be a string, which will be parsed following platform-dependent
          :ref:`quoting rules <subprocess-quoting>`.
      stdin (:obj:`bytes`, file descriptor, or None): The bytes to provide to
          the subprocess on its standard input stream, or ``None`` if the
          subprocess's standard input should come from the same place as
          the parent Trio process's standard input. As is the case with
          the :mod:`subprocess` module, you can also pass a
          file descriptor or an object with a ``fileno()`` method,
          in which case the subprocess's standard input will come from
          that file.
      capture_stdout (bool): If true, capture the bytes that the subprocess
          writes to its standard output stream and return them in the
          :attr:`~subprocess.CompletedProcess.stdout` attribute
          of the returned :class:`~subprocess.CompletedProcess` object.
      capture_stderr (bool): If true, capture the bytes that the subprocess
          writes to its standard error stream and return them in the
          :attr:`~subprocess.CompletedProcess.stderr` attribute
          of the returned :class:`~subprocess.CompletedProcess` object.
      check (bool): If false, don't validate that the subprocess exits
          successfully. You should be sure to check the
          ``returncode`` attribute of the returned object if you pass
          ``check=False``, so that errors don't pass silently.
      **options: :func:`run_process` also accepts any :ref:`general subprocess
          options <subprocess-options>` and passes them on to the
          :class:`~trio.Process` constructor. This includes the
          ``stdout`` and ``stderr`` options, which provide additional
          redirection possibilities such as ``stderr=subprocess.STDOUT``,
          ``stdout=subprocess.DEVNULL``, or file descriptors.

    Returns:
      A :class:`subprocess.CompletedProcess` instance describing the
      return code and outputs.

    Raises:
      UnicodeError: if ``stdin`` is specified as a Unicode string, rather
          than bytes
      ValueError: if multiple redirections are specified for the same
          stream, e.g., both ``capture_stdout=True`` and
          ``stdout=subprocess.DEVNULL``
      subprocess.CalledProcessError: if ``check=False`` is not passed
          and the process exits with a nonzero exit status
      OSError: if an error is encountered starting or communicating with
          the process

    .. note:: The child process runs in the same process group as the parent
       Trio process, so a Ctrl+C will be delivered simultaneously to both
       parent and child. If you don't want this behavior, consult your
       platform's documentation for starting child processes in a different
       process group.

    """

    if isinstance(stdin, str):
        raise UnicodeError("process stdin must be bytes, not str")
    if stdin == subprocess.PIPE:
        raise ValueError(
            "stdin=subprocess.PIPE doesn't make sense since the pipe "
            "is internal to run_process(); pass the actual data you "
            "want to send over that pipe instead"
        )
    if isinstance(stdin, (bytes, bytearray, memoryview)):
        input = stdin
        options["stdin"] = subprocess.PIPE
    else:
        # stdin should be something acceptable to Process
        # (None, DEVNULL, a file descriptor, etc) and Process
        # will raise if it's not
        input = None
        options["stdin"] = stdin

    if capture_stdout:
        if "stdout" in options:
            raise ValueError("can't specify both stdout and capture_stdout")
        options["stdout"] = subprocess.PIPE
    if capture_stderr:
        if "stderr" in options:
            raise ValueError("can't specify both stderr and capture_stderr")
        options["stderr"] = subprocess.PIPE

    stdout_chunks = []
    stderr_chunks = []

    async with Process(command, **options) as proc:

        async def feed_input():
            async with proc.stdin:
                try:
                    await proc.stdin.send_all(input)
                except _core.BrokenResourceError:
                    pass

        async def read_output(stream, chunks):
            async with stream:
                while True:
                    chunk = await stream.receive_some(32768)
                    if not chunk:
                        break
                    chunks.append(chunk)

        async with _core.open_nursery() as nursery:
            if proc.stdin is not None:
                nursery.start_soon(feed_input)
            if proc.stdout is not None:
                nursery.start_soon(read_output, proc.stdout, stdout_chunks)
            if proc.stderr is not None:
                nursery.start_soon(read_output, proc.stderr, stderr_chunks)
            await proc.wait()

    stdout = b"".join(stdout_chunks) if proc.stdout is not None else None
    stderr = b"".join(stderr_chunks) if proc.stderr is not None else None

    if proc.returncode and check:
        raise subprocess.CalledProcessError(
            proc.returncode, proc.args, output=stdout, stderr=stderr
        )
    else:
        return subprocess.CompletedProcess(
            proc.args, proc.returncode, stdout, stderr
        )<|MERGE_RESOLUTION|>--- conflicted
+++ resolved
@@ -9,14 +9,7 @@
     wait_child_exiting, create_pipe_to_child_stdin,
     create_pipe_from_child_output
 )
-
-<<<<<<< HEAD
-__all__ = ["Process", "run_process"]
-=======
 import trio
-
-__all__ = ["Process"]
->>>>>>> c2ad922e
 
 
 class Process(AsyncResource):
