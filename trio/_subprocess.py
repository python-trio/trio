--- conflicted
+++ resolved
@@ -149,11 +149,7 @@
         self.stdout = stdout
         self.stderr = stderr
 
-<<<<<<< HEAD
-        self.stdio: Optional[StapledStream[SendStream, ReceiveStream]] = None
-=======
-        self.stdio: StapledStream | None = None
->>>>>>> 4c38ba91
+        self.stdio: StapledStream[SendStream, ReceiveStream] | None = None
         if self.stdin is not None and self.stdout is not None:
             self.stdio = StapledStream(self.stdin, self.stdout)
 
