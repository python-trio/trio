--- conflicted
+++ resolved
@@ -350,10 +350,6 @@
     record: Record
 
 
-<<<<<<< HEAD
-# Needs Union until <3.10 is dropped
-=======
->>>>>>> 15ddd50a
 _AnyHandshakeMessage: TypeAlias = Union[
     HandshakeMessage, PseudoHandshakeMessage, OpaqueHandshakeMessage
 ]
