# Implementation of DTLS 1.2, using pyopenssl
# https://datatracker.ietf.org/doc/html/rfc6347
#
# OpenSSL's APIs for DTLS are extremely awkward and limited, which forces us to jump
# through a *lot* of hoops and implement important chunks of the protocol ourselves.
# Hopefully they fix this before implementing DTLS 1.3, because it's a very different
# protocol, and it's probably impossible to pull tricks like we do here.

from __future__ import annotations

import enum
import errno
import hmac
import os
import struct
import warnings
import weakref
from itertools import count
from typing import (
    TYPE_CHECKING,
    Any,
    Awaitable,
    Callable,
    Generic,
    Iterable,
    Iterator,
    TypeVar,
    Union,
)
from weakref import ReferenceType, WeakValueDictionary

import attr
from OpenSSL import SSL

import trio

# This import must be outside the TYPE_CHECKING block, otherwise mypy is unable to
# determine the type of TaskStatus, and sphinx also breaks when parsing the signature
# (becoming unable to apply autodoc_type_aliases to Context).
from trio.lowlevel import TaskStatus

from ._util import Final, NoPublicConstructor

if TYPE_CHECKING:
    from types import TracebackType

    from OpenSSL.SSL import Context
    from typing_extensions import Self, TypeAlias

    from trio.socket import Address, _SocketType

MAX_UDP_PACKET_SIZE = 65527


def packet_header_overhead(sock: _SocketType) -> int:
    if sock.family == trio.socket.AF_INET:
        return 28
    else:
        return 48


def worst_case_mtu(sock: _SocketType) -> int:
    if sock.family == trio.socket.AF_INET:
        return 576 - packet_header_overhead(sock)
    else:
        return 1280 - packet_header_overhead(sock)


def best_guess_mtu(sock: _SocketType) -> int:
    return 1500 - packet_header_overhead(sock)


# There are a bunch of different RFCs that define these codes, so for a
# comprehensive collection look here:
# https://www.iana.org/assignments/tls-parameters/tls-parameters.xhtml
class ContentType(enum.IntEnum):
    change_cipher_spec = 20
    alert = 21
    handshake = 22
    application_data = 23
    heartbeat = 24


class HandshakeType(enum.IntEnum):
    hello_request = 0
    client_hello = 1
    server_hello = 2
    hello_verify_request = 3
    new_session_ticket = 4
    end_of_early_data = 4
    encrypted_extensions = 8
    certificate = 11
    server_key_exchange = 12
    certificate_request = 13
    server_hello_done = 14
    certificate_verify = 15
    client_key_exchange = 16
    finished = 20
    certificate_url = 21
    certificate_status = 22
    supplemental_data = 23
    key_update = 24
    compressed_certificate = 25
    ekt_key = 26
    message_hash = 254


class ProtocolVersion:
    DTLS10 = bytes([254, 255])
    DTLS12 = bytes([254, 253])


EPOCH_MASK = 0xFFFF << (6 * 8)


# Conventions:
# - All functions that handle network data end in _untrusted.
# - All functions end in _untrusted MUST make sure that bad data from the
#   network cannot *only* cause BadPacket to be raised. No IndexError or
#   struct.error or whatever.
class BadPacket(Exception):
    pass


# This checks that the DTLS 'epoch' field is 0, which is true iff we're in the
# initial handshake. It doesn't check the ContentType, because not all
# handshake messages have ContentType==handshake -- for example,
# ChangeCipherSpec is used during the handshake but has its own ContentType.
#
# Cannot fail.
def part_of_handshake_untrusted(packet: bytes) -> bool:
    # If the packet is too short, then slicing will successfully return a
    # short string, which will necessarily fail to match.
    return packet[3:5] == b"\x00\x00"


# Cannot fail
def is_client_hello_untrusted(packet: bytes) -> bool:
    try:
        return (
            packet[0] == ContentType.handshake
            and packet[13] == HandshakeType.client_hello
        )
    except IndexError:
        # Invalid DTLS record
        return False


# DTLS records are:
# - 1 byte content type
# - 2 bytes version
# - 8 bytes epoch+seqno
#    Technically this is 2 bytes epoch then 6 bytes seqno, but we treat it as
#    a single 8-byte integer, where epoch changes are represented as jumping
#    forward by 2**(6*8).
# - 2 bytes payload length (unsigned big-endian)
# - payload
RECORD_HEADER = struct.Struct("!B2sQH")


def to_hex(data: bytes) -> str:  # pragma: no cover
    return data.hex()


@attr.frozen
class Record:
    content_type: int
    version: bytes = attr.ib(repr=to_hex)
    epoch_seqno: int
    payload: bytes = attr.ib(repr=to_hex)


def records_untrusted(packet: bytes) -> Iterator[Record]:
    i = 0
    while i < len(packet):
        try:
            ct, version, epoch_seqno, payload_len = RECORD_HEADER.unpack_from(packet, i)
        # Marked as no-cover because at time of writing, this code is unreachable
        # (records_untrusted only gets called on packets that are either trusted or that
        # have passed is_client_hello_untrusted, which filters out short packets)
        except struct.error as exc:  # pragma: no cover
            raise BadPacket("invalid record header") from exc
        i += RECORD_HEADER.size
        payload = packet[i : i + payload_len]
        if len(payload) != payload_len:
            raise BadPacket("short record")
        i += payload_len
        yield Record(ct, version, epoch_seqno, payload)


def encode_record(record: Record) -> bytes:
    header = RECORD_HEADER.pack(
        record.content_type,
        record.version,
        record.epoch_seqno,
        len(record.payload),
    )
    return header + record.payload


# Handshake messages are:
# - 1 byte message type
# - 3 bytes total message length
# - 2 bytes message sequence number
# - 3 bytes fragment offset
# - 3 bytes fragment length
HANDSHAKE_MESSAGE_HEADER = struct.Struct("!B3sH3s3s")


@attr.frozen
class HandshakeFragment:
    msg_type: int
    msg_len: int
    msg_seq: int
    frag_offset: int
    frag_len: int
    frag: bytes = attr.ib(repr=to_hex)


def decode_handshake_fragment_untrusted(payload: bytes) -> HandshakeFragment:
    # Raises BadPacket if decoding fails
    try:
        (
            msg_type,
            msg_len_bytes,
            msg_seq,
            frag_offset_bytes,
            frag_len_bytes,
        ) = HANDSHAKE_MESSAGE_HEADER.unpack_from(payload)
    except struct.error as exc:
        raise BadPacket("bad handshake message header") from exc
    # 'struct' doesn't have built-in support for 24-bit integers, so we
    # have to do it by hand. These can't fail.
    msg_len = int.from_bytes(msg_len_bytes, "big")
    frag_offset = int.from_bytes(frag_offset_bytes, "big")
    frag_len = int.from_bytes(frag_len_bytes, "big")
    frag = payload[HANDSHAKE_MESSAGE_HEADER.size :]
    if len(frag) != frag_len:
        raise BadPacket("handshake fragment length doesn't match record length")
    return HandshakeFragment(
        msg_type,
        msg_len,
        msg_seq,
        frag_offset,
        frag_len,
        frag,
    )


def encode_handshake_fragment(hsf: HandshakeFragment) -> bytes:
    hs_header = HANDSHAKE_MESSAGE_HEADER.pack(
        hsf.msg_type,
        hsf.msg_len.to_bytes(3, "big"),
        hsf.msg_seq,
        hsf.frag_offset.to_bytes(3, "big"),
        hsf.frag_len.to_bytes(3, "big"),
    )
    return hs_header + hsf.frag


def decode_client_hello_untrusted(packet: bytes) -> tuple[int, bytes, bytes]:
    # Raises BadPacket if parsing fails
    # Returns (record epoch_seqno, cookie from the packet, data that should be
    # hashed into cookie)
    try:
        # ClientHello has to be the first record in the packet
        record = next(records_untrusted(packet))
        # no-cover because at time of writing, this is unreachable:
        # decode_client_hello_untrusted is only called on packets that have passed
        # is_client_hello_untrusted, which confirms the content type.
        if record.content_type != ContentType.handshake:  # pragma: no cover
            raise BadPacket("not a handshake record")
        fragment = decode_handshake_fragment_untrusted(record.payload)
        if fragment.msg_type != HandshakeType.client_hello:
            raise BadPacket("not a ClientHello")
        # ClientHello can't be fragmented, because reassembly requires holding
        # per-connection state, and we refuse to allocate per-connection state
        # until after we get a valid ClientHello.
        if fragment.frag_offset != 0:
            raise BadPacket("fragmented ClientHello")
        if fragment.frag_len != fragment.msg_len:
            raise BadPacket("fragmented ClientHello")

        # As per RFC 6347:
        #
        #   When responding to a HelloVerifyRequest, the client MUST use the
        #   same parameter values (version, random, session_id, cipher_suites,
        #   compression_method) as it did in the original ClientHello.  The
        #   server SHOULD use those values to generate its cookie and verify that
        #   they are correct upon cookie receipt.
        #
        # However, the record-layer framing can and will change (e.g. the
        # second ClientHello will have a new record-layer sequence number). So
        # we need to pull out the handshake message alone, discarding the
        # record-layer stuff, and then we're going to hash all of it *except*
        # the cookie.

        body = fragment.frag
        # ClientHello is:
        #
        # - 2 bytes client_version
        # - 32 bytes random
        # - 1 byte session_id length
        # - session_id
        # - 1 byte cookie length
        # - cookie
        # - everything else
        #
        # So to find the cookie, so we need to figure out how long the
        # session_id is and skip past it.
        session_id_len = body[2 + 32]
        cookie_len_offset = 2 + 32 + 1 + session_id_len
        cookie_len = body[cookie_len_offset]

        cookie_start = cookie_len_offset + 1
        cookie_end = cookie_start + cookie_len

        before_cookie = body[:cookie_len_offset]
        cookie = body[cookie_start:cookie_end]
        after_cookie = body[cookie_end:]

        if len(cookie) != cookie_len:
            raise BadPacket("short cookie")
        return (record.epoch_seqno, cookie, before_cookie + after_cookie)

    except (struct.error, IndexError) as exc:
        raise BadPacket("bad ClientHello") from exc


@attr.frozen
class HandshakeMessage:
    record_version: bytes = attr.ib(repr=to_hex)
    msg_type: HandshakeType
    msg_seq: int
    body: bytearray = attr.ib(repr=to_hex)


# ChangeCipherSpec is part of the handshake, but it's not a "handshake
# message" and can't be fragmented the same way. Sigh.
@attr.frozen
class PseudoHandshakeMessage:
    record_version: bytes = attr.ib(repr=to_hex)
    content_type: int
    payload: bytes = attr.ib(repr=to_hex)


# The final record in a handshake is Finished, which is encrypted, can't be fragmented
# (at least by us), and keeps its record number (because it's in a new epoch). So we
# just pass it through unchanged. (Fortunately, the payload is only a single hash value,
# so the largest it will ever be is 64 bytes for a 512-bit hash. Which is small enough
# that it never requires fragmenting to fit into a UDP packet.
@attr.frozen
class OpaqueHandshakeMessage:
    record: Record


_AnyHandshakeMessage: TypeAlias = Union[
    HandshakeMessage, PseudoHandshakeMessage, OpaqueHandshakeMessage
]


# This takes a raw outgoing handshake volley that openssl generated, and
# reconstructs the handshake messages inside it, so that we can repack them
# into records while retransmitting. So the data ought to be well-behaved --
# it's not coming from the network.
def decode_volley_trusted(
    volley: bytes,
) -> list[_AnyHandshakeMessage]:
    messages: list[_AnyHandshakeMessage] = []
    messages_by_seq = {}
    for record in records_untrusted(volley):
        # ChangeCipherSpec isn't a handshake message, so it can't be fragmented.
        # Handshake messages with epoch > 0 are encrypted, so we can't fragment them
        # either. Fortunately, ChangeCipherSpec has a 1 byte payload, and the only
        # encrypted handshake message is Finished, whose payload is a single hash value
        # -- so 32 bytes for SHA-256, 64 for SHA-512, etc. Neither is going to be so
        # large that it has to be fragmented to fit into a single packet.
        if record.epoch_seqno & EPOCH_MASK:
            messages.append(OpaqueHandshakeMessage(record))
        elif record.content_type in (ContentType.change_cipher_spec, ContentType.alert):
            messages.append(
                PseudoHandshakeMessage(
                    record.version, record.content_type, record.payload
                )
            )
        else:
            assert record.content_type == ContentType.handshake
            fragment = decode_handshake_fragment_untrusted(record.payload)
            msg_type = HandshakeType(fragment.msg_type)
            if fragment.msg_seq not in messages_by_seq:
                msg = HandshakeMessage(
                    record.version,
                    msg_type,
                    fragment.msg_seq,
                    bytearray(fragment.msg_len),
                )
                messages.append(msg)
                messages_by_seq[fragment.msg_seq] = msg
            else:
                msg = messages_by_seq[fragment.msg_seq]
            assert msg.msg_type == fragment.msg_type
            assert msg.msg_seq == fragment.msg_seq
            assert len(msg.body) == fragment.msg_len

            msg.body[
                fragment.frag_offset : fragment.frag_offset + fragment.frag_len
            ] = fragment.frag

    return messages


class RecordEncoder:
    def __init__(self) -> None:
        self._record_seq = count()

    def set_first_record_number(self, n: int) -> None:
        self._record_seq = count(n)

    def encode_volley(
        self,
        messages: Iterable[_AnyHandshakeMessage],
        mtu: int,
    ) -> list[bytearray]:
        packets = []
        packet = bytearray()
        for message in messages:
            if isinstance(message, OpaqueHandshakeMessage):
                encoded = encode_record(message.record)
                if mtu - len(packet) - len(encoded) <= 0:
                    packets.append(packet)
                    packet = bytearray()
                packet += encoded
                assert len(packet) <= mtu
            elif isinstance(message, PseudoHandshakeMessage):
                space = mtu - len(packet) - RECORD_HEADER.size - len(message.payload)
                if space <= 0:
                    packets.append(packet)
                    packet = bytearray()
                packet += RECORD_HEADER.pack(
                    message.content_type,
                    message.record_version,
                    next(self._record_seq),
                    len(message.payload),
                )
                packet += message.payload
                assert len(packet) <= mtu
            else:
                msg_len_bytes = len(message.body).to_bytes(3, "big")
                frag_offset = 0
                frags_encoded = 0
                # If message.body is empty, then we still want to encode it in one
                # fragment, not zero.
                while frag_offset < len(message.body) or not frags_encoded:
                    space = (
                        mtu
                        - len(packet)
                        - RECORD_HEADER.size
                        - HANDSHAKE_MESSAGE_HEADER.size
                    )
                    if space <= 0:
                        packets.append(packet)
                        packet = bytearray()
                        continue
                    frag = message.body[frag_offset : frag_offset + space]
                    frag_offset_bytes = frag_offset.to_bytes(3, "big")
                    frag_len_bytes = len(frag).to_bytes(3, "big")
                    frag_offset += len(frag)

                    packet += RECORD_HEADER.pack(
                        ContentType.handshake,
                        message.record_version,
                        next(self._record_seq),
                        HANDSHAKE_MESSAGE_HEADER.size + len(frag),
                    )

                    packet += HANDSHAKE_MESSAGE_HEADER.pack(
                        message.msg_type,
                        msg_len_bytes,
                        message.msg_seq,
                        frag_offset_bytes,
                        frag_len_bytes,
                    )

                    packet += frag

                    frags_encoded += 1
                    assert len(packet) <= mtu

        if packet:
            packets.append(packet)

        return packets


# This bit requires implementing a bona fide cryptographic protocol, so even though it's
# a simple one let's take a moment to discuss the design.
#
# Our goal is to force new incoming handshakes that claim to be coming from a
# given ip:port to prove that they can also receive packets sent to that
# ip:port. (There's nothing in UDP to stop someone from forging the return
# address, and it's often used for stuff like DoS reflection attacks, where
# an attacker tries to trick us into sending data at some innocent victim.)
# For more details, see:
#
#    https://datatracker.ietf.org/doc/html/rfc6347#section-4.2.1
#
# To do this, when we receive an initial ClientHello, we calculate a magic
# cookie, and send it back as a HelloVerifyRequest. Then the client sends us a
# second ClientHello, this time with the magic cookie included, and after we
# check that this cookie is valid we go ahead and start the handshake proper.
#
# So the magic cookie needs the following properties:
# - No-one can forge it without knowing our secret key
# - It ensures that the ip, port, and ClientHello contents from the response
#   match those in the challenge
# - It expires after a short-ish period (so that if an attacker manages to steal one, it
#   won't be useful for long)
# - It doesn't require storing any peer-specific state on our side
#
# To do that, we take the ip/port/ClientHello data and compute an HMAC of them, using a
# secret key we generate on startup. We also include:
#
# - The current time (using Trio's clock), rounded to the nearest 30 seconds
# - A random salt
#
# Then the cookie is the salt and the HMAC digest concatenated together.
#
# When verifying a cookie, we use the salt + new ip/port/ClientHello data to recompute
# the HMAC digest, for both the current time and the current time minus 30 seconds, and
# if either of them match, we consider the cookie good.
#
# Including the rounded-off time like this means that each cookie is good for at least
# 30 seconds, and possibly as much as 60 seconds.
#
# The salt is probably not necessary -- I'm pretty sure that all it does is make it hard
# for an attacker to figure out when our clock ticks over a 30 second boundary. Which is
# probably pretty harmless? But it's easier to add the salt than to convince myself that
# it's *completely* harmless, so, salt it is.

COOKIE_REFRESH_INTERVAL = 30  # seconds
KEY_BYTES = 32
COOKIE_HASH = "sha256"
SALT_BYTES = 8
# 32 bytes was the maximum cookie length in DTLS 1.0. DTLS 1.2 raised it to 255. I doubt
# there are any DTLS 1.0 implementations still in the wild, but really 32 bytes is
# plenty, and it also gets rid of a confusing warning in Wireshark output.
#
# We truncate the cookie to 32 bytes, of which 8 bytes is salt, so that leaves 24 bytes
# of truncated HMAC = 192 bit security, which is still massive overkill. (TCP uses 32
# *bits* for this.) HMAC truncation is explicitly noted as safe in RFC 2104:
#   https://datatracker.ietf.org/doc/html/rfc2104#section-5
COOKIE_LENGTH = 32


def _current_cookie_tick() -> int:
    return int(trio.current_time() / COOKIE_REFRESH_INTERVAL)


# Simple deterministic and invertible serializer -- i.e., a useful tool for converting
# structured data into something we can cryptographically sign.
def _signable(*fields: bytes) -> bytes:
    out = []
    for field in fields:
        out.append(struct.pack("!Q", len(field)))
        out.append(field)
    return b"".join(out)


def _make_cookie(
    key: bytes, salt: bytes, tick: int, address: Address, client_hello_bits: bytes
) -> bytes:
    assert len(salt) == SALT_BYTES
    assert len(key) == KEY_BYTES

    signable_data = _signable(
        salt,
        struct.pack("!Q", tick),
        # address is a mix of strings and ints, and variable length, so pack
        # it into a single nested field
        _signable(*(str(part).encode() for part in address)),
        client_hello_bits,
    )

    return (salt + hmac.digest(key, signable_data, COOKIE_HASH))[:COOKIE_LENGTH]


def valid_cookie(
    key: bytes, cookie: bytes, address: Address, client_hello_bits: bytes
) -> bool:
    if len(cookie) > SALT_BYTES:
        salt = cookie[:SALT_BYTES]

        tick = _current_cookie_tick()

        cur_cookie = _make_cookie(key, salt, tick, address, client_hello_bits)
        old_cookie = _make_cookie(
            key, salt, max(tick - 1, 0), address, client_hello_bits
        )

        # I doubt using a short-circuiting 'or' here would leak any meaningful
        # information, but why risk it when '|' is just as easy.
        return hmac.compare_digest(cookie, cur_cookie) | hmac.compare_digest(
            cookie, old_cookie
        )
    else:
        return False


def challenge_for(
    key: bytes, address: Address, epoch_seqno: int, client_hello_bits: bytes
) -> bytes:
    salt = os.urandom(SALT_BYTES)
    tick = _current_cookie_tick()
    cookie = _make_cookie(key, salt, tick, address, client_hello_bits)

    # HelloVerifyRequest body is:
    # - 2 bytes version
    # - length-prefixed cookie
    #
    # The DTLS 1.2 spec says that for this message specifically we should use
    # the DTLS 1.0 version.
    #
    # (It also says the opposite of that, but that part is a mistake:
    #    https://www.rfc-editor.org/errata/eid4103
    # ).
    #
    # And I guess we use this for both the message-level and record-level
    # ProtocolVersions, since we haven't negotiated anything else yet?
    body = ProtocolVersion.DTLS10 + bytes([len(cookie)]) + cookie

    # RFC says have to copy the client's record number
    # Errata says it should be handshake message number
    # Openssl copies back record sequence number, and always sets message seq
    # number 0. So I guess we'll follow openssl.
    hs = HandshakeFragment(
        msg_type=HandshakeType.hello_verify_request,
        msg_len=len(body),
        msg_seq=0,
        frag_offset=0,
        frag_len=len(body),
        frag=body,
    )
    payload = encode_handshake_fragment(hs)

    packet = encode_record(
        Record(ContentType.handshake, ProtocolVersion.DTLS10, epoch_seqno, payload)
    )
    return packet


_T = TypeVar("_T")


class _Queue(Generic[_T]):
    def __init__(self, incoming_packets_buffer: int | float):
        self.s, self.r = trio.open_memory_channel[_T](incoming_packets_buffer)


def _read_loop(read_fn: Callable[[int], bytes]) -> bytes:
    chunks = []
    while True:
        try:
            chunk = read_fn(2**14)  # max TLS record size
        except SSL.WantReadError:
            break
        chunks.append(chunk)
    return b"".join(chunks)


async def handle_client_hello_untrusted(
    endpoint: DTLSEndpoint, address: Address, packet: bytes
) -> None:
    if endpoint._listening_context is None:
        return

    try:
        epoch_seqno, cookie, bits = decode_client_hello_untrusted(packet)
    except BadPacket:
        return

    if endpoint._listening_key is None:
        endpoint._listening_key = os.urandom(KEY_BYTES)

    if not valid_cookie(endpoint._listening_key, cookie, address, bits):
        challenge_packet = challenge_for(
            endpoint._listening_key, address, epoch_seqno, bits
        )
        try:
            async with endpoint._send_lock:
                await endpoint.socket.sendto(challenge_packet, address)
        except (OSError, trio.ClosedResourceError):
            pass
    else:
        # We got a real, valid ClientHello!
        stream = DTLSChannel._create(endpoint, address, endpoint._listening_context)
        # Our HelloRetryRequest had some sequence number. We need our future sequence
        # numbers to be larger than it, so our peer knows that our future records aren't
        # stale/duplicates. But, we don't know what this sequence number was. What we do
        # know is:
        # - the HelloRetryRequest seqno was copied it from the initial ClientHello
        # - the new ClientHello has a higher seqno than the initial ClientHello
        # So, if we copy the new ClientHello's seqno into our first real handshake
        # record and increment from there, that should work.
        stream._record_encoder.set_first_record_number(epoch_seqno)
        # Process the ClientHello
        try:
            stream._ssl.bio_write(packet)
            stream._ssl.DTLSv1_listen()
        except SSL.Error:
            # ...OpenSSL didn't like it, so I guess we didn't have a valid ClientHello
            # after all.
            return

        # Some old versions of OpenSSL have a bug with memory BIOs, where DTLSv1_listen
        # consumes the ClientHello out of the BIO, but then do_handshake expects the
        # ClientHello to still be in there (but not the one that ships with Ubuntu
        # 20.04). In particular, this is known to affect the OpenSSL v1.1.1 that ships
        # with Ubuntu 18.04. To work around this, we deliver a second copy of the
        # ClientHello after DTLSv1_listen has completed. This is safe to do
        # unconditionally, because on newer versions of OpenSSL, the second ClientHello
        # is treated as a duplicate packet, which is a normal thing that can happen over
        # UDP. For more details, see:
        #
        #     https://github.com/pyca/pyopenssl/blob/e84e7b57d1838de70ab7a27089fbee78ce0d2106/tests/test_ssl.py#L4226-L4293
        #
        # This was fixed in v1.1.1a, and all later versions. So maybe in 2024 or so we
        # can delete this. The fix landed in OpenSSL master as 079ef6bd534d2, and then
        # was backported to the 1.1.1 branch as d1bfd8076e28.
        stream._ssl.bio_write(packet)

        # Check if we have an existing association
        old_stream = endpoint._streams.get(address)
        if old_stream is not None:
            if old_stream._client_hello == (cookie, bits):
                # ...This was just a duplicate of the last ClientHello, so never mind.
                return
            else:
                # Ok, this *really is* a new handshake; the old stream should go away.
                old_stream._set_replaced()
        stream._client_hello = (cookie, bits)
        endpoint._streams[address] = stream
        endpoint._incoming_connections_q.s.send_nowait(stream)


async def dtls_receive_loop(
    endpoint_ref: ReferenceType[DTLSEndpoint], sock: _SocketType
) -> None:
    try:
        while True:
            try:
                packet, address = await sock.recvfrom(MAX_UDP_PACKET_SIZE)
            except OSError as exc:
                if exc.errno == errno.ECONNRESET:
                    # Windows only: "On a UDP-datagram socket [ECONNRESET]
                    # indicates a previous send operation resulted in an ICMP Port
                    # Unreachable message" -- https://docs.microsoft.com/en-us/windows/win32/api/winsock/nf-winsock-recvfrom
                    #
                    # This is totally useless -- there's nothing we can do with this
                    # information. So we just ignore it and retry the recv.
                    continue
                else:
                    raise
            endpoint = endpoint_ref()
            try:
                if endpoint is None:
                    return
                if is_client_hello_untrusted(packet):
                    await handle_client_hello_untrusted(endpoint, address, packet)
                elif address in endpoint._streams:
                    stream = endpoint._streams[address]
                    if stream._did_handshake and part_of_handshake_untrusted(packet):
                        # The peer just sent us more handshake messages, that aren't a
                        # ClientHello, and we thought the handshake was done. Some of
                        # the packets that we sent to finish the handshake must have
                        # gotten lost. So re-send them. We do this directly here instead
                        # of just putting it into the queue and letting the receiver do
                        # it, because there's no guarantee that anyone is reading from
                        # the queue, because we think the handshake is done!
                        await stream._resend_final_volley()
                    else:
                        try:
                            # mypy for some reason cannot determine type of _q
                            stream._q.s.send_nowait(packet)  # type:ignore[has-type]
                        except trio.WouldBlock:
                            stream._packets_dropped_in_trio += 1
                else:
                    # Drop packet
                    pass
            finally:
                del endpoint
    except trio.ClosedResourceError:
        # socket was closed
        return
    except OSError as exc:
        if exc.errno in (errno.EBADF, errno.ENOTSOCK):
            # socket was closed
            return
        else:  # pragma: no cover
            # ??? shouldn't happen
            raise


@attr.frozen
class DTLSChannelStatistics:
    """Currently this has only one attribute:

    - ``incoming_packets_dropped_in_trio`` (``int``): Gives a count of the number of
      incoming packets from this peer that Trio successfully received from the
      network, but then got dropped because the internal channel buffer was full. If
      this is non-zero, then you might want to call ``receive`` more often, or use a
      larger ``incoming_packets_buffer``, or just not worry about it because your
      UDP-based protocol should be able to handle the occasional lost packet, right?

    """

    incoming_packets_dropped_in_trio: int


class DTLSChannel(trio.abc.Channel[bytes], metaclass=NoPublicConstructor):
    """A DTLS connection.

    This class has no public constructor – you get instances by calling
    `DTLSEndpoint.serve` or `~DTLSEndpoint.connect`.

    .. attribute:: endpoint

       The `DTLSEndpoint` that this connection is using.

    .. attribute:: peer_address

       The IP/port of the remote peer that this connection is associated with.

    """

    def __init__(self, endpoint: DTLSEndpoint, peer_address: Address, ctx: Context):
        self.endpoint = endpoint
        self.peer_address = peer_address
        self._packets_dropped_in_trio = 0
        self._client_hello = None
        self._did_handshake = False
        # These are mandatory for all DTLS connections. OP_NO_QUERY_MTU is required to
        # stop openssl from trying to query the memory BIO's MTU and then breaking, and
        # OP_NO_RENEGOTIATION disables renegotiation, which is too complex for us to
        # support and isn't useful anyway -- especially for DTLS where it's equivalent
        # to just performing a new handshake.
        ctx.set_options(
            (
                SSL.OP_NO_QUERY_MTU
                | SSL.OP_NO_RENEGOTIATION  # type: ignore[attr-defined]
            )
        )
        self._ssl = SSL.Connection(ctx)
        self._handshake_mtu = 0
        # This calls self._ssl.set_ciphertext_mtu, which is important, because if you
        # don't call it then openssl doesn't work.
        self.set_ciphertext_mtu(best_guess_mtu(self.endpoint.socket))
        self._replaced = False
        self._closed = False
        self._q = _Queue[bytes](endpoint.incoming_packets_buffer)
        self._handshake_lock = trio.Lock()
        self._record_encoder: RecordEncoder = RecordEncoder()

        self._final_volley: list[_AnyHandshakeMessage] = []

    def _set_replaced(self) -> None:
        self._replaced = True
        # Any packets we already received could maybe possibly still be processed, but
        # there are no more coming. So we close this on the sender side.
        self._q.s.close()

    def _check_replaced(self) -> None:
        if self._replaced:
            raise trio.BrokenResourceError(
                "peer tore down this connection to start a new one"
            )

    # XX on systems where we can (maybe just Linux?) take advantage of the kernel's PMTU
    # estimate

    # XX should we send close-notify when closing? It seems particularly pointless for
    # DTLS where packets are all independent and can be lost anyway. We do at least need
    # to handle receiving it properly though, which might be easier if we send it...

    def close(self) -> None:
        """Close this connection.

        `DTLSChannel`\\s don't actually own any OS-level resources – the
        socket is owned by the `DTLSEndpoint`, not the individual connections. So
        you don't really *have* to call this. But it will interrupt any other tasks
        calling `receive` with a `ClosedResourceError`, and cause future attempts to use
        this connection to fail.

        You can also use this object as a synchronous or asynchronous context manager.

        """
        if self._closed:
            return
        self._closed = True
        if self.endpoint._streams.get(self.peer_address) is self:
            del self.endpoint._streams[self.peer_address]
        # Will wake any tasks waiting on self._q.get with a
        # ClosedResourceError
        self._q.r.close()

    def __enter__(self) -> Self:
        return self

    def __exit__(
        self,
        exc_type: type[BaseException] | None,
        exc_value: BaseException | None,
        traceback: TracebackType | None,
    ) -> None:
        return self.close()

    async def aclose(self) -> None:
        """Close this connection, but asynchronously.

        This is included to satisfy the `trio.abc.Channel` contract. It's
        identical to `close`, but async.

        """
        self.close()
        await trio.lowlevel.checkpoint()

    async def _send_volley(self, volley_messages: list[_AnyHandshakeMessage]) -> None:
        packets = self._record_encoder.encode_volley(
            volley_messages, self._handshake_mtu
        )
        for packet in packets:
            async with self.endpoint._send_lock:
                await self.endpoint.socket.sendto(packet, self.peer_address)

    async def _resend_final_volley(self) -> None:
        await self._send_volley(self._final_volley)

    async def do_handshake(self, *, initial_retransmit_timeout: float = 1.0) -> None:
        """Perform the handshake.

        Calling this is optional – if you don't, then it will be automatically called
        the first time you call `send` or `receive`. But calling it explicitly can be
        useful in case you want to control the retransmit timeout, use a cancel scope to
        place an overall timeout on the handshake, or catch errors from the handshake
        specifically.

        It's safe to call this multiple times, or call it simultaneously from multiple
        tasks – the first call will perform the handshake, and the rest will be no-ops.

        Args:

          initial_retransmit_timeout (float): Since UDP is an unreliable protocol, it's
            possible that some of the packets we send during the handshake will get
            lost. To handle this, DTLS uses a timer to automatically retransmit
            handshake packets that don't receive a response. This lets you set the
            timeout we use to detect packet loss. Ideally, it should be set to ~1.5
            times the round-trip time to your peer, but 1 second is a reasonable
            default. There's `some useful guidance here
            <https://tlswg.org/dtls13-spec/draft-ietf-tls-dtls13.html#name-timer-values>`__.

            This is the *initial* timeout, because if packets keep being lost then Trio
            will automatically back off to longer values, to avoid overloading the
            network.

        """
        async with self._handshake_lock:
            if self._did_handshake:
                return

            timeout = initial_retransmit_timeout
            volley_messages: list[_AnyHandshakeMessage] = []
            volley_failed_sends = 0

            def read_volley() -> list[_AnyHandshakeMessage]:
                volley_bytes = _read_loop(self._ssl.bio_read)
                new_volley_messages = decode_volley_trusted(volley_bytes)
                if (
                    new_volley_messages
                    and volley_messages
                    and isinstance(new_volley_messages[0], HandshakeMessage)
                    and isinstance(volley_messages[0], HandshakeMessage)
                    and new_volley_messages[0].msg_seq == volley_messages[0].msg_seq
                ):
                    # openssl decided to retransmit; discard because we handle
                    # retransmits ourselves
                    return []
                else:
                    return new_volley_messages

            # If we're a client, we send the initial volley. If we're a server, then
            # the initial ClientHello has already been inserted into self._ssl's
            # read BIO. So either way, we start by generating a new volley.
            try:
                self._ssl.do_handshake()
            except SSL.WantReadError:
                pass
            volley_messages = read_volley()
            # If we don't have messages to send in our initial volley, then something
            # has gone very wrong. (I'm not sure this can actually happen without an
            # error from OpenSSL, but we check just in case.)
            if not volley_messages:  # pragma: no cover
                raise SSL.Error("something wrong with peer's ClientHello")

            while True:
                # -- at this point, we need to either send or re-send a volley --
                assert volley_messages
                self._check_replaced()
                await self._send_volley(volley_messages)
                # -- then this is where we wait for a reply --
                self.endpoint._ensure_receive_loop()
                with trio.move_on_after(timeout) as cscope:
                    async for packet in self._q.r:
                        self._ssl.bio_write(packet)
                        try:
                            self._ssl.do_handshake()
                        # We ignore generic SSL.Error here, because you can get those
                        # from random invalid packets
                        except (SSL.WantReadError, SSL.Error):
                            pass
                        else:
                            # No exception -> the handshake is done, and we can
                            # switch into data transfer mode.
                            self._did_handshake = True
                            # Might be empty, but that's ok -- we'll just send no
                            # packets.
                            self._final_volley = read_volley()
                            await self._send_volley(self._final_volley)
                            return
                        maybe_volley = read_volley()
                        if maybe_volley:
                            if (
                                isinstance(maybe_volley[0], PseudoHandshakeMessage)
                                and maybe_volley[0].content_type == ContentType.alert
                            ):
                                # we're sending an alert (e.g. due to a corrupted
                                # packet). We want to send it once, but don't save it to
                                # retransmit -- keep the last volley as the current
                                # volley.
                                await self._send_volley(maybe_volley)
                            else:
                                # We managed to get all of the peer's volley and
                                # generate a new one ourselves! break out of the 'for'
                                # loop and restart the timer.
                                volley_messages = maybe_volley
                                # "Implementations SHOULD retain the current timer value
                                # until a transmission without loss occurs, at which
                                # time the value may be reset to the initial value."
                                if volley_failed_sends == 0:
                                    timeout = initial_retransmit_timeout
                                volley_failed_sends = 0
                                break
                    else:
                        assert self._replaced
                        self._check_replaced()
                if cscope.cancelled_caught:
                    # Timeout expired. Double timeout for backoff, with a limit of 60
                    # seconds (this matches what openssl does, and also the
                    # recommendation in draft-ietf-tls-dtls13).
                    timeout = min(2 * timeout, 60.0)
                    volley_failed_sends += 1
                    if volley_failed_sends == 2:
                        # We tried sending this twice and they both failed. Maybe our
                        # PMTU estimate is wrong? Let's try dropping it to the minimum
                        # and hope that helps.
                        self._handshake_mtu = min(
                            self._handshake_mtu, worst_case_mtu(self.endpoint.socket)
                        )

    async def send(self, data: bytes) -> None:
        """Send a packet of data, securely."""

        if self._closed:
            raise trio.ClosedResourceError
        if not data:
            raise ValueError("openssl doesn't support sending empty DTLS packets")
        if not self._did_handshake:
            await self.do_handshake()
        self._check_replaced()
        self._ssl.write(data)
        async with self.endpoint._send_lock:
            await self.endpoint.socket.sendto(
                _read_loop(self._ssl.bio_read), self.peer_address
            )

    async def receive(self) -> bytes:
        """Fetch the next packet of data from this connection's peer, waiting if
        necessary.

        This is safe to call from multiple tasks simultaneously, in case you have some
        reason to do that. And more importantly, it's cancellation-safe, meaning that
        cancelling a call to `receive` will never cause a packet to be lost or corrupt
        the underlying connection.

        """
        if not self._did_handshake:
            await self.do_handshake()
        # If the packet isn't really valid, then openssl can decode it to the empty
        # string (e.g. b/c it's a late-arriving handshake packet, or a duplicate copy of
        # a data packet). Skip over these instead of returning them.
        while True:
            try:
                packet = await self._q.r.receive()
            except trio.EndOfChannel:
                assert self._replaced
                self._check_replaced()
            self._ssl.bio_write(packet)
            cleartext = _read_loop(self._ssl.read)
            if cleartext:
                return cleartext

    def set_ciphertext_mtu(self, new_mtu: int) -> None:
        """Tells Trio the `largest amount of data that can be sent in a single packet to
        this peer <https://en.wikipedia.org/wiki/Maximum_transmission_unit>`__.

        Trio doesn't actually enforce this limit – if you pass a huge packet to `send`,
        then we'll dutifully encrypt it and attempt to send it. But calling this method
        does have two useful effects:

        - If called before the handshake is performed, then Trio will automatically
          fragment handshake messages to fit within the given MTU. It also might
          fragment them even smaller, if it detects signs of packet loss, so setting
          this should never be necessary to make a successful connection. But, the
          packet loss detection only happens after multiple timeouts have expired, so if
          you have reason to believe that a smaller MTU is required, then you can set
          this to skip those timeouts and establish the connection more quickly.

        - It changes the value returned from `get_cleartext_mtu`. So if you have some
          kind of estimate of the network-level MTU, then you can use this to figure out
          how much overhead DTLS will need for hashes/padding/etc., and how much space
          you have left for your application data.

        The MTU here is measuring the largest UDP *payload* you think can be sent, the
        amount of encrypted data that can be handed to the operating system in a single
        call to `send`. It should *not* include IP/UDP headers. Note that OS estimates
        of the MTU often are link-layer MTUs, so you have to subtract off 28 bytes on
        IPv4 and 48 bytes on IPv6 to get the ciphertext MTU.

        By default, Trio assumes an MTU of 1472 bytes on IPv4, and 1452 bytes on IPv6,
        which correspond to the common Ethernet MTU of 1500 bytes after accounting for
        IP/UDP overhead.

        """
        self._handshake_mtu = new_mtu
        self._ssl.set_ciphertext_mtu(new_mtu)

    def get_cleartext_mtu(self) -> int:
        """Returns the largest number of bytes that you can pass in a single call to
        `send` while still fitting within the network-level MTU.

        See `set_ciphertext_mtu` for more details.

        """
        if not self._did_handshake:
            raise trio.NeedHandshakeError
        return self._ssl.get_cleartext_mtu()  # type: ignore[no-any-return]

    def statistics(self) -> DTLSChannelStatistics:
        """Returns a `DTLSChannelStatistics` object with statistics about this connection."""
        return DTLSChannelStatistics(self._packets_dropped_in_trio)


class DTLSEndpoint(metaclass=Final):
    """A DTLS endpoint.

    A single UDP socket can handle arbitrarily many DTLS connections simultaneously,
    acting as a client or server as needed. A `DTLSEndpoint` object holds a UDP socket
    and manages these connections, which are represented as `DTLSChannel` objects.

    Args:
      socket: (trio.socket.SocketType): A ``SOCK_DGRAM`` socket. If you want to accept
        incoming connections in server mode, then you should probably bind the socket to
        some known port.
      incoming_packets_buffer (int): Each `DTLSChannel` using this socket has its own
        buffer that holds incoming packets until you call `~DTLSChannel.receive` to read
        them. This lets you adjust the size of this buffer. `~DTLSChannel.statistics`
        lets you check if the buffer has overflowed.

    .. attribute:: socket
                   incoming_packets_buffer

       Both constructor arguments are also exposed as attributes, in case you need to
       access them later.

    """

    def __init__(self, socket: _SocketType, *, incoming_packets_buffer: int = 10):
        # We do this lazily on first construction, so only people who actually use DTLS
        # have to install PyOpenSSL.
        global SSL
        from OpenSSL import SSL

        # for __del__, in case the next line raises
        self._initialized: bool = False
        if socket.type != trio.socket.SOCK_DGRAM:
            raise ValueError("DTLS requires a SOCK_DGRAM socket")
        self._initialized = True
        self.socket: _SocketType = socket

        self.incoming_packets_buffer = incoming_packets_buffer
        self._token = trio.lowlevel.current_trio_token()
        # We don't need to track handshaking vs non-handshake connections
        # separately. We only keep one connection per remote address; as soon
        # as a peer provides a valid cookie, we can immediately tear down the
        # old connection.
        # {remote address: DTLSChannel}
        self._streams: WeakValueDictionary[Address, DTLSChannel] = WeakValueDictionary()
        self._listening_context: Context | None = None
        self._listening_key: bytes | None = None
        self._incoming_connections_q = _Queue[DTLSChannel](float("inf"))
        self._send_lock = trio.Lock()
        self._closed = False
        self._receive_loop_spawned = False

    def _ensure_receive_loop(self) -> None:
        # We have to spawn this lazily, because on Windows it will immediately error out
        # if the socket isn't already bound -- which for clients might not happen until
        # after we send our first packet.
        if not self._receive_loop_spawned:
            trio.lowlevel.spawn_system_task(
                dtls_receive_loop, weakref.ref(self), self.socket
            )
            self._receive_loop_spawned = True

    def __del__(self) -> None:
        # Do nothing if this object was never fully constructed
        if not self._initialized:
            return
        # Close the socket in Trio context (if our Trio context still exists), so that
        # the background task gets notified about the closure and can exit.
        if not self._closed:
            try:
                self._token.run_sync_soon(self.close)
            except RuntimeError:
                pass
            # Do this last, because it might raise an exception
            warnings.warn(
                f"unclosed DTLS endpoint {self!r}", ResourceWarning, source=self
            )

    def close(self) -> None:
        """Close this socket, and all associated DTLS connections.

        This object can also be used as a context manager.

        """
        self._closed = True
        self.socket.close()
        for stream in list(self._streams.values()):
            stream.close()
        self._incoming_connections_q.s.close()

    def __enter__(self) -> Self:
        return self

    def __exit__(
        self,
        exc_type: type[BaseException] | None,
        exc_value: BaseException | None,
        traceback: TracebackType | None,
    ) -> None:
        return self.close()

    def _check_closed(self) -> None:
        if self._closed:
            raise trio.ClosedResourceError

    # async_fn cannot be typed with ParamSpec, since we don't accept
    # kwargs. Can be typed with TypeVarTuple once it's fully supported
    # in mypy.
    async def serve(
        self,
        ssl_context: Context,
        async_fn: Callable[..., Awaitable[object]],
        *args: Any,
<<<<<<< HEAD
        # type error fixed in #2733
        task_status: TaskStatus = trio.TASK_STATUS_IGNORED,  # type: ignore[assignment]
=======
        task_status: trio.TaskStatus[None] = trio.TASK_STATUS_IGNORED,
>>>>>>> d6d650f9
    ) -> None:
        """Listen for incoming connections, and spawn a handler for each using an
        internal nursery.

        Similar to `~trio.serve_tcp`, this function never returns until cancelled, or
        the `DTLSEndpoint` is closed and all handlers have exited.

        Usage commonly looks like::

            async def handler(dtls_channel):
                ...

            async with trio.open_nursery() as nursery:
                await nursery.start(dtls_endpoint.serve, ssl_context, handler)
                # ... do other things here ...

        The ``dtls_channel`` passed into the handler function has already performed the
        "cookie exchange" part of the DTLS handshake, so the peer address is
        trustworthy. But the actual cryptographic handshake doesn't happen until you
        start using it, giving you a chance for any last minute configuration, and the
        option to catch and handle handshake errors.

        Args:
          ssl_context (OpenSSL.SSL.Context): The PyOpenSSL context object to use for
            incoming connections.
          async_fn: The handler function that will be invoked for each incoming
            connection.

        """
        self._check_closed()
        if self._listening_context is not None:
            raise trio.BusyResourceError("another task is already listening")
        try:
            self.socket.getsockname()
        except OSError:
            raise RuntimeError("DTLS socket must be bound before it can serve")
        self._ensure_receive_loop()
        # We do cookie verification ourselves, so tell OpenSSL not to worry about it.
        # (See also _inject_client_hello_untrusted.)
        ssl_context.set_cookie_verify_callback(lambda *_: True)
        try:
            self._listening_context = ssl_context
            task_status.started()

            async def handler_wrapper(stream: DTLSChannel) -> None:
                with stream:
                    await async_fn(stream, *args)

            async with trio.open_nursery() as nursery:
                async for stream in self._incoming_connections_q.r:  # pragma: no branch
                    nursery.start_soon(handler_wrapper, stream)
        finally:
            self._listening_context = None

    def connect(self, address: tuple[str, int], ssl_context: Context) -> DTLSChannel:
        """Initiate an outgoing DTLS connection.

        Notice that this is a synchronous method. That's because it doesn't actually
        initiate any I/O – it just sets up a `DTLSChannel` object. The actual handshake
        doesn't occur until you start using the `DTLSChannel`. This gives you a chance
        to do further configuration first, like setting MTU etc.

        Args:
          address: The address to connect to. Usually a (host, port) tuple, like
            ``("127.0.0.1", 12345)``.
          ssl_context (OpenSSL.SSL.Context): The PyOpenSSL context object to use for
            this connection.

        Returns:
          DTLSChannel

        """
        # it would be nice if we could detect when 'address' is our own endpoint (a
        # loopback connection), because that can't work
        # but I don't see how to do it reliably
        self._check_closed()
        channel = DTLSChannel._create(self, address, ssl_context)
        channel._ssl.set_connect_state()
        old_channel = self._streams.get(address)
        if old_channel is not None:
            old_channel._set_replaced()
        self._streams[address] = channel
        return channel<|MERGE_RESOLUTION|>--- conflicted
+++ resolved
@@ -33,11 +33,6 @@
 from OpenSSL import SSL
 
 import trio
-
-# This import must be outside the TYPE_CHECKING block, otherwise mypy is unable to
-# determine the type of TaskStatus, and sphinx also breaks when parsing the signature
-# (becoming unable to apply autodoc_type_aliases to Context).
-from trio.lowlevel import TaskStatus
 
 from ._util import Final, NoPublicConstructor
 
@@ -1271,12 +1266,7 @@
         ssl_context: Context,
         async_fn: Callable[..., Awaitable[object]],
         *args: Any,
-<<<<<<< HEAD
-        # type error fixed in #2733
-        task_status: TaskStatus = trio.TASK_STATUS_IGNORED,  # type: ignore[assignment]
-=======
         task_status: trio.TaskStatus[None] = trio.TASK_STATUS_IGNORED,
->>>>>>> d6d650f9
     ) -> None:
         """Listen for incoming connections, and spawn a handler for each using an
         internal nursery.
