"""
This namespace represents low-level functionality not intended for daily use,
but useful for extending Trio's functionality.
"""

import select as _select
import sys
import typing as _t

# Generally available symbols
from ._core import (
    Abort as Abort,
    ParkingLot as ParkingLot,
    RaiseCancelT as RaiseCancelT,
    RunVar as RunVar,
    Task as Task,
    TrioToken as TrioToken,
    UnboundedQueue as UnboundedQueue,
    add_instrument as add_instrument,
    cancel_shielded_checkpoint as cancel_shielded_checkpoint,
    checkpoint as checkpoint,
    checkpoint_if_cancelled as checkpoint_if_cancelled,
    current_clock as current_clock,
    current_root_task as current_root_task,
    current_statistics as current_statistics,
    current_task as current_task,
<<<<<<< HEAD
    ParkingLot as ParkingLot,
    ParkingLotStatistics as ParkingLotStatistics,
    UnboundedQueue as UnboundedQueue,
    RunVar as RunVar,
    TrioToken as TrioToken,
=======
>>>>>>> 755f520b
    current_trio_token as current_trio_token,
    currently_ki_protected as currently_ki_protected,
    disable_ki_protection as disable_ki_protection,
    enable_ki_protection as enable_ki_protection,
    notify_closing as notify_closing,
    permanently_detach_coroutine_object as permanently_detach_coroutine_object,
    reattach_detached_coroutine_object as reattach_detached_coroutine_object,
    remove_instrument as remove_instrument,
    reschedule as reschedule,
    spawn_system_task as spawn_system_task,
    start_guest_run as start_guest_run,
    start_thread_soon as start_thread_soon,
    temporarily_detach_coroutine_object as temporarily_detach_coroutine_object,
    wait_readable as wait_readable,
    wait_task_rescheduled as wait_task_rescheduled,
    wait_writable as wait_writable,
)
from ._subprocess import open_process as open_process

# This is the union of a subset of trio/_core/ and some things from trio/*.py.
# See comments in trio/__init__.py for details.

# Uses `from x import y as y` for compatibility with `pyright --verifytypes` (#2625)


if sys.platform == "win32":
    # Windows symbols
    from ._core import (
        current_iocp as current_iocp,
        monitor_completion_key as monitor_completion_key,
        readinto_overlapped as readinto_overlapped,
        register_with_iocp as register_with_iocp,
        wait_overlapped as wait_overlapped,
        write_overlapped as write_overlapped,
    )
    from ._wait_for_object import WaitForSingleObject as WaitForSingleObject
else:
    # Unix symbols
    from ._unix_pipes import FdStream as FdStream

    # Kqueue-specific symbols
    if sys.platform != "linux" and (_t.TYPE_CHECKING or not hasattr(_select, "epoll")):
        from ._core import (
            current_kqueue as current_kqueue,
            monitor_kevent as monitor_kevent,
            wait_kevent as wait_kevent,
        )

del sys<|MERGE_RESOLUTION|>--- conflicted
+++ resolved
@@ -8,9 +8,11 @@
 import typing as _t
 
 # Generally available symbols
+# Generally available symbols
 from ._core import (
     Abort as Abort,
     ParkingLot as ParkingLot,
+    ParkingLotStatistics as ParkingLotStatistics,
     RaiseCancelT as RaiseCancelT,
     RunVar as RunVar,
     Task as Task,
@@ -24,14 +26,6 @@
     current_root_task as current_root_task,
     current_statistics as current_statistics,
     current_task as current_task,
-<<<<<<< HEAD
-    ParkingLot as ParkingLot,
-    ParkingLotStatistics as ParkingLotStatistics,
-    UnboundedQueue as UnboundedQueue,
-    RunVar as RunVar,
-    TrioToken as TrioToken,
-=======
->>>>>>> 755f520b
     current_trio_token as current_trio_token,
     currently_ki_protected as currently_ki_protected,
     disable_ki_protection as disable_ki_protection,
