--- conflicted
+++ resolved
@@ -379,13 +379,10 @@
                 trio.lowlevel.reschedule(task, Error(trio.BrokenResourceError()))
             self._state.send_tasks.clear()
             self._state.data.clear()
-<<<<<<< HEAD
 
     @enable_ki_protection
     async def aclose(self):
         self.close()
-        await trio.lowlevel.checkpoint()
-=======
         await trio.lowlevel.checkpoint()
 
 
@@ -448,5 +445,4 @@
         try:
             await self.send_channel.aclose()
         finally:
-            await self.receive_channel.aclose()
->>>>>>> 3f1c7322
+            await self.receive_channel.aclose()