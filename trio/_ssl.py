--- conflicted
+++ resolved
@@ -4,11 +4,7 @@
 import operator as _operator
 import ssl as _stdlib_ssl
 from enum import Enum as _Enum
-<<<<<<< HEAD
-from typing import TYPE_CHECKING, Any, ClassVar, Final as TFinal, TypeVar
-=======
-from typing import Any, ClassVar, Final as TFinal, Generic, TypeVar
->>>>>>> bda5c119
+from typing import TYPE_CHECKING, Any, ClassVar, Final as TFinal, Generic, TypeVar
 
 import trio
 
