--- conflicted
+++ resolved
@@ -216,13 +216,9 @@
 
 
 class _Once:
-<<<<<<< HEAD
     __slots__ = ("_afn", "_args", "started", "_done")
 
-    def __init__(self, afn, *args):
-=======
     def __init__(self, afn: Callable[..., Awaitable[object]], *args: object) -> None:
->>>>>>> 0c108f94
         self._afn = afn
         self._args = args
         self.started = False
