--- conflicted
+++ resolved
@@ -53,26 +53,6 @@
     ("py:exc", "Anything else"),
     ("py:class", "async function"),
     ("py:class", "sync function"),
-<<<<<<< HEAD
-=======
-    # https://github.com/sphinx-doc/sphinx/issues/7722
-    # TODO: why do these need to be spelled out?
-    ("py:class", "trio._abc.ReceiveType"),
-    ("py:class", "trio._abc.SendType"),
-    ("py:class", "trio._abc.T"),
-    ("py:obj", "trio._abc.ReceiveType"),
-    ("py:obj", "trio._abc.SendType"),
-    ("py:obj", "trio._abc.T"),
-    ("py:obj", "trio._abc.T_resource"),
-    ("py:class", "trio._core._run.StatusT"),
-    ("py:class", "trio._core._run.StatusT_co"),
-    ("py:class", "trio._core._run.StatusT_contra"),
-    ("py:class", "trio._core._run.RetT"),
-    ("py:class", "trio._threads.T"),
-    ("py:class", "P.args"),
-    ("py:class", "P.kwargs"),
-    ("py:class", "RetT"),
->>>>>>> d6d650f9
     # why aren't these found in stdlib?
     ("py:class", "types.FrameType"),
     # TODO: figure out if you can link this to SSL
