--- conflicted
+++ resolved
@@ -62,17 +62,11 @@
     ("py:obj", "trio._abc.SendType"),
     ("py:obj", "trio._abc.T"),
     ("py:obj", "trio._abc.T_resource"),
-<<<<<<< HEAD
-    ("py:class", "trio._threads.RetT"),
-    # why aren't these found in stdlib?
-    ("py:class", "types.FrameType"),
-=======
     ("py:class", "trio._core._run.StatusT"),
     ("py:class", "trio._core._run.StatusT_co"),
     ("py:class", "trio._core._run.StatusT_contra"),
     ("py:class", "trio._core._run.RetT"),
     ("py:class", "trio._threads.T"),
->>>>>>> d6d650f9
     ("py:class", "P.args"),
     ("py:class", "P.kwargs"),
     ("py:class", "RetT"),
