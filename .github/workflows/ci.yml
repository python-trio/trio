name: CI

on:
  push:
    branches-ignore:
      - "dependabot/**"
  pull_request:

jobs:
  Windows:
    name: 'Windows (${{ matrix.python }}, ${{ matrix.arch }}${{ matrix.extra_name }})'
    timeout-minutes: 20
    runs-on: 'windows-latest'
    strategy:
      fail-fast: false
      matrix:
        python: ['3.7', '3.8', '3.9', '3.10', 'pypy-3.8-nightly', 'pypy-3.9-nightly']
        arch: ['x86', 'x64']
        lsp: ['']
        lsp_extract_file: ['']
        extra_name: ['']
        exclude:
          - python: 'pypy-3.8-nightly'
            arch: 'x86'
          - python: 'pypy-3.9-nightly'
            arch: 'x86'
        include:
          - python: '3.8'
            arch: 'x64'
            lsp: 'https://raw.githubusercontent.com/python-trio/trio-ci-assets/master/komodia-based-vpn-setup.zip'
            lsp_extract_file: 'komodia-based-vpn-setup.exe'
            extra_name: ', with Komodia LSP'
          - python: '3.8'
            arch: 'x64'
            lsp: 'https://www.proxifier.com/download/legacy/ProxifierSetup342.exe'
            lsp_extract_file: ''
            extra_name: ', with IFS LSP'
          #- python: '3.8'
          #  arch: 'x64'
          #  lsp: 'http://download.pctools.com/mirror/updates/9.0.0.2308-SDavfree-lite_en.exe'
          #  lsp_extract_file: ''
          #  extra_name: ', with non-IFS LSP'
    continue-on-error: >-
      ${{
        (
          endsWith(matrix.python, '-dev')
          || endsWith(matrix.python, '-nightly')
        )
        && true
        || false
      }}
    steps:
      - name: Checkout
        uses: actions/checkout@v3
      - name: Setup python
        uses: actions/setup-python@v4
        with:
          # This allows the matrix to specify just the major.minor version while still
          # expanding it to get the latest patch version including alpha releases.
          # This avoids the need to update for each new alpha, beta, release candidate,
          # and then finally an actual release version.  actions/setup-python doesn't
          # support this for PyPy presently so we get no help there.
          #
          # CPython -> 3.9.0-alpha - 3.9.X
          # PyPy    -> pypy-3.7
          python-version: ${{ fromJSON(format('["{0}", "{1}"]', format('{0}.0-alpha - {0}.X', matrix.python), matrix.python))[startsWith(matrix.python, 'pypy')] }}
          architecture: '${{ matrix.arch }}'
          cache: pip
          cache-dependency-path: test-requirements.txt
      - name: Run tests
        run: ./ci.sh
        shell: bash
        env:
          LSP: '${{ matrix.lsp }}'
          LSP_EXTRACT_FILE: '${{ matrix.lsp_extract_file }}'
          # Should match 'name:' up above
          JOB_NAME: 'Windows (${{ matrix.python }}, ${{ matrix.arch }}${{ matrix.extra_name }})'

  Ubuntu:
    name: 'Ubuntu (${{ matrix.python }}${{ matrix.extra_name }})'
    timeout-minutes: 10
    runs-on: 'ubuntu-latest'
    strategy:
      fail-fast: false
      matrix:
<<<<<<< HEAD
        python: ['pypy-3.7', 'pypy-3.8', '3.7', '3.8', '3.9', '3.10', '3.11-dev', 'pypy-3.8-nightly', 'pypy-3.9-nightly']
=======
        python: ['pypy-3.7', 'pypy-3.8', 'pypy-3.9', '3.7', '3.8', '3.9', '3.10', '3.11', '3.12-dev']
>>>>>>> 4b6117b6
        check_formatting: ['0']
        extra_name: ['']
        include:
          - python: '3.8'
            check_formatting: '1'
            extra_name: ', check formatting'
<<<<<<< HEAD
=======
          - python: '3.7'  # <- not actually used
            pypy_nightly_branch: 'py3.7'
            extra_name: ', pypy 3.7 nightly'
          - python: '3.8'  # <- not actually used
            pypy_nightly_branch: 'py3.8'
            extra_name: ', pypy 3.8 nightly'
          - python: '3.9'  # <- not actually used
            pypy_nightly_branch: 'py3.9'
            extra_name: ', pypy 3.9 nightly'
>>>>>>> 4b6117b6
    continue-on-error: >-
      ${{
        (
          matrix.check_formatting == '1'
          || endsWith(matrix.python, '-dev')
          || endsWith(matrix.python, '-nightly')
        )
        && true
        || false
      }}
    steps:
      - name: Checkout
        uses: actions/checkout@v3
      - name: Setup python
        uses: actions/setup-python@v4
        if: "!endsWith(matrix.python, '-dev')"
        with:
          python-version: ${{ fromJSON(format('["{0}", "{1}"]', format('{0}.0-alpha - {0}.X', matrix.python), matrix.python))[startsWith(matrix.python, 'pypy')] }}
          cache: pip
          cache-dependency-path: test-requirements.txt
      - name: Setup python (dev)
        uses: deadsnakes/action@v2.0.2
        if: endsWith(matrix.python, '-dev')
        with:
          python-version: '${{ matrix.python }}'
      - name: Run tests
        run: ./ci.sh
        env:
          CHECK_FORMATTING: '${{ matrix.check_formatting }}'
          # Should match 'name:' up above
          JOB_NAME: 'Ubuntu (${{ matrix.python }}${{ matrix.extra_name }})'

  autofmt:
    name: Autoformat dependabot PR
    timeout-minutes: 10
    if: github.actor == 'dependabot[bot]'
    runs-on: 'ubuntu-latest'
    # https://docs.github.com/en/code-security/dependabot/working-with-dependabot/automating-dependabot-with-github-actions#changing-github_token-permissions
    permissions:
      pull-requests: write
      issues: write
      repository-projects: write
      contents: write
    steps:
      - name: Checkout
        uses: actions/checkout@v3
        with:
          ref: ${{ github.event.pull_request.head.ref }}
      - name: Setup python
        uses: actions/setup-python@v2
        with:
          python-version: "3.8"
      - name: Check formatting
        run: |
          python -m pip install -r test-requirements.txt
          ./check.sh
      - name: Commit autoformatter changes
        if: failure()
        run: |
          black setup.py trio
          git config user.name 'github-actions[bot]'
          git config user.email '41898282+github-actions[bot]@users.noreply.github.com'
          git commit -am "Autoformatter changes"
          git push

  macOS:
    name: 'macOS (${{ matrix.python }})'
    timeout-minutes: 15
    runs-on: 'macos-latest'
    strategy:
      fail-fast: false
      matrix:
        python: ['3.7', '3.8', '3.9', '3.10', 'pypy-3.8-nightly', 'pypy-3.9-nightly']
    continue-on-error: >-
      ${{
        (
          endsWith(matrix.python, '-dev')
          || endsWith(matrix.python, '-nightly')
        )
        && true
        || false
      }}
    steps:
      - name: Checkout
        uses: actions/checkout@v3
      - name: Setup python
        uses: actions/setup-python@v4
        with:
          python-version: ${{ fromJSON(format('["{0}", "{1}"]', format('{0}.0-alpha - {0}.X', matrix.python), matrix.python))[startsWith(matrix.python, 'pypy')] }}
          cache: pip
          cache-dependency-path: test-requirements.txt
      - name: Run tests
        run: ./ci.sh
        env:
          # Should match 'name:' up above
          JOB_NAME: 'macOS (${{ matrix.python }})'

  # https://github.com/marketplace/actions/alls-green#why
  check:  # This job does nothing and is only used for the branch protection

    if: always()

    needs:
      - Windows
      - Ubuntu
      - macOS

    runs-on: ubuntu-latest

    steps:
      - name: Decide whether the needed jobs succeeded or failed
        uses: re-actors/alls-green@release/v1
        with:
          jobs: ${{ toJSON(needs) }}<|MERGE_RESOLUTION|>--- conflicted
+++ resolved
@@ -83,29 +83,13 @@
     strategy:
       fail-fast: false
       matrix:
-<<<<<<< HEAD
-        python: ['pypy-3.7', 'pypy-3.8', '3.7', '3.8', '3.9', '3.10', '3.11-dev', 'pypy-3.8-nightly', 'pypy-3.9-nightly']
-=======
-        python: ['pypy-3.7', 'pypy-3.8', 'pypy-3.9', '3.7', '3.8', '3.9', '3.10', '3.11', '3.12-dev']
->>>>>>> 4b6117b6
+        python: ['pypy-3.7', 'pypy-3.8', 'pypy-3.9', '3.7', '3.8', '3.9', '3.10', '3.11', '3.12-dev', 'pypy-3.8-nightly', 'pypy-3.9-nightly']
         check_formatting: ['0']
         extra_name: ['']
         include:
           - python: '3.8'
             check_formatting: '1'
             extra_name: ', check formatting'
-<<<<<<< HEAD
-=======
-          - python: '3.7'  # <- not actually used
-            pypy_nightly_branch: 'py3.7'
-            extra_name: ', pypy 3.7 nightly'
-          - python: '3.8'  # <- not actually used
-            pypy_nightly_branch: 'py3.8'
-            extra_name: ', pypy 3.8 nightly'
-          - python: '3.9'  # <- not actually used
-            pypy_nightly_branch: 'py3.9'
-            extra_name: ', pypy 3.9 nightly'
->>>>>>> 4b6117b6
     continue-on-error: >-
       ${{
         (
