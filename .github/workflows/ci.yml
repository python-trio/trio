name: CI

on:
  push:
    branches-ignore:
      - "dependabot/**"
  pull_request:

jobs:
  Windows:
    name: 'Windows (${{ matrix.python }}, ${{ matrix.arch }}${{ matrix.extra_name }})'
    timeout-minutes: 20
    runs-on: 'windows-latest'
    strategy:
      fail-fast: false
      matrix:
        python: ['3.6', '3.7', '3.8', '3.9']
        arch: ['x86', 'x64']
        lsp: ['']
        lsp_extract_file: ['']
        extra_name: ['']
        include:
          - python: '3.8'
            arch: 'x64'
            lsp: 'https://raw.githubusercontent.com/python-trio/trio-ci-assets/master/komodia-based-vpn-setup.zip'
            lsp_extract_file: 'komodia-based-vpn-setup.exe'
            extra_name: ', with Komodia LSP'
          - python: '3.8'
            arch: 'x64'
            lsp: 'https://www.proxifier.com/download/legacy/ProxifierSetup342.exe'
            lsp_extract_file: ''
            extra_name: ', with IFS LSP'
          - python: '3.8'
            arch: 'x64'
            lsp: 'http://download.pctools.com/mirror/updates/9.0.0.2308-SDavfree-lite_en.exe'
            lsp_extract_file: ''
            extra_name: ', with non-IFS LSP'
    steps:
      - name: Checkout
        uses: actions/checkout@v2
      - name: Setup python
        uses: actions/setup-python@v2
        with:
          python-version: '${{ matrix.python }}'
          architecture: '${{ matrix.arch }}'
      - name: Pip cache
        uses: actions/cache@v2
        with:
          path: ~\AppData\Local\pip\Cache
          key: ${{ runner.os }}-pip-${{ matrix.arch }}-${{ matrix.python }}-${{ hashFiles('**/test-requirements.txt') }}
          restore-keys: |
            ${{ runner.os }}-pip-${{ matrix.arch }}-${{ matrix.python }}-
            ${{ runner.os }}-pip-
      - name: Run tests
        run: ./ci.sh
        shell: bash
        env:
          LSP: '${{ matrix.lsp }}'
          LSP_EXTRACT_FILE: '${{ matrix.lsp_extract_file }}'
          # Should match 'name:' up above
          JOB_NAME: 'Windows (${{ matrix.python }}, ${{ matrix.arch }}${{ matrix.extra_name }})'

  Ubuntu:
    name: 'Ubuntu (${{ matrix.python }}${{ matrix.extra_name }})'
    timeout-minutes: 10
    runs-on: 'ubuntu-latest'
    strategy:
      fail-fast: false
      matrix:
<<<<<<< HEAD
        python:
          - '3.6'
          - '3.7'
          - '3.8'
          - '3.9'
          - '3.6-dev'
          - '3.7-dev'
          - '3.8-dev'
          - '3.9-dev'
          - 'pypy-3.6'
          - 'pypy-3.7'
          - 'pypy-3.7-nightly'
=======
        python: ['pypy-3.6', 'pypy-3.7', '3.6', '3.7', '3.8', '3.9', '3.8-dev', '3.9-dev']
>>>>>>> 6754c74e
        check_formatting: ['0']
        pypy_nightly_branch: ['']
        extra_name: ['']
        include:
          - python: '3.8'
            check_formatting: '1'
            extra_name: ', check formatting'
    steps:
      - name: Checkout
        uses: actions/checkout@v2
      - name: Setup python
        uses: actions/setup-python@v2
        if: "!endsWith(matrix.python, '-dev')"
        with:
          python-version: '${{ matrix.python }}'
      - name: Setup python (dev)
        uses: deadsnakes/action@v2.0.2
        if: endsWith(matrix.python, '-dev')
        with:
          python-version: '${{ matrix.python }}'
      - name: Pip cache
        uses: actions/cache@v2
        with:
          path: ~/.cache/pip
          key: ${{ runner.os }}-pip-${{ matrix.python }}-${{ hashFiles('**/test-requirements.txt') }}
          restore-keys: |
            ${{ runner.os }}-pip-${{ matrix.python }}-
            ${{ runner.os }}-pip-
      - name: Run tests
        run: ./ci.sh
        env:
          PYPY_NIGHTLY_BRANCH: '${{ matrix.pypy_nightly_branch }}'
          CHECK_FORMATTING: '${{ matrix.check_formatting }}'
          # Should match 'name:' up above
          JOB_NAME: 'Ubuntu (${{ matrix.python }}${{ matrix.extra_name }})'

  macOS:
    name: 'macOS (${{ matrix.python }})'
    timeout-minutes: 10
    runs-on: 'macos-latest'
    strategy:
      fail-fast: false
      matrix:
        python: ['3.6', '3.7', '3.8', '3.9']
    steps:
      - name: Checkout
        uses: actions/checkout@v2
      - name: Setup python
        uses: actions/setup-python@v2
        with:
          python-version: '${{ matrix.python }}'
      - name: Pip cache
        uses: actions/cache@v2
        with:
          path: ~/Library/Caches/pip
          key: ${{ runner.os }}-pip-${{ matrix.python }}-${{ hashFiles('**/test-requirements.txt') }}
          restore-keys: |
            ${{ runner.os }}-pip-${{ matrix.python }}-
            ${{ runner.os }}-pip-
      - name: Run tests
        run: ./ci.sh
        env:
          # Should match 'name:' up above
          JOB_NAME: 'macOS (${{ matrix.python }})'<|MERGE_RESOLUTION|>--- conflicted
+++ resolved
@@ -67,22 +67,16 @@
     strategy:
       fail-fast: false
       matrix:
-<<<<<<< HEAD
         python:
           - '3.6'
           - '3.7'
           - '3.8'
           - '3.9'
-          - '3.6-dev'
-          - '3.7-dev'
           - '3.8-dev'
           - '3.9-dev'
           - 'pypy-3.6'
           - 'pypy-3.7'
           - 'pypy-3.7-nightly'
-=======
-        python: ['pypy-3.6', 'pypy-3.7', '3.6', '3.7', '3.8', '3.9', '3.8-dev', '3.9-dev']
->>>>>>> 6754c74e
         check_formatting: ['0']
         pypy_nightly_branch: ['']
         extra_name: ['']
