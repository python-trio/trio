--- conflicted
+++ resolved
@@ -28,14 +28,9 @@
         run: |
           python -m pip install -U pip pre-commit
           python -m pip install -r test-requirements.txt
-<<<<<<< HEAD
           uv pip compile --upgrade test-requirements.in -o test-requirements.txt
           uv pip compile --upgrade docs-requirements.in -o docs-requirements.txt
-=======
-          pip-compile -U test-requirements.in
-          pip-compile -U docs-requirements.in
           pre-commit autoupdate --jobs 0
->>>>>>> 9a1964f1
       - name: Black
         run: |
           # The new dependencies may contain a new black version.
