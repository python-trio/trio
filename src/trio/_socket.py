--- conflicted
+++ resolved
@@ -268,19 +268,12 @@
     hr = _resolver.get(None)
     if hr is not None:
         return await hr.getnameinfo(sockaddr, flags)
-<<<<<<< HEAD
     return await trio.to_thread.run_sync(
-        _stdlib_socket.getnameinfo, sockaddr, flags, abandon_on_cancel=True
+        _stdlib_socket.getnameinfo,
+        sockaddr,
+        flags,
+        abandon_on_cancel=True,
     )
-=======
-    else:
-        return await trio.to_thread.run_sync(
-            _stdlib_socket.getnameinfo,
-            sockaddr,
-            flags,
-            abandon_on_cancel=True,
-        )
->>>>>>> af010afe
 
 
 async def getprotobyname(name: str) -> int:
