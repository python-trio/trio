--- conflicted
+++ resolved
@@ -41,14 +41,8 @@
         self.compile.compiler.flags |= ast.PyCF_ALLOW_TOP_LEVEL_AWAIT
         self.interrupted = False
 
-<<<<<<< HEAD
-    def runcode(self, code: CodeType) -> None:
-        # https://github.com/python/typeshed/issues/13768
-        func = FunctionType(code, self.locals)  # type: ignore[arg-type]
-=======
     def runcode(self, code: types.CodeType) -> None:
         func = types.FunctionType(code, self.locals)
->>>>>>> 7168bfcd
         if inspect.iscoroutinefunction(func):
             result = trio.from_thread.run(outcome.acapture, func)
         else:
