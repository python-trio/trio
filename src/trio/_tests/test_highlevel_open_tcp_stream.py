from __future__ import annotations

import socket
import sys
from socket import AddressFamily, SocketKind
<<<<<<< HEAD
from typing import TYPE_CHECKING
=======
from typing import TYPE_CHECKING, Any
>>>>>>> af010afe

import attrs
import pytest

import trio
from trio._highlevel_open_tcp_stream import (
    close_all,
    format_host_port,
    open_tcp_stream,
    reorder_for_rfc_6555_section_5_4,
)
from trio.socket import AF_INET, AF_INET6, IPPROTO_TCP, SOCK_STREAM, SocketType
from trio.testing import Matcher, RaisesGroup

if TYPE_CHECKING:
    from collections.abc import Sequence

    from trio.testing import MockClock

if sys.version_info < (3, 11):
    from exceptiongroup import BaseExceptionGroup


def test_close_all() -> None:
    class CloseMe(SocketType):
        closed = False

        def close(self) -> None:
            self.closed = True

    class CloseKiller(SocketType):
        def close(self) -> None:
            raise OSError("os error text")

    c: CloseMe = CloseMe()
    with close_all() as to_close:
        to_close.add(c)
    assert c.closed

    c = CloseMe()
    with pytest.raises(RuntimeError):
        with close_all() as to_close:
            to_close.add(c)
            raise RuntimeError
    assert c.closed

    c = CloseMe()
    with pytest.raises(OSError, match="os error text"):
        with close_all() as to_close:
            to_close.add(CloseKiller())
            to_close.add(c)
    assert c.closed


def test_reorder_for_rfc_6555_section_5_4() -> None:
    def fake4(
        i: int,
    ) -> tuple[socket.AddressFamily, socket.SocketKind, int, str, tuple[str, int]]:
        return (
            AF_INET,
            SOCK_STREAM,
            IPPROTO_TCP,
            "",
            (f"10.0.0.{i}", 80),
        )

    def fake6(
        i: int,
    ) -> tuple[socket.AddressFamily, socket.SocketKind, int, str, tuple[str, int]]:
        return (AF_INET6, SOCK_STREAM, IPPROTO_TCP, "", (f"::{i}", 80))

    for fake in fake4, fake6:
        # No effect on homogeneous lists
        targets = [fake(0), fake(1), fake(2)]
        reorder_for_rfc_6555_section_5_4(targets)
        assert targets == [fake(0), fake(1), fake(2)]

        # Single item lists also OK
        targets = [fake(0)]
        reorder_for_rfc_6555_section_5_4(targets)
        assert targets == [fake(0)]

    # If the list starts out with different families in positions 0 and 1,
    # then it's left alone
    orig = [fake4(0), fake6(0), fake4(1), fake6(1)]
    targets = list(orig)
    reorder_for_rfc_6555_section_5_4(targets)
    assert targets == orig

    # If not, it's reordered
    targets = [fake4(0), fake4(1), fake4(2), fake6(0), fake6(1)]
    reorder_for_rfc_6555_section_5_4(targets)
    assert targets == [fake4(0), fake6(0), fake4(1), fake4(2), fake6(1)]


def test_format_host_port() -> None:
    assert format_host_port("127.0.0.1", 80) == "127.0.0.1:80"
    assert format_host_port(b"127.0.0.1", 80) == "127.0.0.1:80"
    assert format_host_port("example.com", 443) == "example.com:443"
    assert format_host_port(b"example.com", 443) == "example.com:443"
    assert format_host_port("::1", "http") == "[::1]:http"
    assert format_host_port(b"::1", "http") == "[::1]:http"


# Make sure we can connect to localhost using real kernel sockets
async def test_open_tcp_stream_real_socket_smoketest() -> None:
    listen_sock = trio.socket.socket()
    await listen_sock.bind(("127.0.0.1", 0))
    _, listen_port = listen_sock.getsockname()
    listen_sock.listen(1)
    client_stream = await open_tcp_stream("127.0.0.1", listen_port)
    server_sock, _ = await listen_sock.accept()
    await client_stream.send_all(b"x")
    assert await server_sock.recv(1) == b"x"
    await client_stream.aclose()
    server_sock.close()

    listen_sock.close()


async def test_open_tcp_stream_input_validation() -> None:
    with pytest.raises(ValueError, match="^host must be str or bytes, not None$"):
        await open_tcp_stream(None, 80)  # type: ignore[arg-type]
    with pytest.raises(TypeError):
        await open_tcp_stream("127.0.0.1", b"80")  # type: ignore[arg-type]


def can_bind_127_0_0_2() -> bool:
    with socket.socket() as s:
        try:
            s.bind(("127.0.0.2", 0))
        except OSError:
            return False
        # s.getsockname() is typed as returning Any
        return s.getsockname()[0] == "127.0.0.2"  # type: ignore[no-any-return]


async def test_local_address_real() -> None:
    with trio.socket.socket() as listener:
        await listener.bind(("127.0.0.1", 0))
        listener.listen()

        # It's hard to test local_address properly, because you need multiple
        # local addresses that you can bind to. Fortunately, on most Linux
        # systems, you can bind to any 127.*.*.* address, and they all go
        # through the loopback interface. So we can use a non-standard
        # loopback address. On other systems, the only address we know for
        # certain we have is 127.0.0.1, so we can't really test local_address=
        # properly -- passing local_address=127.0.0.1 is indistinguishable
        # from not passing local_address= at all. But, we can still do a smoke
        # test to make sure the local_address= code doesn't crash.
        local_address = "127.0.0.2" if can_bind_127_0_0_2() else "127.0.0.1"

        async with await open_tcp_stream(
            *listener.getsockname(),
            local_address=local_address,
        ) as client_stream:
            assert client_stream.socket.getsockname()[0] == local_address
            if hasattr(trio.socket, "IP_BIND_ADDRESS_NO_PORT"):
                assert client_stream.socket.getsockopt(
                    trio.socket.IPPROTO_IP,
                    trio.socket.IP_BIND_ADDRESS_NO_PORT,
                )
            server_sock, remote_addr = await listener.accept()
            await client_stream.aclose()
            server_sock.close()
            # accept returns tuple[SocketType, object], due to typeshed returning `Any`
            assert remote_addr[0] == local_address

        # Trying to connect to an ipv4 address with the ipv6 wildcard
        # local_address should fail
        with pytest.raises(
            OSError,
            match=r"^all attempts to connect* to *127\.0\.0\.\d:\d+ failed$",
        ):
            await open_tcp_stream(*listener.getsockname(), local_address="::")

        # But the ipv4 wildcard address should work
        async with await open_tcp_stream(
            *listener.getsockname(),
            local_address="0.0.0.0",
        ) as client_stream:
            server_sock, remote_addr = await listener.accept()
            server_sock.close()
            assert remote_addr == client_stream.socket.getsockname()


# Now, thorough tests using fake sockets


@attrs.define(eq=False, slots=False)
class FakeSocket(trio.socket.SocketType):
    scenario: Scenario
    _family: AddressFamily
    _type: SocketKind
    _proto: int

    ip: str | int | None = None
    port: str | int | None = None
    succeeded: bool = False
    closed: bool = False
    failing: bool = False

    @property
    def type(self) -> SocketKind:
        return self._type

    @property
    def family(self) -> AddressFamily:  # pragma: no cover
        return self._family

    @property
    def proto(self) -> int:  # pragma: no cover
        return self._proto

    async def connect(self, sockaddr: tuple[str | int, str | int | None]) -> None:
        self.ip = sockaddr[0]
        self.port = sockaddr[1]
        assert self.ip not in self.scenario.sockets
        self.scenario.sockets[self.ip] = self
        self.scenario.connect_times[self.ip] = trio.current_time()
        delay, result = self.scenario.ip_dict[self.ip]
        await trio.sleep(delay)
        if result == "error":
            raise OSError("sorry")
        if result == "postconnect_fail":
            self.failing = True
        self.succeeded = True

    def close(self) -> None:
        self.closed = True

    # called when SocketStream is constructed
    def setsockopt(self, *args: object, **kwargs: object) -> None:
        if self.failing:
            # raise something that isn't OSError as SocketStream
            # ignores those
            raise KeyboardInterrupt


class Scenario(trio.abc.SocketFactory, trio.abc.HostnameResolver):
    def __init__(
        self,
        port: int,
        ip_list: Sequence[tuple[str, float, str]],
        supported_families: set[AddressFamily],
    ) -> None:
        # ip_list have to be unique
        ip_order = [ip for (ip, _, _) in ip_list]
        assert len(set(ip_order)) == len(ip_list)
        ip_dict: dict[str | int, tuple[float, str]] = {}
        for ip, delay, result in ip_list:
            assert delay >= 0
            assert result in ["error", "success", "postconnect_fail"]
            ip_dict[ip] = (delay, result)

        self.port = port
        self.ip_order = ip_order
        self.ip_dict = ip_dict
        self.supported_families = supported_families
        self.socket_count = 0
        self.sockets: dict[str | int, FakeSocket] = {}
        self.connect_times: dict[str | int, float] = {}

    def socket(
        self,
        family: AddressFamily | int | None = None,
        type_: SocketKind | int | None = None,
        proto: int | None = None,
    ) -> SocketType:
        assert isinstance(family, AddressFamily)
        assert isinstance(type_, SocketKind)
        assert proto is not None
        if family not in self.supported_families:
            raise OSError("pretending not to support this family")
        self.socket_count += 1
        return FakeSocket(self, family, type_, proto)

    def _ip_to_gai_entry(self, ip: str) -> tuple[
        AddressFamily,
        SocketKind,
        int,
        str,
        tuple[str, int, int, int] | tuple[str, int],
    ]:
        sockaddr: tuple[str, int] | tuple[str, int, int, int]
        if ":" in ip:
            family = trio.socket.AF_INET6
            sockaddr = (ip, self.port, 0, 0)
        else:
            family = trio.socket.AF_INET
            sockaddr = (ip, self.port)
        return (family, SOCK_STREAM, IPPROTO_TCP, "", sockaddr)

    async def getaddrinfo(
        self,
        host: bytes | None,
        port: bytes | str | int | None,
        family: int = -1,
        type: int = -1,
        proto: int = -1,
        flags: int = -1,
    ) -> list[
        tuple[
            AddressFamily,
            SocketKind,
            int,
            str,
            tuple[str, int, int, int] | tuple[str, int],
        ]
    ]:
        assert host == b"test.example.com"
        assert port == self.port
        assert family == trio.socket.AF_UNSPEC
        assert type == trio.socket.SOCK_STREAM
        assert proto == 0
        assert flags == 0
        return [self._ip_to_gai_entry(ip) for ip in self.ip_order]

    async def getnameinfo(
        self,
        sockaddr: tuple[str, int] | tuple[str, int, int, int],
        flags: int,
    ) -> tuple[str, str]:
        raise NotImplementedError

    def check(self, succeeded: SocketType | None) -> None:
        # sockets only go into self.sockets when connect is called; make sure
        # all the sockets that were created did in fact go in there.
        assert self.socket_count == len(self.sockets)

        for ip, socket_ in self.sockets.items():
            assert ip in self.ip_dict
            if socket_ is not succeeded:
                assert socket_.closed
            assert socket_.port == self.port


async def run_scenario(
    # The port to connect to
    port: int,
    # A list of
    #  (ip, delay, result)
    # tuples, where delay is in seconds and result is "success" or "error"
    # The ip's will be returned from getaddrinfo in this order, and then
    # connect() calls to them will have the given result.
    ip_list: Sequence[tuple[str, float, str]],
    *,
    # If False, AF_INET4/6 sockets error out on creation, before connect is
    # even called.
    ipv4_supported: bool = True,
    ipv6_supported: bool = True,
    # Normally, we return (winning_sock, scenario object)
    # If this is True, we require there to be an exception, and return
    #   (exception, scenario object)
    expect_error: tuple[type[BaseException], ...] | type[BaseException] = (),
    happy_eyeballs_delay: float | None = 0.25,
    local_address: str | None = None,
) -> tuple[SocketType, Scenario] | tuple[BaseException, Scenario]:
    supported_families = set()
    if ipv4_supported:
        supported_families.add(trio.socket.AF_INET)
    if ipv6_supported:
        supported_families.add(trio.socket.AF_INET6)
    scenario = Scenario(port, ip_list, supported_families)
    trio.socket.set_custom_hostname_resolver(scenario)
    trio.socket.set_custom_socket_factory(scenario)

    try:
        # Type ignore is for the fact that there are multiple
        # keyword arguments that accept separate types, but
        # str | float | None is not the same as str | None and float | None
        stream = await open_tcp_stream(
            "test.example.com",
            port,
            happy_eyeballs_delay=happy_eyeballs_delay,
            local_address=local_address,
        )
        assert expect_error == ()
        scenario.check(stream.socket)
        return (stream.socket, scenario)
    except AssertionError:  # pragma: no cover
        raise
    except expect_error as exc:
        scenario.check(None)
        return (exc, scenario)


async def test_one_host_quick_success(autojump_clock: MockClock) -> None:
    sock, _scenario = await run_scenario(80, [("1.2.3.4", 0.123, "success")])
    assert isinstance(sock, FakeSocket)
    assert sock.ip == "1.2.3.4"
    assert trio.current_time() == 0.123


async def test_one_host_slow_success(autojump_clock: MockClock) -> None:
    sock, _scenario = await run_scenario(81, [("1.2.3.4", 100, "success")])
    assert isinstance(sock, FakeSocket)
    assert sock.ip == "1.2.3.4"
    assert trio.current_time() == 100


async def test_one_host_quick_fail(autojump_clock: MockClock) -> None:
    exc, _scenario = await run_scenario(
        82,
        [("1.2.3.4", 0.123, "error")],
        expect_error=OSError,
    )
    assert isinstance(exc, OSError)
    assert trio.current_time() == 0.123


async def test_one_host_slow_fail(autojump_clock: MockClock) -> None:
    exc, _scenario = await run_scenario(
        83,
        [("1.2.3.4", 100, "error")],
        expect_error=OSError,
    )
    assert isinstance(exc, OSError)
    assert trio.current_time() == 100


async def test_one_host_failed_after_connect(autojump_clock: MockClock) -> None:
    exc, _scenario = await run_scenario(
        83,
        [("1.2.3.4", 1, "postconnect_fail")],
        expect_error=KeyboardInterrupt,
    )
    assert isinstance(exc, KeyboardInterrupt)


# With the default 0.250 second delay, the third attempt will win
async def test_basic_fallthrough(autojump_clock: MockClock) -> None:
    sock, scenario = await run_scenario(
        80,
        [
            ("1.1.1.1", 1, "success"),
            ("2.2.2.2", 1, "success"),
            ("3.3.3.3", 0.2, "success"),
        ],
    )
    assert isinstance(sock, FakeSocket)
    assert sock.ip == "3.3.3.3"
    # current time is default time + default time + connection time
    assert trio.current_time() == (0.250 + 0.250 + 0.2)
    assert scenario.connect_times == {
        "1.1.1.1": 0,
        "2.2.2.2": 0.250,
        "3.3.3.3": 0.500,
    }


async def test_early_success(autojump_clock: MockClock) -> None:
    sock, scenario = await run_scenario(
        80,
        [
            ("1.1.1.1", 1, "success"),
            ("2.2.2.2", 0.1, "success"),
            ("3.3.3.3", 0.2, "success"),
        ],
    )
    assert isinstance(sock, FakeSocket)
    assert sock.ip == "2.2.2.2"
    assert trio.current_time() == (0.250 + 0.1)
    assert scenario.connect_times == {
        "1.1.1.1": 0,
        "2.2.2.2": 0.250,
        # 3.3.3.3 was never even started
    }


# With a 0.450 second delay, the first attempt will win
async def test_custom_delay(autojump_clock: MockClock) -> None:
    sock, scenario = await run_scenario(
        80,
        [
            ("1.1.1.1", 1, "success"),
            ("2.2.2.2", 1, "success"),
            ("3.3.3.3", 0.2, "success"),
        ],
        happy_eyeballs_delay=0.450,
    )
    assert isinstance(sock, FakeSocket)
    assert sock.ip == "1.1.1.1"
    assert trio.current_time() == 1
    assert scenario.connect_times == {
        "1.1.1.1": 0,
        "2.2.2.2": 0.450,
        "3.3.3.3": 0.900,
    }


async def test_none_default(autojump_clock: MockClock) -> None:
    """Copy of test_basic_fallthrough, but specifying the delay =None"""
    sock, scenario = await run_scenario(
        80,
        [
            ("1.1.1.1", 1, "success"),
            ("2.2.2.2", 1, "success"),
            ("3.3.3.3", 0.2, "success"),
        ],
        happy_eyeballs_delay=None,
    )
    assert isinstance(sock, FakeSocket)
    assert sock.ip == "3.3.3.3"
    # current time is default time + default time + connection time
    assert trio.current_time() == (0.250 + 0.250 + 0.2)
    assert scenario.connect_times == {
        "1.1.1.1": 0,
        "2.2.2.2": 0.250,
        "3.3.3.3": 0.500,
    }


async def test_custom_errors_expedite(autojump_clock: MockClock) -> None:
    sock, scenario = await run_scenario(
        80,
        [
            ("1.1.1.1", 0.1, "error"),
            ("2.2.2.2", 0.2, "error"),
            ("3.3.3.3", 10, "success"),
            # .25 is the default timeout
            ("4.4.4.4", 0.25, "success"),
        ],
    )
    assert isinstance(sock, FakeSocket)
    assert sock.ip == "4.4.4.4"
    assert trio.current_time() == (0.1 + 0.2 + 0.25 + 0.25)
    assert scenario.connect_times == {
        "1.1.1.1": 0,
        "2.2.2.2": 0.1,
        "3.3.3.3": 0.1 + 0.2,
        "4.4.4.4": 0.1 + 0.2 + 0.25,
    }


async def test_all_fail(autojump_clock: MockClock) -> None:
    exc, scenario = await run_scenario(
        80,
        [
            ("1.1.1.1", 0.1, "error"),
            ("2.2.2.2", 0.2, "error"),
            ("3.3.3.3", 10, "error"),
            ("4.4.4.4", 0.250, "error"),
        ],
        expect_error=OSError,
    )
    assert isinstance(exc, OSError)

    subexceptions = (Matcher(OSError, match="^sorry$"),) * 4
    assert RaisesGroup(
        *subexceptions,
        match="all attempts to connect to test.example.com:80 failed",
    ).matches(exc.__cause__)

    assert trio.current_time() == (0.1 + 0.2 + 10)
    assert scenario.connect_times == {
        "1.1.1.1": 0,
        "2.2.2.2": 0.1,
        "3.3.3.3": 0.1 + 0.2,
        "4.4.4.4": 0.1 + 0.2 + 0.25,
    }


async def test_multi_success(autojump_clock: MockClock) -> None:
    sock, scenario = await run_scenario(
        80,
        [
            ("1.1.1.1", 0.5, "error"),
            ("2.2.2.2", 10, "success"),
            ("3.3.3.3", 10 - 1, "success"),
            ("4.4.4.4", 10 - 2, "success"),
            ("5.5.5.5", 0.5, "error"),
        ],
        happy_eyeballs_delay=1,
    )
    assert not scenario.sockets["1.1.1.1"].succeeded
    assert (
        scenario.sockets["2.2.2.2"].succeeded
        or scenario.sockets["3.3.3.3"].succeeded
        or scenario.sockets["4.4.4.4"].succeeded
    )
    assert not scenario.sockets["5.5.5.5"].succeeded
    assert isinstance(sock, FakeSocket)
    assert sock.ip in ["2.2.2.2", "3.3.3.3", "4.4.4.4"]
    assert trio.current_time() == (0.5 + 10)
    assert scenario.connect_times == {
        "1.1.1.1": 0,
        "2.2.2.2": 0.5,
        "3.3.3.3": 1.5,
        "4.4.4.4": 2.5,
        "5.5.5.5": 3.5,
    }


async def test_does_reorder(autojump_clock: MockClock) -> None:
    sock, scenario = await run_scenario(
        80,
        [
            ("1.1.1.1", 10, "error"),
            # This would win if we tried it first...
            ("2.2.2.2", 1, "success"),
            # But in fact we try this first, because of section 5.4
            ("::3", 0.5, "success"),
        ],
        happy_eyeballs_delay=1,
    )
    assert isinstance(sock, FakeSocket)
    assert sock.ip == "::3"
    assert trio.current_time() == 1 + 0.5
    assert scenario.connect_times == {
        "1.1.1.1": 0,
        "::3": 1,
    }


async def test_handles_no_ipv4(autojump_clock: MockClock) -> None:
    sock, scenario = await run_scenario(
        80,
        # Here the ipv6 addresses fail at socket creation time, so the connect
        # configuration doesn't matter
        [
            ("::1", 10, "success"),
            ("2.2.2.2", 0, "success"),
            ("::3", 0.1, "success"),
            ("4.4.4.4", 0, "success"),
        ],
        happy_eyeballs_delay=1,
        ipv4_supported=False,
    )
    assert isinstance(sock, FakeSocket)
    assert sock.ip == "::3"
    assert trio.current_time() == 1 + 0.1
    assert scenario.connect_times == {
        "::1": 0,
        "::3": 1.0,
    }


async def test_handles_no_ipv6(autojump_clock: MockClock) -> None:
    sock, scenario = await run_scenario(
        80,
        # Here the ipv6 addresses fail at socket creation time, so the connect
        # configuration doesn't matter
        [
            ("::1", 0, "success"),
            ("2.2.2.2", 10, "success"),
            ("::3", 0, "success"),
            ("4.4.4.4", 0.1, "success"),
        ],
        happy_eyeballs_delay=1,
        ipv6_supported=False,
    )
    assert isinstance(sock, FakeSocket)
    assert sock.ip == "4.4.4.4"
    assert trio.current_time() == 1 + 0.1
    assert scenario.connect_times == {
        "2.2.2.2": 0,
        "4.4.4.4": 1.0,
    }


async def test_no_hosts(autojump_clock: MockClock) -> None:
    exc, _scenario = await run_scenario(80, [], expect_error=OSError)
    assert "no results found" in str(exc)


async def test_cancel(autojump_clock: MockClock) -> None:
    with trio.move_on_after(5) as cancel_scope:
        exc, scenario = await run_scenario(
            80,
            [
                ("1.1.1.1", 10, "success"),
                ("2.2.2.2", 10, "success"),
                ("3.3.3.3", 10, "success"),
                ("4.4.4.4", 10, "success"),
            ],
            expect_error=BaseExceptionGroup,
        )
        assert isinstance(exc, BaseException)
        # What comes out should be 1 or more Cancelled errors that all belong
        # to this cancel_scope; this is the easiest way to check that
        raise exc
    assert cancel_scope.cancelled_caught

    assert trio.current_time() == 5

    # This should have been called already, but just to make sure, since the
    # exception-handling logic in run_scenario is a bit complicated and the
    # main thing we care about here is that all the sockets were cleaned up.
    scenario.check(succeeded=None)<|MERGE_RESOLUTION|>--- conflicted
+++ resolved
@@ -3,11 +3,7 @@
 import socket
 import sys
 from socket import AddressFamily, SocketKind
-<<<<<<< HEAD
 from typing import TYPE_CHECKING
-=======
-from typing import TYPE_CHECKING, Any
->>>>>>> af010afe
 
 import attrs
 import pytest
