from __future__ import annotations

import socket
import sys
from socket import AddressFamily, SocketKind
from typing import TYPE_CHECKING

import attrs
import pytest

import trio
from trio._highlevel_open_tcp_stream import (
    close_all,
    format_host_port,
    open_tcp_stream,
    reorder_for_rfc_6555_section_5_4,
)
from trio.socket import AF_INET, AF_INET6, IPPROTO_TCP, SOCK_STREAM, SocketType
from trio.testing import Matcher, RaisesGroup

if TYPE_CHECKING:
    from collections.abc import Sequence

    from trio.testing import MockClock

if sys.version_info < (3, 11):
    from exceptiongroup import BaseExceptionGroup


def test_close_all() -> None:
    class CloseMe(SocketType):
        closed = False

        def close(self) -> None:
            self.closed = True

    class CloseKiller(SocketType):
        def close(self) -> None:
            raise OSError("os error text")

    c: CloseMe = CloseMe()
    with close_all() as to_close:
        to_close.add(c)
    assert c.closed

    c = CloseMe()
    with pytest.raises(RuntimeError):
        with close_all() as to_close:
            to_close.add(c)
            raise RuntimeError
    assert c.closed

    c = CloseMe()
    with pytest.raises(OSError, match="os error text"):
        with close_all() as to_close:
            to_close.add(CloseKiller())
            to_close.add(c)
    assert c.closed


def test_reorder_for_rfc_6555_section_5_4() -> None:
    def fake4(
        i: int,
    ) -> tuple[socket.AddressFamily, socket.SocketKind, int, str, tuple[str, int]]:
        return (
            AF_INET,
            SOCK_STREAM,
            IPPROTO_TCP,
            "",
            (f"10.0.0.{i}", 80),
        )

    def fake6(
        i: int,
    ) -> tuple[socket.AddressFamily, socket.SocketKind, int, str, tuple[str, int]]:
        return (AF_INET6, SOCK_STREAM, IPPROTO_TCP, "", (f"::{i}", 80))

    for fake in fake4, fake6:
        # No effect on homogeneous lists
        targets = [fake(0), fake(1), fake(2)]
        reorder_for_rfc_6555_section_5_4(targets)
        assert targets == [fake(0), fake(1), fake(2)]

        # Single item lists also OK
        targets = [fake(0)]
        reorder_for_rfc_6555_section_5_4(targets)
        assert targets == [fake(0)]

    # If the list starts out with different families in positions 0 and 1,
    # then it's left alone
    orig = [fake4(0), fake6(0), fake4(1), fake6(1)]
    targets = list(orig)
    reorder_for_rfc_6555_section_5_4(targets)
    assert targets == orig

    # If not, it's reordered
    targets = [fake4(0), fake4(1), fake4(2), fake6(0), fake6(1)]
    reorder_for_rfc_6555_section_5_4(targets)
    assert targets == [fake4(0), fake6(0), fake4(1), fake4(2), fake6(1)]


def test_format_host_port() -> None:
    assert format_host_port("127.0.0.1", 80) == "127.0.0.1:80"
    assert format_host_port(b"127.0.0.1", 80) == "127.0.0.1:80"
    assert format_host_port("example.com", 443) == "example.com:443"
    assert format_host_port(b"example.com", 443) == "example.com:443"
    assert format_host_port("::1", "http") == "[::1]:http"
    assert format_host_port(b"::1", "http") == "[::1]:http"


# Make sure we can connect to localhost using real kernel sockets
async def test_open_tcp_stream_real_socket_smoketest() -> None:
    listen_sock = trio.socket.socket()
    await listen_sock.bind(("127.0.0.1", 0))
    _, listen_port = listen_sock.getsockname()
    listen_sock.listen(1)
    client_stream = await open_tcp_stream("127.0.0.1", listen_port)
    server_sock, _ = await listen_sock.accept()
    await client_stream.send_all(b"x")
    assert await server_sock.recv(1) == b"x"
    await client_stream.aclose()
    server_sock.close()

    listen_sock.close()


async def test_open_tcp_stream_input_validation() -> None:
    with pytest.raises(ValueError, match="^host must be str or bytes, not None$"):
        await open_tcp_stream(None, 80)  # type: ignore[arg-type]
    with pytest.raises(TypeError):
        await open_tcp_stream("127.0.0.1", b"80")  # type: ignore[arg-type]


def can_bind_127_0_0_2() -> bool:
    with socket.socket() as s:
        try:
            s.bind(("127.0.0.2", 0))
        except OSError:
            return False
        # s.getsockname() is typed as returning Any
        return s.getsockname()[0] == "127.0.0.2"  # type: ignore[no-any-return]


async def test_local_address_real() -> None:
    with trio.socket.socket() as listener:
        await listener.bind(("127.0.0.1", 0))
        listener.listen()

        # It's hard to test local_address properly, because you need multiple
        # local addresses that you can bind to. Fortunately, on most Linux
        # systems, you can bind to any 127.*.*.* address, and they all go
        # through the loopback interface. So we can use a non-standard
        # loopback address. On other systems, the only address we know for
        # certain we have is 127.0.0.1, so we can't really test local_address=
        # properly -- passing local_address=127.0.0.1 is indistinguishable
        # from not passing local_address= at all. But, we can still do a smoke
        # test to make sure the local_address= code doesn't crash.
        local_address = "127.0.0.2" if can_bind_127_0_0_2() else "127.0.0.1"

        async with await open_tcp_stream(
            *listener.getsockname(),
            local_address=local_address,
        ) as client_stream:
            assert client_stream.socket.getsockname()[0] == local_address
            if hasattr(trio.socket, "IP_BIND_ADDRESS_NO_PORT"):
                assert client_stream.socket.getsockopt(
                    trio.socket.IPPROTO_IP,
                    trio.socket.IP_BIND_ADDRESS_NO_PORT,
                )
            server_sock, remote_addr = await listener.accept()
            await client_stream.aclose()
            server_sock.close()
            # accept returns tuple[SocketType, object], due to typeshed returning `Any`
            assert remote_addr[0] == local_address

        # Trying to connect to an ipv4 address with the ipv6 wildcard
        # local_address should fail
        with pytest.raises(
            OSError,
            match=r"^all attempts to connect* to *127\.0\.0\.\d:\d+ failed$",
        ):
            await open_tcp_stream(*listener.getsockname(), local_address="::")

        # But the ipv4 wildcard address should work
        async with await open_tcp_stream(
            *listener.getsockname(),
            local_address="0.0.0.0",
        ) as client_stream:
            server_sock, remote_addr = await listener.accept()
            server_sock.close()
            assert remote_addr == client_stream.socket.getsockname()


# Now, thorough tests using fake sockets


@attrs.define(eq=False, slots=False)
class FakeSocket(trio.socket.SocketType):
    scenario: Scenario
    _family: AddressFamily
    _type: SocketKind
    _proto: int

    ip: str | int | None = None
    port: str | int | None = None
    succeeded: bool = False
    closed: bool = False
    failing: bool = False

    @property
    def type(self) -> SocketKind:
        return self._type

    @property
    def family(self) -> AddressFamily:  # pragma: no cover
        return self._family

    @property
    def proto(self) -> int:  # pragma: no cover
        return self._proto

    async def connect(self, sockaddr: tuple[str | int, str | int | None]) -> None:
        self.ip = sockaddr[0]
        self.port = sockaddr[1]
        assert self.ip not in self.scenario.sockets
        self.scenario.sockets[self.ip] = self
        self.scenario.connect_times[self.ip] = trio.current_time()
        delay, result = self.scenario.ip_dict[self.ip]
        await trio.sleep(delay)
        if result == "error":
            raise OSError("sorry")
        if result == "postconnect_fail":
            self.failing = True
        self.succeeded = True

    def close(self) -> None:
        self.closed = True

    # called when SocketStream is constructed
    def setsockopt(self, *args: object, **kwargs: object) -> None:
        if self.failing:
            # raise something that isn't OSError as SocketStream
            # ignores those
            raise KeyboardInterrupt


class Scenario(trio.abc.SocketFactory, trio.abc.HostnameResolver):
    def __init__(
        self,
        port: int,
        ip_list: Sequence[tuple[str, float, str]],
        supported_families: set[AddressFamily],
    ) -> None:
        # ip_list have to be unique
        ip_order = [ip for (ip, _, _) in ip_list]
        assert len(set(ip_order)) == len(ip_list)
        ip_dict: dict[str | int, tuple[float, str]] = {}
        for ip, delay, result in ip_list:
            assert delay >= 0
            assert result in ["error", "success", "postconnect_fail"]
            ip_dict[ip] = (delay, result)

        self.port = port
        self.ip_order = ip_order
        self.ip_dict = ip_dict
        self.supported_families = supported_families
        self.socket_count = 0
        self.sockets: dict[str | int, FakeSocket] = {}
        self.connect_times: dict[str | int, float] = {}

    def socket(
        self,
        family: AddressFamily | int | None = None,
        type_: SocketKind | int | None = None,
        proto: int | None = None,
    ) -> SocketType:
        assert isinstance(family, AddressFamily)
        assert isinstance(type_, SocketKind)
        assert proto is not None
        if family not in self.supported_families:
            raise OSError("pretending not to support this family")
        self.socket_count += 1
        return FakeSocket(self, family, type_, proto)

    def _ip_to_gai_entry(self, ip: str) -> tuple[
        AddressFamily,
        SocketKind,
        int,
        str,
        tuple[str, int, int, int] | tuple[str, int],
    ]:
        sockaddr: tuple[str, int] | tuple[str, int, int, int]
        if ":" in ip:
            family = trio.socket.AF_INET6
            sockaddr = (ip, self.port, 0, 0)
        else:
            family = trio.socket.AF_INET
            sockaddr = (ip, self.port)
        return (family, SOCK_STREAM, IPPROTO_TCP, "", sockaddr)

    async def getaddrinfo(
        self,
        host: bytes | None,
        port: bytes | str | int | None,
        family: int = -1,
        type: int = -1,
        proto: int = -1,
        flags: int = -1,
    ) -> list[
        tuple[
            AddressFamily,
            SocketKind,
            int,
            str,
            tuple[str, int, int, int] | tuple[str, int],
        ]
    ]:
        assert host == b"test.example.com"
        assert port == self.port
        assert family == trio.socket.AF_UNSPEC
        assert type == trio.socket.SOCK_STREAM
        assert proto == 0
        assert flags == 0
        return [self._ip_to_gai_entry(ip) for ip in self.ip_order]

    async def getnameinfo(
        self,
        sockaddr: tuple[str, int] | tuple[str, int, int, int],
        flags: int,
    ) -> tuple[str, str]:
        raise NotImplementedError

    def check(self, succeeded: SocketType | None) -> None:
        # sockets only go into self.sockets when connect is called; make sure
        # all the sockets that were created did in fact go in there.
        assert self.socket_count == len(self.sockets)

        for ip, socket_ in self.sockets.items():
            assert ip in self.ip_dict
            if socket_ is not succeeded:
                assert socket_.closed
            assert socket_.port == self.port


async def run_scenario(
    # The port to connect to
    port: int,
    # A list of
    #  (ip, delay, result)
    # tuples, where delay is in seconds and result is "success" or "error"
    # The ip's will be returned from getaddrinfo in this order, and then
    # connect() calls to them will have the given result.
    ip_list: Sequence[tuple[str, float, str]],
    *,
    # If False, AF_INET4/6 sockets error out on creation, before connect is
    # even called.
    ipv4_supported: bool = True,
    ipv6_supported: bool = True,
    # Normally, we return (winning_sock, scenario object)
    # If this is True, we require there to be an exception, and return
    #   (exception, scenario object)
    expect_error: tuple[type[BaseException], ...] | type[BaseException] = (),
    happy_eyeballs_delay: float | None = 0.25,
    local_address: str | None = None,
) -> tuple[SocketType, Scenario] | tuple[BaseException, Scenario]:
    supported_families = set()
    if ipv4_supported:
        supported_families.add(trio.socket.AF_INET)
    if ipv6_supported:
        supported_families.add(trio.socket.AF_INET6)
    scenario = Scenario(port, ip_list, supported_families)
    trio.socket.set_custom_hostname_resolver(scenario)
    trio.socket.set_custom_socket_factory(scenario)

    try:
<<<<<<< HEAD
        # Type ignore is for the fact that there are multiple
        # keyword arguments that accept separate types, but
        # str | float | None is not the same as str | None and float | None
=======
>>>>>>> c7801ae1
        stream = await open_tcp_stream(
            "test.example.com",
            port,
            happy_eyeballs_delay=happy_eyeballs_delay,
            local_address=local_address,
        )
        assert expect_error == ()
        scenario.check(stream.socket)
        return (stream.socket, scenario)
    except AssertionError:  # pragma: no cover
        raise
    except expect_error as exc:
        scenario.check(None)
        return (exc, scenario)


async def test_one_host_quick_success(autojump_clock: MockClock) -> None:
    sock, _scenario = await run_scenario(80, [("1.2.3.4", 0.123, "success")])
    assert isinstance(sock, FakeSocket)
    assert sock.ip == "1.2.3.4"
    assert trio.current_time() == 0.123


async def test_one_host_slow_success(autojump_clock: MockClock) -> None:
    sock, _scenario = await run_scenario(81, [("1.2.3.4", 100, "success")])
    assert isinstance(sock, FakeSocket)
    assert sock.ip == "1.2.3.4"
    assert trio.current_time() == 100


async def test_one_host_quick_fail(autojump_clock: MockClock) -> None:
    exc, _scenario = await run_scenario(
        82,
        [("1.2.3.4", 0.123, "error")],
        expect_error=OSError,
    )
    assert isinstance(exc, OSError)
    assert trio.current_time() == 0.123


async def test_one_host_slow_fail(autojump_clock: MockClock) -> None:
    exc, _scenario = await run_scenario(
        83,
        [("1.2.3.4", 100, "error")],
        expect_error=OSError,
    )
    assert isinstance(exc, OSError)
    assert trio.current_time() == 100


async def test_one_host_failed_after_connect(autojump_clock: MockClock) -> None:
    exc, _scenario = await run_scenario(
        83,
        [("1.2.3.4", 1, "postconnect_fail")],
        expect_error=KeyboardInterrupt,
    )
    assert isinstance(exc, KeyboardInterrupt)


# With the default 0.250 second delay, the third attempt will win
async def test_basic_fallthrough(autojump_clock: MockClock) -> None:
    sock, scenario = await run_scenario(
        80,
        [
            ("1.1.1.1", 1, "success"),
            ("2.2.2.2", 1, "success"),
            ("3.3.3.3", 0.2, "success"),
        ],
    )
    assert isinstance(sock, FakeSocket)
    assert sock.ip == "3.3.3.3"
    # current time is default time + default time + connection time
    assert trio.current_time() == (0.250 + 0.250 + 0.2)
    assert scenario.connect_times == {
        "1.1.1.1": 0,
        "2.2.2.2": 0.250,
        "3.3.3.3": 0.500,
    }


async def test_early_success(autojump_clock: MockClock) -> None:
    sock, scenario = await run_scenario(
        80,
        [
            ("1.1.1.1", 1, "success"),
            ("2.2.2.2", 0.1, "success"),
            ("3.3.3.3", 0.2, "success"),
        ],
    )
    assert isinstance(sock, FakeSocket)
    assert sock.ip == "2.2.2.2"
    assert trio.current_time() == (0.250 + 0.1)
    assert scenario.connect_times == {
        "1.1.1.1": 0,
        "2.2.2.2": 0.250,
        # 3.3.3.3 was never even started
    }


# With a 0.450 second delay, the first attempt will win
async def test_custom_delay(autojump_clock: MockClock) -> None:
    sock, scenario = await run_scenario(
        80,
        [
            ("1.1.1.1", 1, "success"),
            ("2.2.2.2", 1, "success"),
            ("3.3.3.3", 0.2, "success"),
        ],
        happy_eyeballs_delay=0.450,
    )
    assert isinstance(sock, FakeSocket)
    assert sock.ip == "1.1.1.1"
    assert trio.current_time() == 1
    assert scenario.connect_times == {
        "1.1.1.1": 0,
        "2.2.2.2": 0.450,
        "3.3.3.3": 0.900,
    }


async def test_none_default(autojump_clock: MockClock) -> None:
    """Copy of test_basic_fallthrough, but specifying the delay =None"""
    sock, scenario = await run_scenario(
        80,
        [
            ("1.1.1.1", 1, "success"),
            ("2.2.2.2", 1, "success"),
            ("3.3.3.3", 0.2, "success"),
        ],
        happy_eyeballs_delay=None,
    )
    assert isinstance(sock, FakeSocket)
    assert sock.ip == "3.3.3.3"
    # current time is default time + default time + connection time
    assert trio.current_time() == (0.250 + 0.250 + 0.2)
    assert scenario.connect_times == {
        "1.1.1.1": 0,
        "2.2.2.2": 0.250,
        "3.3.3.3": 0.500,
    }


async def test_custom_errors_expedite(autojump_clock: MockClock) -> None:
    sock, scenario = await run_scenario(
        80,
        [
            ("1.1.1.1", 0.1, "error"),
            ("2.2.2.2", 0.2, "error"),
            ("3.3.3.3", 10, "success"),
            # .25 is the default timeout
            ("4.4.4.4", 0.25, "success"),
        ],
    )
    assert isinstance(sock, FakeSocket)
    assert sock.ip == "4.4.4.4"
    assert trio.current_time() == (0.1 + 0.2 + 0.25 + 0.25)
    assert scenario.connect_times == {
        "1.1.1.1": 0,
        "2.2.2.2": 0.1,
        "3.3.3.3": 0.1 + 0.2,
        "4.4.4.4": 0.1 + 0.2 + 0.25,
    }


async def test_all_fail(autojump_clock: MockClock) -> None:
    exc, scenario = await run_scenario(
        80,
        [
            ("1.1.1.1", 0.1, "error"),
            ("2.2.2.2", 0.2, "error"),
            ("3.3.3.3", 10, "error"),
            ("4.4.4.4", 0.250, "error"),
        ],
        expect_error=OSError,
    )
    assert isinstance(exc, OSError)

    subexceptions = (Matcher(OSError, match="^sorry$"),) * 4
    assert RaisesGroup(
        *subexceptions,
        match="all attempts to connect to test.example.com:80 failed",
    ).matches(exc.__cause__)

    assert trio.current_time() == (0.1 + 0.2 + 10)
    assert scenario.connect_times == {
        "1.1.1.1": 0,
        "2.2.2.2": 0.1,
        "3.3.3.3": 0.1 + 0.2,
        "4.4.4.4": 0.1 + 0.2 + 0.25,
    }


async def test_multi_success(autojump_clock: MockClock) -> None:
    sock, scenario = await run_scenario(
        80,
        [
            ("1.1.1.1", 0.5, "error"),
            ("2.2.2.2", 10, "success"),
            ("3.3.3.3", 10 - 1, "success"),
            ("4.4.4.4", 10 - 2, "success"),
            ("5.5.5.5", 0.5, "error"),
        ],
        happy_eyeballs_delay=1,
    )
    assert not scenario.sockets["1.1.1.1"].succeeded
    assert (
        scenario.sockets["2.2.2.2"].succeeded
        or scenario.sockets["3.3.3.3"].succeeded
        or scenario.sockets["4.4.4.4"].succeeded
    )
    assert not scenario.sockets["5.5.5.5"].succeeded
    assert isinstance(sock, FakeSocket)
    assert sock.ip in ["2.2.2.2", "3.3.3.3", "4.4.4.4"]
    assert trio.current_time() == (0.5 + 10)
    assert scenario.connect_times == {
        "1.1.1.1": 0,
        "2.2.2.2": 0.5,
        "3.3.3.3": 1.5,
        "4.4.4.4": 2.5,
        "5.5.5.5": 3.5,
    }


async def test_does_reorder(autojump_clock: MockClock) -> None:
    sock, scenario = await run_scenario(
        80,
        [
            ("1.1.1.1", 10, "error"),
            # This would win if we tried it first...
            ("2.2.2.2", 1, "success"),
            # But in fact we try this first, because of section 5.4
            ("::3", 0.5, "success"),
        ],
        happy_eyeballs_delay=1,
    )
    assert isinstance(sock, FakeSocket)
    assert sock.ip == "::3"
    assert trio.current_time() == 1 + 0.5
    assert scenario.connect_times == {
        "1.1.1.1": 0,
        "::3": 1,
    }


async def test_handles_no_ipv4(autojump_clock: MockClock) -> None:
    sock, scenario = await run_scenario(
        80,
        # Here the ipv6 addresses fail at socket creation time, so the connect
        # configuration doesn't matter
        [
            ("::1", 10, "success"),
            ("2.2.2.2", 0, "success"),
            ("::3", 0.1, "success"),
            ("4.4.4.4", 0, "success"),
        ],
        happy_eyeballs_delay=1,
        ipv4_supported=False,
    )
    assert isinstance(sock, FakeSocket)
    assert sock.ip == "::3"
    assert trio.current_time() == 1 + 0.1
    assert scenario.connect_times == {
        "::1": 0,
        "::3": 1.0,
    }


async def test_handles_no_ipv6(autojump_clock: MockClock) -> None:
    sock, scenario = await run_scenario(
        80,
        # Here the ipv6 addresses fail at socket creation time, so the connect
        # configuration doesn't matter
        [
            ("::1", 0, "success"),
            ("2.2.2.2", 10, "success"),
            ("::3", 0, "success"),
            ("4.4.4.4", 0.1, "success"),
        ],
        happy_eyeballs_delay=1,
        ipv6_supported=False,
    )
    assert isinstance(sock, FakeSocket)
    assert sock.ip == "4.4.4.4"
    assert trio.current_time() == 1 + 0.1
    assert scenario.connect_times == {
        "2.2.2.2": 0,
        "4.4.4.4": 1.0,
    }


async def test_no_hosts(autojump_clock: MockClock) -> None:
    exc, _scenario = await run_scenario(80, [], expect_error=OSError)
    assert "no results found" in str(exc)


async def test_cancel(autojump_clock: MockClock) -> None:
    with trio.move_on_after(5) as cancel_scope:
        exc, scenario = await run_scenario(
            80,
            [
                ("1.1.1.1", 10, "success"),
                ("2.2.2.2", 10, "success"),
                ("3.3.3.3", 10, "success"),
                ("4.4.4.4", 10, "success"),
            ],
            expect_error=BaseExceptionGroup,
        )
        assert isinstance(exc, BaseException)
        # What comes out should be 1 or more Cancelled errors that all belong
        # to this cancel_scope; this is the easiest way to check that
        raise exc
    assert cancel_scope.cancelled_caught

    assert trio.current_time() == 5

    # This should have been called already, but just to make sure, since the
    # exception-handling logic in run_scenario is a bit complicated and the
    # main thing we care about here is that all the sockets were cleaned up.
    scenario.check(succeeded=None)<|MERGE_RESOLUTION|>--- conflicted
+++ resolved
@@ -373,12 +373,6 @@
     trio.socket.set_custom_socket_factory(scenario)
 
     try:
-<<<<<<< HEAD
-        # Type ignore is for the fact that there are multiple
-        # keyword arguments that accept separate types, but
-        # str | float | None is not the same as str | None and float | None
-=======
->>>>>>> c7801ae1
         stream = await open_tcp_stream(
             "test.example.com",
             port,
