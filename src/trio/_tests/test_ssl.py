--- conflicted
+++ resolved
@@ -352,36 +352,13 @@
     # PyOpenSSLEchoStream, so this makes sure that if we do have a bug then
     # PyOpenSSLEchoStream will notice and complain.
 
-<<<<<<< HEAD
-    s = PyOpenSSLEchoStream()
-    with pytest.raises(ExpectedExceptionGroup(_core.BusyResourceError("simultaneous"))):
-        async with _core.open_nursery() as nursery:
-            nursery.start_soon(s.send_all, b"x")
-            nursery.start_soon(s.send_all, b"x")
-
-    s = PyOpenSSLEchoStream()
-    with pytest.raises(ExpectedExceptionGroup(_core.BusyResourceError("simultaneous"))):
-        async with _core.open_nursery() as nursery:
-            nursery.start_soon(s.send_all, b"x")
-            nursery.start_soon(s.wait_send_all_might_not_block)
-
-    s = PyOpenSSLEchoStream()
-    with pytest.raises(ExpectedExceptionGroup(_core.BusyResourceError("simultaneous"))):
-        async with _core.open_nursery() as nursery:
-            nursery.start_soon(s.wait_send_all_might_not_block)
-            nursery.start_soon(s.wait_send_all_might_not_block)
-
-    s = PyOpenSSLEchoStream()
-    with pytest.raises(ExpectedExceptionGroup(_core.BusyResourceError("simultaneous"))):
-        async with _core.open_nursery() as nursery:
-            nursery.start_soon(s.receive_some, 1)
-            nursery.start_soon(s.receive_some, 1)
-=======
     async def do_test(
         func1: str, args1: tuple[object, ...], func2: str, args2: tuple[object, ...]
     ) -> None:
         s = PyOpenSSLEchoStream()
-        with pytest.raises(_core.BusyResourceError, match="simultaneous"):
+        with pytest.raises(
+            ExpectedExceptionGroup(_core.BusyResourceError("simultaneous"))
+        ):
             async with _core.open_nursery() as nursery:
                 nursery.start_soon(getattr(s, func1), *args1)
                 nursery.start_soon(getattr(s, func2), *args2)
@@ -392,7 +369,6 @@
         "wait_send_all_might_not_block", (), "wait_send_all_might_not_block", ()
     )
     await do_test("receive_some", (1,), "receive_some", (1,))
->>>>>>> 592718b1
 
 
 @contextmanager  # type: ignore[misc]  # decorated contains Any
@@ -765,36 +741,13 @@
         with assert_checkpoints():
             await s.wait_send_all_might_not_block()
 
-<<<<<<< HEAD
-    s, _ = ssl_lockstep_stream_pair(client_ctx)
-    with pytest.raises(ExpectedExceptionGroup(_core.BusyResourceError("another task"))):
-        async with _core.open_nursery() as nursery:
-            nursery.start_soon(do_send_all)
-            nursery.start_soon(do_send_all)
-
-    s, _ = ssl_lockstep_stream_pair(client_ctx)
-    with pytest.raises(ExpectedExceptionGroup(_core.BusyResourceError("another task"))):
-        async with _core.open_nursery() as nursery:
-            nursery.start_soon(do_receive_some)
-            nursery.start_soon(do_receive_some)
-
-    s, _ = ssl_lockstep_stream_pair(client_ctx)
-    with pytest.raises(ExpectedExceptionGroup(_core.BusyResourceError("another task"))):
-        async with _core.open_nursery() as nursery:
-            nursery.start_soon(do_send_all)
-            nursery.start_soon(do_wait_send_all_might_not_block)
-
-    s, _ = ssl_lockstep_stream_pair(client_ctx)
-    with pytest.raises(ExpectedExceptionGroup(_core.BusyResourceError("another task"))):
-        async with _core.open_nursery() as nursery:
-            nursery.start_soon(do_wait_send_all_might_not_block)
-            nursery.start_soon(do_wait_send_all_might_not_block)
-=======
     async def do_test(
         func1: Callable[[S], Awaitable[None]], func2: Callable[[S], Awaitable[None]]
     ) -> None:
         s, _ = ssl_lockstep_stream_pair(client_ctx)
-        with pytest.raises(_core.BusyResourceError, match="another task"):
+        with pytest.raises(
+            ExpectedExceptionGroup(_core.BusyResourceError("another task"))
+        ):
             async with _core.open_nursery() as nursery:
                 nursery.start_soon(func1, s)
                 nursery.start_soon(func2, s)
@@ -803,7 +756,6 @@
     await do_test(do_receive_some, do_receive_some)
     await do_test(do_send_all, do_wait_send_all_might_not_block)
     await do_test(do_wait_send_all_might_not_block, do_wait_send_all_might_not_block)
->>>>>>> 592718b1
 
 
 async def test_wait_writable_calls_underlying_wait_writable() -> None:
