from __future__ import annotations

import errno
import socket as stdlib_socket
import sys
from socket import AddressFamily, SocketKind
from typing import TYPE_CHECKING, Any, Sequence, overload

import attr
import pytest

import trio
from trio import (
    SocketListener,
    TrioDeprecationWarning,
    open_tcp_listeners,
    open_tcp_stream,
    serve_tcp,
)
from trio.abc import HostnameResolver, SendStream, SocketFactory
from trio.testing import open_stream_to_socket_listener

from .. import socket as tsocket
from .._core._tests.tutil import binds_ipv6

if sys.version_info < (3, 11):
    from exceptiongroup import BaseExceptionGroup

if TYPE_CHECKING:
    from typing_extensions import Buffer


async def test_open_tcp_listeners_basic() -> None:
    listeners = await open_tcp_listeners(0)
    assert isinstance(listeners, list)
    for obj in listeners:
        assert isinstance(obj, SocketListener)
        # Binds to wildcard address by default
        assert obj.socket.family in [tsocket.AF_INET, tsocket.AF_INET6]
        assert obj.socket.getsockname()[0] in ["0.0.0.0", "::"]

    listener = listeners[0]
    # Make sure the backlog is at least 2
    c1 = await open_stream_to_socket_listener(listener)
    c2 = await open_stream_to_socket_listener(listener)

    s1 = await listener.accept()
    s2 = await listener.accept()

    # Note that we don't know which client stream is connected to which server
    # stream
    await s1.send_all(b"x")
    await s2.send_all(b"x")
    assert await c1.receive_some(1) == b"x"
    assert await c2.receive_some(1) == b"x"

    for resource in [c1, c2, s1, s2, *listeners]:
        await resource.aclose()


async def test_open_tcp_listeners_specific_port_specific_host() -> None:
    # Pick a port
    sock = tsocket.socket()
    await sock.bind(("127.0.0.1", 0))
    host, port = sock.getsockname()
    sock.close()

    (listener,) = await open_tcp_listeners(port, host=host)
    async with listener:
        assert listener.socket.getsockname() == (host, port)


@binds_ipv6
async def test_open_tcp_listeners_ipv6_v6only() -> None:
    # Check IPV6_V6ONLY is working properly
    (ipv6_listener,) = await open_tcp_listeners(0, host="::1")
    async with ipv6_listener:
        _, port, *_ = ipv6_listener.socket.getsockname()

        with pytest.raises(
            OSError,
            match=r"(Error|all attempts to) connect(ing)* to (\(')*127\.0\.0\.1(', |:)\d+(\): Connection refused| failed)$",
        ):
            await open_tcp_stream("127.0.0.1", port)


async def test_open_tcp_listeners_rebind() -> None:
    (l1,) = await open_tcp_listeners(0, host="127.0.0.1")
    sockaddr1 = l1.socket.getsockname()

    # Plain old rebinding while it's still there should fail, even if we have
    # SO_REUSEADDR set
    with stdlib_socket.socket() as probe:
        probe.setsockopt(stdlib_socket.SOL_SOCKET, stdlib_socket.SO_REUSEADDR, 1)
        with pytest.raises(
            OSError,
            match="(Address already in use|An attempt was made to access a socket in a way forbidden by its access permissions)$",
        ):
            probe.bind(sockaddr1)

    # Now use the first listener to set up some connections in various states,
    # and make sure that they don't create any obstacle to rebinding a second
    # listener after the first one is closed.
    c_established = await open_stream_to_socket_listener(l1)
    s_established = await l1.accept()

    c_time_wait = await open_stream_to_socket_listener(l1)
    s_time_wait = await l1.accept()
    # Server-initiated close leaves socket in TIME_WAIT
    await s_time_wait.aclose()

    await l1.aclose()
    (l2,) = await open_tcp_listeners(sockaddr1[1], host="127.0.0.1")
    sockaddr2 = l2.socket.getsockname()

    assert sockaddr1 == sockaddr2
    assert s_established.socket.getsockname() == sockaddr2
    assert c_time_wait.socket.getpeername() == sockaddr2

    for resource in [
        l1,
        l2,
        c_established,
        s_established,
        c_time_wait,
        s_time_wait,
    ]:
        await resource.aclose()


class FakeOSError(OSError):
    pass


@attr.s
class FakeSocket(tsocket.SocketType):
    _family: AddressFamily = attr.ib(converter=AddressFamily)
    _type: SocketKind = attr.ib(converter=SocketKind)
    _proto: int = attr.ib()

    closed: bool = attr.ib(default=False)
    poison_listen: bool = attr.ib(default=False)
    backlog: int | None = attr.ib(default=None)

    @property
    def type(self) -> SocketKind:
        return self._type

    @property
    def family(self) -> AddressFamily:
        return self._family

    @property
    def proto(self) -> int:  # pragma: no cover
        return self._proto

    @overload
    def getsockopt(self, /, level: int, optname: int) -> int:
        ...

    @overload
    def getsockopt(self, /, level: int, optname: int, buflen: int) -> bytes:
        ...

    def getsockopt(
        self, /, level: int, optname: int, buflen: int | None = None
    ) -> int | bytes:
        if (level, optname) == (tsocket.SOL_SOCKET, tsocket.SO_ACCEPTCONN):
            return True
        raise AssertionError()  # pragma: no cover

    @overload
    def setsockopt(self, /, level: int, optname: int, value: int | Buffer) -> None:
        ...

    @overload
    def setsockopt(self, /, level: int, optname: int, value: None, optlen: int) -> None:
        ...

    def setsockopt(
        self,
        /,
        level: int,
        optname: int,
        value: int | Buffer | None,
        optlen: int | None = None,
    ) -> None:
        pass

    async def bind(self, address: Any) -> None:
        pass

    def listen(self, /, backlog: int = min(stdlib_socket.SOMAXCONN, 128)) -> None:
        assert self.backlog is None
        assert backlog is not None
        self.backlog = backlog
        if self.poison_listen:
            raise FakeOSError("whoops")

    def close(self) -> None:
        self.closed = True


@attr.s
class FakeSocketFactory(SocketFactory):
    poison_after: int = attr.ib()
    sockets: list[tsocket.SocketType] = attr.ib(factory=list)
    raise_on_family: dict[AddressFamily, int] = attr.ib(factory=dict)  # family => errno

    def socket(
        self,
        family: AddressFamily | int | None = None,
        type: SocketKind | int | None = None,
        proto: int = 0,
    ) -> tsocket.SocketType:
        assert family is not None
        assert type is not None
        if isinstance(family, int) and not isinstance(family, AddressFamily):
            family = AddressFamily(family)  # pragma: no cover
        if family in self.raise_on_family:
            raise OSError(self.raise_on_family[family], "nope")
        sock = FakeSocket(family, type, proto)
        self.poison_after -= 1
        if self.poison_after == 0:
            sock.poison_listen = True
        self.sockets.append(sock)
        return sock


@attr.s
class FakeHostnameResolver(HostnameResolver):
    family_addr_pairs: Sequence[tuple[AddressFamily, str]] = attr.ib()

    async def getaddrinfo(
        self,
        host: bytes | str | None,
        port: bytes | str | int | None,
        family: int = 0,
        type: int = 0,
        proto: int = 0,
        flags: int = 0,
    ) -> list[
        tuple[
            AddressFamily,
            SocketKind,
            int,
            str,
            tuple[str, int] | tuple[str, int, int, int],
        ]
    ]:
        assert isinstance(port, int)
        return [
            (family, tsocket.SOCK_STREAM, 0, "", (addr, port))
            for family, addr in self.family_addr_pairs
        ]

    async def getnameinfo(
        self, sockaddr: tuple[str, int] | tuple[str, int, int, int], flags: int
    ) -> tuple[str, str]:
        raise NotImplementedError()


async def test_open_tcp_listeners_multiple_host_cleanup_on_error() -> None:
    # If we were trying to bind to multiple hosts and one of them failed, they
    # call get cleaned up before returning
    fsf = FakeSocketFactory(3)
    tsocket.set_custom_socket_factory(fsf)
    tsocket.set_custom_hostname_resolver(
        FakeHostnameResolver(
            [
                (tsocket.AF_INET, "1.1.1.1"),
                (tsocket.AF_INET, "2.2.2.2"),
                (tsocket.AF_INET, "3.3.3.3"),
            ]
        )
    )

    with pytest.raises(FakeOSError):
        await open_tcp_listeners(80, host="example.org")

    assert len(fsf.sockets) == 3
    for sock in fsf.sockets:
        # property only exists on FakeSocket
        assert sock.closed  # type: ignore[attr-defined]


async def test_open_tcp_listeners_port_checking() -> None:
    for host in ["127.0.0.1", None]:
        with pytest.raises(TypeError):
            await open_tcp_listeners(None, host=host)  # type: ignore[arg-type]
        with pytest.raises(TypeError):
            await open_tcp_listeners(b"80", host=host)  # type: ignore[arg-type]
        with pytest.raises(TypeError):
            await open_tcp_listeners("http", host=host)  # type: ignore[arg-type]


async def test_serve_tcp() -> None:
    async def handler(stream: SendStream) -> None:
        await stream.send_all(b"x")

    async with trio.open_nursery() as nursery:
        # nursery.start is incorrectly typed, awaiting #2773
        listeners: list[SocketListener] = await nursery.start(serve_tcp, handler, 0)
        stream = await open_stream_to_socket_listener(listeners[0])
        async with stream:
            assert await stream.receive_some(1) == b"x"
            nursery.cancel_scope.cancel()


@pytest.mark.parametrize(
    "try_families",
    [{tsocket.AF_INET}, {tsocket.AF_INET6}, {tsocket.AF_INET, tsocket.AF_INET6}],
)
@pytest.mark.parametrize(
    "fail_families",
    [{tsocket.AF_INET}, {tsocket.AF_INET6}, {tsocket.AF_INET, tsocket.AF_INET6}],
)
async def test_open_tcp_listeners_some_address_families_unavailable(
    try_families: set[AddressFamily], fail_families: set[AddressFamily]
) -> None:
    fsf = FakeSocketFactory(
        10, raise_on_family={family: errno.EAFNOSUPPORT for family in fail_families}
    )
    tsocket.set_custom_socket_factory(fsf)
    tsocket.set_custom_hostname_resolver(
        FakeHostnameResolver([(family, "foo") for family in try_families])
    )

    should_succeed = try_families - fail_families

    if not should_succeed:
        with pytest.raises(OSError, match="This system doesn't support") as exc_info:
            await open_tcp_listeners(80, host="example.org")

<<<<<<< HEAD
        assert "This system doesn't support" in str(exc_info.value)
        # TODO: remove the `else` with strict_exception_groups=True
=======
>>>>>>> 4ba3f60a
        if isinstance(exc_info.value.__cause__, BaseExceptionGroup):
            for subexc in exc_info.value.__cause__.exceptions:
                assert "nope" in str(subexc)
        else:
            assert isinstance(exc_info.value.__cause__, OSError)
            assert "nope" in str(exc_info.value.__cause__)
    else:
        listeners = await open_tcp_listeners(80)
        for listener in listeners:
            should_succeed.remove(listener.socket.family)
        assert not should_succeed


async def test_open_tcp_listeners_socket_fails_not_afnosupport() -> None:
    fsf = FakeSocketFactory(
        10,
        raise_on_family={
            tsocket.AF_INET: errno.EAFNOSUPPORT,
            tsocket.AF_INET6: errno.EINVAL,
        },
    )
    tsocket.set_custom_socket_factory(fsf)
    tsocket.set_custom_hostname_resolver(
        FakeHostnameResolver([(tsocket.AF_INET, "foo"), (tsocket.AF_INET6, "bar")])
    )

    with pytest.raises(OSError, match="nope") as exc_info:
        await open_tcp_listeners(80, host="example.org")
    assert exc_info.value.errno == errno.EINVAL
    assert exc_info.value.__cause__ is None
    assert "nope" in str(exc_info.value)


# We used to have an elaborate test that opened a real TCP listening socket
# and then tried to measure its backlog by making connections to it. And most
# of the time, it worked. But no matter what we tried, it was always fragile,
# because it had to do things like use timeouts to guess when the listening
# queue was full, sometimes the CI hosts go into SYN-cookie mode (where there
# effectively is no backlog), sometimes the host might not be enough resources
# to give us the full requested backlog... it was a mess. So now we just check
# that the backlog argument is passed through correctly.
async def test_open_tcp_listeners_backlog() -> None:
    fsf = FakeSocketFactory(99)
    tsocket.set_custom_socket_factory(fsf)
    for given, expected in [
        (None, 0xFFFF),
        (99999999, 0xFFFF),
        (10, 10),
        (1, 1),
    ]:
        listeners = await open_tcp_listeners(0, backlog=given)
        assert listeners
        for listener in listeners:
            # `backlog` only exists on FakeSocket
            assert listener.socket.backlog == expected  # type: ignore[attr-defined]


async def test_open_tcp_listeners_backlog_inf_warning() -> None:
    fsf = FakeSocketFactory(99)
    tsocket.set_custom_socket_factory(fsf)
    with pytest.warns(TrioDeprecationWarning):
        listeners = await open_tcp_listeners(0, backlog=float("inf"))  # type: ignore[arg-type]
    assert listeners
    for listener in listeners:
        # `backlog` only exists on FakeSocket
        assert listener.socket.backlog == 0xFFFF  # type: ignore[attr-defined]


async def test_open_tcp_listeners_backlog_float_error() -> None:
    fsf = FakeSocketFactory(99)
    tsocket.set_custom_socket_factory(fsf)
    for should_fail in (0.0, 2.18, 3.14, 9.75):
        with pytest.raises(
            TypeError, match=f"backlog must be an int or None, not {should_fail!r}"
        ):
            await open_tcp_listeners(0, backlog=should_fail)  # type: ignore[arg-type]<|MERGE_RESOLUTION|>--- conflicted
+++ resolved
@@ -332,11 +332,6 @@
         with pytest.raises(OSError, match="This system doesn't support") as exc_info:
             await open_tcp_listeners(80, host="example.org")
 
-<<<<<<< HEAD
-        assert "This system doesn't support" in str(exc_info.value)
-        # TODO: remove the `else` with strict_exception_groups=True
-=======
->>>>>>> 4ba3f60a
         if isinstance(exc_info.value.__cause__, BaseExceptionGroup):
             for subexc in exc_info.value.__cause__.exceptions:
                 assert "nope" in str(subexc)
