from __future__ import annotations

import contextvars
import queue as stdlib_queue
import re
import sys
import threading
import time
import weakref
from functools import partial
from typing import (
    TYPE_CHECKING,
    AsyncGenerator,
    Awaitable,
    Callable,
    List,
    NoReturn,
    Tuple,
    Type,
    TypeVar,
    Union,
)

import pytest
import sniffio

from .. import (
    CancelScope,
    CapacityLimiter,
    Event,
    TrioDeprecationWarning,
    _core,
    fail_after,
    move_on_after,
    sleep,
    sleep_forever,
)
from .._core._tests.test_ki import ki_self
from .._core._tests.tutil import slow
from .._threads import (
    current_default_thread_limiter,
    from_thread_check_cancelled,
    from_thread_run,
    from_thread_run_sync,
    to_thread_run_sync,
)
from ..testing import wait_all_tasks_blocked

if TYPE_CHECKING:
    from outcome import Outcome

    from ..lowlevel import Task

RecordType = List[Tuple[str, Union[threading.Thread, Type[BaseException]]]]
T = TypeVar("T")


async def test_do_in_trio_thread() -> None:
    trio_thread = threading.current_thread()

    async def check_case(
        do_in_trio_thread: Callable[..., threading.Thread],
        fn: Callable[..., T | Awaitable[T]],
        expected: tuple[str, T],
        trio_token: _core.TrioToken | None = None,
    ) -> None:
        record: RecordType = []

        def threadfn() -> None:
            try:
                record.append(("start", threading.current_thread()))
                x = do_in_trio_thread(fn, record, trio_token=trio_token)
                record.append(("got", x))
            except BaseException as exc:
                print(exc)
                record.append(("error", type(exc)))

        child_thread = threading.Thread(target=threadfn, daemon=True)
        child_thread.start()
        while child_thread.is_alive():
            print("yawn")
            await sleep(0.01)
        assert record == [("start", child_thread), ("f", trio_thread), expected]

    token = _core.current_trio_token()

    def f1(record: RecordType) -> int:
        assert not _core.currently_ki_protected()
        record.append(("f", threading.current_thread()))
        return 2

    await check_case(from_thread_run_sync, f1, ("got", 2), trio_token=token)

    def f2(record: RecordType) -> NoReturn:
        assert not _core.currently_ki_protected()
        record.append(("f", threading.current_thread()))
        raise ValueError

    await check_case(from_thread_run_sync, f2, ("error", ValueError), trio_token=token)

    async def f3(record: RecordType) -> int:
        assert not _core.currently_ki_protected()
        await _core.checkpoint()
        record.append(("f", threading.current_thread()))
        return 3

    await check_case(from_thread_run, f3, ("got", 3), trio_token=token)

    async def f4(record: RecordType) -> NoReturn:
        assert not _core.currently_ki_protected()
        await _core.checkpoint()
        record.append(("f", threading.current_thread()))
        raise KeyError

    await check_case(from_thread_run, f4, ("error", KeyError), trio_token=token)


async def test_do_in_trio_thread_from_trio_thread() -> None:
    with pytest.raises(RuntimeError):
        from_thread_run_sync(lambda: None)  # pragma: no branch

    async def foo() -> None:  # pragma: no cover
        pass

    with pytest.raises(RuntimeError):
        from_thread_run(foo)


def test_run_in_trio_thread_ki() -> None:
    # if we get a control-C during a run_in_trio_thread, then it propagates
    # back to the caller (slick!)
    record = set()

    async def check_run_in_trio_thread() -> None:
        token = _core.current_trio_token()

        def trio_thread_fn() -> None:
            print("in Trio thread")
            assert not _core.currently_ki_protected()
            print("ki_self")
            try:
                ki_self()
            finally:
                import sys

                print("finally", sys.exc_info())

        async def trio_thread_afn() -> None:
            trio_thread_fn()

        def external_thread_fn() -> None:
            try:
                print("running")
                from_thread_run_sync(trio_thread_fn, trio_token=token)
            except KeyboardInterrupt:
                print("ok1")
                record.add("ok1")
            try:
                from_thread_run(trio_thread_afn, trio_token=token)
            except KeyboardInterrupt:
                print("ok2")
                record.add("ok2")

        thread = threading.Thread(target=external_thread_fn)
        thread.start()
        print("waiting")
        while thread.is_alive():
            await sleep(0.01)
        print("waited, joining")
        thread.join()
        print("done")

    _core.run(check_run_in_trio_thread)
    assert record == {"ok1", "ok2"}


def test_await_in_trio_thread_while_main_exits() -> None:
    record = []
    ev = Event()

    async def trio_fn() -> None:
        record.append("sleeping")
        ev.set()
        await _core.wait_task_rescheduled(lambda _: _core.Abort.SUCCEEDED)

    def thread_fn(token: _core.TrioToken) -> None:
        try:
            from_thread_run(trio_fn, trio_token=token)
        except _core.Cancelled:
            record.append("cancelled")

    async def main() -> threading.Thread:
        token = _core.current_trio_token()
        thread = threading.Thread(target=thread_fn, args=(token,))
        thread.start()
        await ev.wait()
        assert record == ["sleeping"]
        return thread

    thread = _core.run(main)
    thread.join()
    assert record == ["sleeping", "cancelled"]


async def test_named_thread() -> None:
    ending = " from trio._tests.test_threads.test_named_thread"

    def inner(name: str = "inner" + ending) -> threading.Thread:
        assert threading.current_thread().name == name
        return threading.current_thread()

    def f(name: str) -> Callable[[None], threading.Thread]:
        return partial(inner, name)

    # test defaults
    await to_thread_run_sync(inner)
    await to_thread_run_sync(inner, thread_name=None)

    # functools.partial doesn't have __name__, so defaults to None
    await to_thread_run_sync(f("None" + ending))

    # test that you can set a custom name, and that it's reset afterwards
    async def test_thread_name(name: str) -> None:
        thread = await to_thread_run_sync(f(name), thread_name=name)
        assert re.match("Trio thread [0-9]*", thread.name)

    await test_thread_name("")
    await test_thread_name("fobiedoo")
    await test_thread_name("name_longer_than_15_characters")

    await test_thread_name("💙")


def _get_thread_name(ident: int | None = None) -> str | None:
    import ctypes
    import ctypes.util

    libpthread_path = ctypes.util.find_library("pthread")
    if not libpthread_path:
<<<<<<< HEAD
=======
        # musl includes pthread functions directly in libc.so
        # (but note that find_library("c") does not work on musl,
        #  see: https://github.com/python/cpython/issues/65821)
        # so try that library instead
        # if it doesn't exist, CDLL() will fail below
        libpthread_path = "libc.so"
    try:
        libpthread = ctypes.CDLL(libpthread_path)
    except Exception:
>>>>>>> 7cb15ea5
        print(f"no pthread on {sys.platform}")
        return None

    pthread_getname_np = getattr(libpthread, "pthread_getname_np", None)

    # this should never fail on any platforms afaik
    assert pthread_getname_np

    # thankfully getname signature doesn't differ between platforms
    pthread_getname_np.argtypes = [
        ctypes.c_void_p,
        ctypes.c_char_p,
        ctypes.c_size_t,
    ]
    pthread_getname_np.restype = ctypes.c_int

    name_buffer = ctypes.create_string_buffer(b"", size=16)
    if ident is None:
        ident = threading.get_ident()
    assert pthread_getname_np(ident, name_buffer, 16) == 0
    try:
        return name_buffer.value.decode()
    except UnicodeDecodeError as e:  # pragma: no cover
        # used for debugging when testing via CI
        pytest.fail(f"value: {name_buffer.value!r}, exception: {e}")


# test os thread naming
# this depends on pthread being available, which is the case on 99.9% of linux machines
# and most mac machines. So unless the platform is linux it will just skip
# in case it fails to fetch the os thread name.
async def test_named_thread_os() -> None:
    def inner(name: str) -> threading.Thread:
        os_thread_name = _get_thread_name()
        if os_thread_name is None and sys.platform != "linux":
            pytest.skip(f"no pthread OS support on {sys.platform}")
        else:
            assert os_thread_name == name[:15]

        return threading.current_thread()

    def f(name: str) -> Callable[[None], threading.Thread]:
        return partial(inner, name)

    # test defaults
    default = "None from trio._tests.test_threads.test_named_thread"
    await to_thread_run_sync(f(default))
    await to_thread_run_sync(f(default), thread_name=None)

    # test that you can set a custom name, and that it's reset afterwards
    async def test_thread_name(name: str, expected: str | None = None) -> None:
        if expected is None:
            expected = name
        thread = await to_thread_run_sync(f(expected), thread_name=name)

        os_thread_name = _get_thread_name(thread.ident)
        assert os_thread_name is not None, "should skip earlier if this is the case"
        assert re.match("Trio thread [0-9]*", os_thread_name)

    await test_thread_name("")
    await test_thread_name("fobiedoo")
    await test_thread_name("name_longer_than_15_characters")

    await test_thread_name("💙", expected="?")


async def test_has_pthread_setname_np() -> None:
    from trio._core._thread_cache import get_os_thread_name_func

    k = get_os_thread_name_func()
    if k is None:
        assert sys.platform != "linux"
        pytest.skip(f"no pthread_setname_np on {sys.platform}")


async def test_run_in_worker_thread() -> None:
    trio_thread = threading.current_thread()

    def f(x: T) -> tuple[T, threading.Thread]:
        return (x, threading.current_thread())

    x, child_thread = await to_thread_run_sync(f, 1)
    assert x == 1
    assert child_thread != trio_thread

    def g() -> NoReturn:
        raise ValueError(threading.current_thread())

    with pytest.raises(
        ValueError, match=r"^<Thread\(Trio thread \d+, started daemon \d+\)>$"
    ) as excinfo:
        await to_thread_run_sync(g)
    print(excinfo.value.args)
    assert excinfo.value.args[0] != trio_thread


async def test_run_in_worker_thread_cancellation() -> None:
    register: list[str | None] = [None]

    def f(q: stdlib_queue.Queue[str]) -> None:
        # Make the thread block for a controlled amount of time
        register[0] = "blocking"
        q.get()
        register[0] = "finished"

    async def child(q: stdlib_queue.Queue[None], abandon_on_cancel: bool) -> None:
        record.append("start")
        try:
            return await to_thread_run_sync(f, q, abandon_on_cancel=abandon_on_cancel)
        finally:
            record.append("exit")

    record: list[str] = []
    q: stdlib_queue.Queue[None] = stdlib_queue.Queue()
    async with _core.open_nursery() as nursery:
        nursery.start_soon(child, q, True)
        # Give it a chance to get started. (This is important because
        # to_thread_run_sync does a checkpoint_if_cancelled before
        # blocking on the thread, and we don't want to trigger this.)
        await wait_all_tasks_blocked()
        assert record == ["start"]
        # Then cancel it.
        nursery.cancel_scope.cancel()
    # The task exited, but the thread didn't:
    assert register[0] != "finished"
    # Put the thread out of its misery:
    q.put(None)
    while register[0] != "finished":
        time.sleep(0.01)  # noqa: ASYNC101  # Need to wait for OS thread

    # This one can't be cancelled
    record = []
    register[0] = None
    async with _core.open_nursery() as nursery:
        nursery.start_soon(child, q, False)
        await wait_all_tasks_blocked()
        nursery.cancel_scope.cancel()
        with _core.CancelScope(shield=True):
            for _ in range(10):
                await _core.checkpoint()
        # It's still running
        assert record == ["start"]
        q.put(None)
        # Now it exits

    # But if we cancel *before* it enters, the entry is itself a cancellation
    # point
    with _core.CancelScope() as scope:
        scope.cancel()
        await child(q, False)
    assert scope.cancelled_caught


# Make sure that if trio.run exits, and then the thread finishes, then that's
# handled gracefully. (Requires that the thread result machinery be prepared
# for call_soon to raise RunFinishedError.)
def test_run_in_worker_thread_abandoned(
    capfd: pytest.CaptureFixture[str], monkeypatch: pytest.MonkeyPatch
) -> None:
    monkeypatch.setattr(_core._thread_cache, "IDLE_TIMEOUT", 0.01)

    q1: stdlib_queue.Queue[None] = stdlib_queue.Queue()
    q2: stdlib_queue.Queue[threading.Thread] = stdlib_queue.Queue()

    def thread_fn() -> None:
        q1.get()
        q2.put(threading.current_thread())

    async def main() -> None:
        async def child() -> None:
            await to_thread_run_sync(thread_fn, abandon_on_cancel=True)

        async with _core.open_nursery() as nursery:
            nursery.start_soon(child)
            await wait_all_tasks_blocked()
            nursery.cancel_scope.cancel()

    _core.run(main)

    q1.put(None)
    # This makes sure:
    # - the thread actually ran
    # - that thread has finished before we check for its output
    thread = q2.get()
    while thread.is_alive():
        time.sleep(0.01)  # pragma: no cover

    # Make sure we don't have a "Exception in thread ..." dump to the console:
    out, err = capfd.readouterr()
    assert "Exception in thread" not in out
    assert "Exception in thread" not in err


@pytest.mark.parametrize("MAX", [3, 5, 10])
@pytest.mark.parametrize("cancel", [False, True])
@pytest.mark.parametrize("use_default_limiter", [False, True])
async def test_run_in_worker_thread_limiter(
    MAX: int, cancel: bool, use_default_limiter: bool
) -> None:
    # This test is a bit tricky. The goal is to make sure that if we set
    # limiter=CapacityLimiter(MAX), then in fact only MAX threads are ever
    # running at a time, even if there are more concurrent calls to
    # to_thread_run_sync, and even if some of those are cancelled. And
    # also to make sure that the default limiter actually limits.
    COUNT = 2 * MAX
    gate = threading.Event()
    lock = threading.Lock()
    if use_default_limiter:
        c = current_default_thread_limiter()
        orig_total_tokens = c.total_tokens
        c.total_tokens = MAX
        limiter_arg = None
    else:
        c = CapacityLimiter(MAX)
        orig_total_tokens = MAX
        limiter_arg = c
    try:
        # We used to use regular variables and 'nonlocal' here, but it turns
        # out that it's not safe to assign to closed-over variables that are
        # visible in multiple threads, at least as of CPython 3.10 and PyPy
        # 7.3:
        #
        #   https://bugs.python.org/issue30744
        #   https://bitbucket.org/pypy/pypy/issues/2591/
        #
        # Mutating them in-place is OK though (as long as you use proper
        # locking etc.).
        class state:
            ran: int
            high_water: int
            running: int
            parked: int

        state.ran = 0
        state.high_water = 0
        state.running = 0
        state.parked = 0

        token = _core.current_trio_token()

        def thread_fn(cancel_scope: CancelScope) -> None:
            print("thread_fn start")
            from_thread_run_sync(cancel_scope.cancel, trio_token=token)
            with lock:
                state.ran += 1
                state.running += 1
                state.high_water = max(state.high_water, state.running)
                # The Trio thread below watches this value and uses it as a
                # signal that all the stats calculations have finished.
                state.parked += 1
            gate.wait()
            with lock:
                state.parked -= 1
                state.running -= 1
            print("thread_fn exiting")

        async def run_thread(event: Event) -> None:
            with _core.CancelScope() as cancel_scope:
                await to_thread_run_sync(
                    thread_fn,
                    cancel_scope,
                    abandon_on_cancel=cancel,
                    limiter=limiter_arg,
                )
            print("run_thread finished, cancelled:", cancel_scope.cancelled_caught)
            event.set()

        async with _core.open_nursery() as nursery:
            print("spawning")
            events = []
            for _ in range(COUNT):
                events.append(Event())
                nursery.start_soon(run_thread, events[-1])
                await wait_all_tasks_blocked()
            # In the cancel case, we in particular want to make sure that the
            # cancelled tasks don't release the semaphore. So let's wait until
            # at least one of them has exited, and that everything has had a
            # chance to settle down from this, before we check that everyone
            # who's supposed to be waiting is waiting:
            if cancel:
                print("waiting for first cancellation to clear")
                await events[0].wait()
                await wait_all_tasks_blocked()
            # Then wait until the first MAX threads are parked in gate.wait(),
            # and the next MAX threads are parked on the semaphore, to make
            # sure no-one is sneaking past, and to make sure the high_water
            # check below won't fail due to scheduling issues. (It could still
            # fail if too many threads are let through here.)
            while state.parked != MAX or c.statistics().tasks_waiting != MAX:
                await sleep(0.01)  # pragma: no cover
            # Then release the threads
            gate.set()

        assert state.high_water == MAX

        if cancel:
            # Some threads might still be running; need to wait to them to
            # finish before checking that all threads ran. We can do this
            # using the CapacityLimiter.
            while c.borrowed_tokens > 0:
                await sleep(0.01)  # pragma: no cover

        assert state.ran == COUNT
        assert state.running == 0
    finally:
        c.total_tokens = orig_total_tokens


async def test_run_in_worker_thread_custom_limiter() -> None:
    # Basically just checking that we only call acquire_on_behalf_of and
    # release_on_behalf_of, since that's part of our documented API.
    record = []

    class CustomLimiter:
        async def acquire_on_behalf_of(self, borrower: Task) -> None:
            record.append("acquire")
            self._borrower = borrower

        def release_on_behalf_of(self, borrower: Task) -> None:
            record.append("release")
            assert borrower == self._borrower

    # TODO: should CapacityLimiter have an abc or protocol so users can modify it?
    # because currently it's `final` so writing code like this is not allowed.
    await to_thread_run_sync(lambda: None, limiter=CustomLimiter())  # type: ignore[call-overload]
    assert record == ["acquire", "release"]


async def test_run_in_worker_thread_limiter_error() -> None:
    record = []

    class BadCapacityLimiter:
        async def acquire_on_behalf_of(self, borrower: Task) -> None:
            record.append("acquire")

        def release_on_behalf_of(self, borrower: Task) -> NoReturn:
            record.append("release")
            raise ValueError("release on behalf")

    bs = BadCapacityLimiter()

    with pytest.raises(ValueError, match="^release on behalf$") as excinfo:
        await to_thread_run_sync(lambda: None, limiter=bs)  # type: ignore[call-overload]
    assert excinfo.value.__context__ is None
    assert record == ["acquire", "release"]
    record = []

    # If the original function raised an error, then the semaphore error
    # chains with it
    d: dict[str, object] = {}
    with pytest.raises(ValueError, match="^release on behalf$") as excinfo:
        await to_thread_run_sync(lambda: d["x"], limiter=bs)  # type: ignore[call-overload]
    assert isinstance(excinfo.value.__context__, KeyError)
    assert record == ["acquire", "release"]


async def test_run_in_worker_thread_fail_to_spawn(
    monkeypatch: pytest.MonkeyPatch,
) -> None:
    # Test the unlikely but possible case where trying to spawn a thread fails
    def bad_start(self: object, *args: object) -> NoReturn:
        raise RuntimeError("the engines canna take it captain")

    monkeypatch.setattr(_core._thread_cache.ThreadCache, "start_thread_soon", bad_start)

    limiter = current_default_thread_limiter()
    assert limiter.borrowed_tokens == 0

    # We get an appropriate error, and the limiter is cleanly released
    with pytest.raises(RuntimeError) as excinfo:
        await to_thread_run_sync(lambda: None)  # pragma: no cover
    assert "engines" in str(excinfo.value)

    assert limiter.borrowed_tokens == 0


async def test_trio_to_thread_run_sync_token() -> None:
    # Test that to_thread_run_sync automatically injects the current trio token
    # into a spawned thread
    def thread_fn() -> _core.TrioToken:
        callee_token = from_thread_run_sync(_core.current_trio_token)
        return callee_token

    caller_token = _core.current_trio_token()
    callee_token = await to_thread_run_sync(thread_fn)
    assert callee_token == caller_token


async def test_trio_to_thread_run_sync_expected_error() -> None:
    # Test correct error when passed async function
    async def async_fn() -> None:  # pragma: no cover
        pass

    with pytest.raises(TypeError, match="expected a sync function"):
        await to_thread_run_sync(async_fn)  # type: ignore[unused-coroutine]


trio_test_contextvar: contextvars.ContextVar[str] = contextvars.ContextVar(
    "trio_test_contextvar"
)


async def test_trio_to_thread_run_sync_contextvars() -> None:
    trio_thread = threading.current_thread()
    trio_test_contextvar.set("main")

    def f() -> tuple[str, threading.Thread]:
        value = trio_test_contextvar.get()
        with pytest.raises(sniffio.AsyncLibraryNotFoundError):
            sniffio.current_async_library()
        return (value, threading.current_thread())

    value, child_thread = await to_thread_run_sync(f)
    assert value == "main"
    assert child_thread != trio_thread

    def g() -> tuple[str, str, threading.Thread]:
        parent_value = trio_test_contextvar.get()
        trio_test_contextvar.set("worker")
        inner_value = trio_test_contextvar.get()
        with pytest.raises(sniffio.AsyncLibraryNotFoundError):
            sniffio.current_async_library()
        return (
            parent_value,
            inner_value,
            threading.current_thread(),
        )

    parent_value, inner_value, child_thread = await to_thread_run_sync(g)
    current_value = trio_test_contextvar.get()
    assert parent_value == "main"
    assert inner_value == "worker"
    assert current_value == "main", (
        "The contextvar value set on the worker would not propagate back to the main"
        " thread"
    )
    assert sniffio.current_async_library() == "trio"


async def test_trio_from_thread_run_sync() -> None:
    # Test that to_thread_run_sync correctly "hands off" the trio token to
    # trio.from_thread.run_sync()
    def thread_fn_1() -> float:
        trio_time = from_thread_run_sync(_core.current_time)
        return trio_time

    trio_time = await to_thread_run_sync(thread_fn_1)
    assert isinstance(trio_time, float)

    # Test correct error when passed async function
    async def async_fn() -> None:  # pragma: no cover
        pass

    def thread_fn_2() -> None:
        from_thread_run_sync(async_fn)  # type: ignore[unused-coroutine]

    with pytest.raises(TypeError, match="expected a synchronous function"):
        await to_thread_run_sync(thread_fn_2)


async def test_trio_from_thread_run() -> None:
    # Test that to_thread_run_sync correctly "hands off" the trio token to
    # trio.from_thread.run()
    record = []

    async def back_in_trio_fn() -> None:
        _core.current_time()  # implicitly checks that we're in trio
        record.append("back in trio")

    def thread_fn() -> None:
        record.append("in thread")
        from_thread_run(back_in_trio_fn)

    await to_thread_run_sync(thread_fn)
    assert record == ["in thread", "back in trio"]

    # Test correct error when passed sync function
    def sync_fn() -> None:  # pragma: no cover
        pass

    with pytest.raises(TypeError, match="appears to be synchronous"):
        await to_thread_run_sync(from_thread_run, sync_fn)


async def test_trio_from_thread_token() -> None:
    # Test that to_thread_run_sync and spawned trio.from_thread.run_sync()
    # share the same Trio token
    def thread_fn() -> _core.TrioToken:
        callee_token = from_thread_run_sync(_core.current_trio_token)
        return callee_token

    caller_token = _core.current_trio_token()
    callee_token = await to_thread_run_sync(thread_fn)
    assert callee_token == caller_token


async def test_trio_from_thread_token_kwarg() -> None:
    # Test that to_thread_run_sync and spawned trio.from_thread.run_sync() can
    # use an explicitly defined token
    def thread_fn(token: _core.TrioToken) -> _core.TrioToken:
        callee_token = from_thread_run_sync(_core.current_trio_token, trio_token=token)
        return callee_token

    caller_token = _core.current_trio_token()
    callee_token = await to_thread_run_sync(thread_fn, caller_token)
    assert callee_token == caller_token


async def test_from_thread_no_token() -> None:
    # Test that a "raw call" to trio.from_thread.run() fails because no token
    # has been provided

    with pytest.raises(RuntimeError):
        from_thread_run_sync(_core.current_time)


async def test_trio_from_thread_run_sync_contextvars() -> None:
    trio_test_contextvar.set("main")

    def thread_fn() -> tuple[str, str, str, str, str]:
        thread_parent_value = trio_test_contextvar.get()
        trio_test_contextvar.set("worker")
        thread_current_value = trio_test_contextvar.get()
        with pytest.raises(sniffio.AsyncLibraryNotFoundError):
            sniffio.current_async_library()

        def back_in_main() -> tuple[str, str]:
            back_parent_value = trio_test_contextvar.get()
            trio_test_contextvar.set("back_in_main")
            back_current_value = trio_test_contextvar.get()
            assert sniffio.current_async_library() == "trio"
            return back_parent_value, back_current_value

        back_parent_value, back_current_value = from_thread_run_sync(back_in_main)
        thread_after_value = trio_test_contextvar.get()
        with pytest.raises(sniffio.AsyncLibraryNotFoundError):
            sniffio.current_async_library()
        return (
            thread_parent_value,
            thread_current_value,
            thread_after_value,
            back_parent_value,
            back_current_value,
        )

    (
        thread_parent_value,
        thread_current_value,
        thread_after_value,
        back_parent_value,
        back_current_value,
    ) = await to_thread_run_sync(thread_fn)
    current_value = trio_test_contextvar.get()
    assert current_value == thread_parent_value == "main"
    assert thread_current_value == back_parent_value == thread_after_value == "worker"
    assert sniffio.current_async_library() == "trio"
    assert back_current_value == "back_in_main"


async def test_trio_from_thread_run_contextvars() -> None:
    trio_test_contextvar.set("main")

    def thread_fn() -> tuple[str, str, str, str, str]:
        thread_parent_value = trio_test_contextvar.get()
        trio_test_contextvar.set("worker")
        thread_current_value = trio_test_contextvar.get()
        with pytest.raises(sniffio.AsyncLibraryNotFoundError):
            sniffio.current_async_library()

        async def async_back_in_main() -> tuple[str, str]:
            back_parent_value = trio_test_contextvar.get()
            trio_test_contextvar.set("back_in_main")
            back_current_value = trio_test_contextvar.get()
            assert sniffio.current_async_library() == "trio"
            return back_parent_value, back_current_value

        back_parent_value, back_current_value = from_thread_run(async_back_in_main)
        thread_after_value = trio_test_contextvar.get()
        with pytest.raises(sniffio.AsyncLibraryNotFoundError):
            sniffio.current_async_library()
        return (
            thread_parent_value,
            thread_current_value,
            thread_after_value,
            back_parent_value,
            back_current_value,
        )

    (
        thread_parent_value,
        thread_current_value,
        thread_after_value,
        back_parent_value,
        back_current_value,
    ) = await to_thread_run_sync(thread_fn)
    current_value = trio_test_contextvar.get()
    assert current_value == thread_parent_value == "main"
    assert thread_current_value == back_parent_value == thread_after_value == "worker"
    assert back_current_value == "back_in_main"
    assert sniffio.current_async_library() == "trio"


def test_run_fn_as_system_task_catched_badly_typed_token() -> None:
    with pytest.raises(RuntimeError):
        from_thread_run_sync(
            _core.current_time,
            trio_token="Not TrioTokentype",  # type: ignore[arg-type]
        )


async def test_from_thread_inside_trio_thread() -> None:
    def not_called() -> None:  # pragma: no cover
        raise AssertionError()

    trio_token = _core.current_trio_token()
    with pytest.raises(RuntimeError):
        from_thread_run_sync(not_called, trio_token=trio_token)


def test_from_thread_run_during_shutdown() -> None:
    save = []
    record = []

    async def agen(token: _core.TrioToken | None) -> AsyncGenerator[None, None]:
        try:
            yield
        finally:
            with _core.CancelScope(shield=True):
                try:
                    await to_thread_run_sync(
                        partial(from_thread_run, sleep, 0, trio_token=token)
                    )
                except _core.RunFinishedError:
                    record.append("finished")
                else:
                    record.append("clean")

    async def main(use_system_task: bool) -> None:
        save.append(agen(_core.current_trio_token() if use_system_task else None))
        await save[-1].asend(None)

    _core.run(main, True)  # System nursery will be closed and raise RunFinishedError
    _core.run(main, False)  # host task will be rescheduled as normal
    assert record == ["finished", "clean"]


async def test_trio_token_weak_referenceable() -> None:
    token = _core.current_trio_token()
    assert isinstance(token, _core.TrioToken)
    weak_reference = weakref.ref(token)
    assert token is weak_reference()


async def test_unsafe_abandon_on_cancel_kwarg() -> None:
    # This is a stand in for a numpy ndarray or other objects
    # that (maybe surprisingly) lack a notion of truthiness
    class BadBool:
        def __bool__(self) -> bool:
            raise NotImplementedError

    with pytest.raises(NotImplementedError):
        await to_thread_run_sync(int, abandon_on_cancel=BadBool())  # type: ignore[call-overload]


async def test_from_thread_reuses_task() -> None:
    task = _core.current_task()

    async def async_current_task() -> _core.Task:
        return _core.current_task()

    assert task is await to_thread_run_sync(from_thread_run_sync, _core.current_task)
    assert task is await to_thread_run_sync(from_thread_run, async_current_task)


async def test_recursive_to_thread() -> None:
    tid = None

    def get_tid_then_reenter() -> int:
        nonlocal tid
        tid = threading.get_ident()
        # The nesting of wrapper functions loses the return value of threading.get_ident
        return from_thread_run(to_thread_run_sync, threading.get_ident)  # type: ignore[no-any-return]

    assert tid != await to_thread_run_sync(get_tid_then_reenter)


async def test_from_thread_host_cancelled() -> None:
    queue: stdlib_queue.Queue[bool] = stdlib_queue.Queue()

    def sync_check() -> None:
        from_thread_run_sync(cancel_scope.cancel)
        try:
            from_thread_run_sync(bool)
        except _core.Cancelled:  # pragma: no cover
            queue.put(True)  # sync functions don't raise Cancelled
        else:
            queue.put(False)

    with _core.CancelScope() as cancel_scope:
        await to_thread_run_sync(sync_check)

    assert not cancel_scope.cancelled_caught
    assert not queue.get_nowait()

    with _core.CancelScope() as cancel_scope:
        await to_thread_run_sync(sync_check, abandon_on_cancel=True)

    assert cancel_scope.cancelled_caught
    assert not await to_thread_run_sync(partial(queue.get, timeout=1))

    async def no_checkpoint() -> bool:
        return True

    def async_check() -> None:
        from_thread_run_sync(cancel_scope.cancel)
        try:
            assert from_thread_run(no_checkpoint)
        except _core.Cancelled:  # pragma: no cover
            queue.put(True)  # async functions raise Cancelled at checkpoints
        else:
            queue.put(False)

    with _core.CancelScope() as cancel_scope:
        await to_thread_run_sync(async_check)

    assert not cancel_scope.cancelled_caught
    assert not queue.get_nowait()

    with _core.CancelScope() as cancel_scope:
        await to_thread_run_sync(async_check, abandon_on_cancel=True)

    assert cancel_scope.cancelled_caught
    assert not await to_thread_run_sync(partial(queue.get, timeout=1))

    async def async_time_bomb() -> None:
        cancel_scope.cancel()
        with fail_after(10):
            await sleep_forever()

    with _core.CancelScope() as cancel_scope:
        await to_thread_run_sync(from_thread_run, async_time_bomb)

    assert cancel_scope.cancelled_caught


async def test_from_thread_check_cancelled() -> None:
    q: stdlib_queue.Queue[str] = stdlib_queue.Queue()

    async def child(abandon_on_cancel: bool, scope: CancelScope) -> None:
        with scope:
            record.append("start")
            try:
                return await to_thread_run_sync(f, abandon_on_cancel=abandon_on_cancel)
            except _core.Cancelled:
                record.append("cancel")
                raise
            finally:
                record.append("exit")

    def f() -> None:
        try:
            from_thread_check_cancelled()
        except _core.Cancelled:  # pragma: no cover, test failure path
            q.put("Cancelled")
        else:
            q.put("Not Cancelled")
        ev.wait()
        return from_thread_check_cancelled()

    # Base case: nothing cancelled so we shouldn't see cancels anywhere
    record: list[str] = []
    ev = threading.Event()
    async with _core.open_nursery() as nursery:
        nursery.start_soon(child, False, _core.CancelScope())
        await wait_all_tasks_blocked()
        assert record[0] == "start"
        assert q.get(timeout=1) == "Not Cancelled"
        ev.set()
    # implicit assertion, Cancelled not raised via nursery
    assert record[1] == "exit"

    # abandon_on_cancel=False case: a cancel will pop out but be handled by
    # the appropriate cancel scope
    record = []
    ev = threading.Event()
    scope = _core.CancelScope()  # Nursery cancel scope gives false positives
    async with _core.open_nursery() as nursery:
        nursery.start_soon(child, False, scope)
        await wait_all_tasks_blocked()
        assert record[0] == "start"
        assert q.get(timeout=1) == "Not Cancelled"
        scope.cancel()
        ev.set()
    assert scope.cancelled_caught
    assert "cancel" in record
    assert record[-1] == "exit"

    # abandon_on_cancel=True case: slightly different thread behavior needed
    # check thread is cancelled "soon" after abandonment
    def f() -> None:  # type: ignore[no-redef] # noqa: F811
        ev.wait()
        try:
            from_thread_check_cancelled()
        except _core.Cancelled:
            q.put("Cancelled")
        else:  # pragma: no cover, test failure path
            q.put("Not Cancelled")

    record = []
    ev = threading.Event()
    scope = _core.CancelScope()
    async with _core.open_nursery() as nursery:
        nursery.start_soon(child, True, scope)
        await wait_all_tasks_blocked()
        assert record[0] == "start"
        scope.cancel()
        ev.set()
    assert scope.cancelled_caught
    assert "cancel" in record
    assert record[-1] == "exit"
    assert q.get(timeout=1) == "Cancelled"


async def test_from_thread_check_cancelled_raises_in_foreign_threads() -> None:
    with pytest.raises(RuntimeError):
        from_thread_check_cancelled()
    q: stdlib_queue.Queue[Outcome[object]] = stdlib_queue.Queue()
    _core.start_thread_soon(from_thread_check_cancelled, lambda _: q.put(_))
    with pytest.raises(RuntimeError):
        q.get(timeout=1).unwrap()


@slow
async def test_reentry_doesnt_deadlock() -> None:
    # Regression test for issue noticed in GH-2827
    # The failure mode is to hang the whole test suite, unfortunately.
    # XXX consider running this in a subprocess with a timeout, if it comes up again!

    async def child() -> None:
        while True:
            await to_thread_run_sync(from_thread_run, sleep, 0, abandon_on_cancel=False)

    with move_on_after(2):
        async with _core.open_nursery() as nursery:
            for _ in range(4):
                nursery.start_soon(child)


async def test_cancellable_and_abandon_raises() -> None:
    with pytest.raises(
        ValueError,
        match=r"^Cannot set `cancellable` and `abandon_on_cancel` simultaneously\.$",
    ):
        await to_thread_run_sync(bool, cancellable=True, abandon_on_cancel=False)  # type: ignore[call-overload]

    with pytest.raises(
        ValueError,
        match=r"^Cannot set `cancellable` and `abandon_on_cancel` simultaneously\.$",
    ):
        await to_thread_run_sync(bool, cancellable=True, abandon_on_cancel=True)  # type: ignore[call-overload]


async def test_cancellable_warns() -> None:
    with pytest.warns(TrioDeprecationWarning):
        await to_thread_run_sync(bool, cancellable=False)

    with pytest.warns(TrioDeprecationWarning):
        await to_thread_run_sync(bool, cancellable=True)<|MERGE_RESOLUTION|>--- conflicted
+++ resolved
@@ -237,8 +237,6 @@
 
     libpthread_path = ctypes.util.find_library("pthread")
     if not libpthread_path:
-<<<<<<< HEAD
-=======
         # musl includes pthread functions directly in libc.so
         # (but note that find_library("c") does not work on musl,
         #  see: https://github.com/python/cpython/issues/65821)
@@ -248,7 +246,6 @@
     try:
         libpthread = ctypes.CDLL(libpthread_path)
     except Exception:
->>>>>>> 7cb15ea5
         print(f"no pthread on {sys.platform}")
         return None
 
