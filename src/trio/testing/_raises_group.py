--- conflicted
+++ resolved
@@ -318,12 +318,8 @@
 
         # If exception_type is None check() accepts BaseException.
         # If non-none, we have done an isinstance check above.
-<<<<<<< HEAD
-        self.fail_reason = _check_check(self.check, cast(MatchE, exception), _depth)
+        self.fail_reason = _check_check(self.check, cast("MatchE", exception), _depth)
         return self.fail_reason is None
-=======
-        return self.check is None or self.check(cast("MatchE", exception))
->>>>>>> da89ae85
 
     def __str__(self) -> str:
         reqs = []
@@ -803,7 +799,7 @@
         ), "Internal error - should have been constructed in __enter__"
 
         group_str = (
-            "[group]"
+            "(group)"
             if self.allow_unwrapped and not issubclass(exc_type, BaseExceptionGroup)
             else "group"
         )
