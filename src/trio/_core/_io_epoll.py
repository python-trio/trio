from __future__ import annotations

import contextlib
import select
import sys
from collections import defaultdict
from typing import TYPE_CHECKING, Literal

import attrs

from .. import _core
from ._io_common import wake_all
from ._run import Task, _public
from ._wakeup_socketpair import WakeupSocketpair

if TYPE_CHECKING:
    from typing_extensions import TypeAlias

    from .._core import Abort, RaiseCancelT
    from .._file_io import _HasFileNo


@attrs.define(eq=False)
class EpollWaiters:
    read_task: Task | None = None
    write_task: Task | None = None
    current_flags: int = 0


assert not TYPE_CHECKING or sys.platform == "linux"


EventResult: TypeAlias = "list[tuple[int, int]]"


@attrs.frozen(eq=False)
class _EpollStatistics:
    tasks_waiting_read: int
    tasks_waiting_write: int
    backend: Literal["epoll"] = attrs.field(init=False, default="epoll")


# Some facts about epoll
# ----------------------
#
# Internally, an epoll object is sort of like a WeakKeyDictionary where the
# keys are tuples of (fd number, file object). When you call epoll_ctl, you
# pass in an fd; that gets converted to an (fd number, file object) tuple by
# looking up the fd in the process's fd table at the time of the call. When an
# event happens on the file object, epoll_wait drops the file object part, and
# just returns the fd number in its event. So from the outside it looks like
# it's keeping a table of fds, but really it's a bit more complicated. This
# has some subtle consequences.
#
# In general, file objects inside the kernel are reference counted. Each entry
# in a process's fd table holds a strong reference to the corresponding file
# object, and most operations that use file objects take a temporary strong
# reference while they're working. So when you call close() on an fd, that
# might or might not cause the file object to be deallocated -- it depends on
# whether there are any other references to that file object. Some common ways
# this can happen:
#
# - after calling dup(), you have two fds in the same process referring to the
#   same file object. Even if you close one fd (= remove that entry from the
#   fd table), the file object will be kept alive by the other fd.
# - when calling fork(), the child inherits a copy of the parent's fd table,
#   so all the file objects get another reference. (But if the fork() is
#   followed by exec(), then all of the child's fds that have the CLOEXEC flag
#   set will be closed at that point.)
# - most syscalls that work on fds take a strong reference to the underlying
#   file object while they're using it. So there's one thread blocked in
#   read(fd), and then another thread calls close() on the last fd referring
#   to that object, the underlying file won't actually be closed until
#   after read() returns.
#
# However, epoll does *not* take a reference to any of the file objects in its
# interest set (that's what makes it similar to a WeakKeyDictionary). File
# objects inside an epoll interest set will be deallocated if all *other*
# references to them are closed. And when that happens, the epoll object will
# automatically deregister that file object and stop reporting events on it.
# So that's quite handy.
#
# But, what happens if we do this?
#
#   fd1 = open(...)
#   epoll_ctl(EPOLL_CTL_ADD, fd1, ...)
#   fd2 = dup(fd1)
#   close(fd1)
#
# In this case, the dup() keeps the underlying file object alive, so it
# remains registered in the epoll object's interest set, as the tuple (fd1,
# file object). But, fd1 no longer refers to this file object! You might think
# there was some magic to handle this, but unfortunately no; the consequences
# are totally predictable from what I said above:
#
# If any events occur on the file object, then epoll will report them as
# happening on fd1, even though that doesn't make sense.
#
# Perhaps we would like to deregister fd1 to stop getting nonsensical events.
# But how? When we call epoll_ctl, we have to pass an fd number, which will
# get expanded to an (fd number, file object) tuple. We can't pass fd1,
# because when epoll_ctl tries to look it up, it won't find our file object.
# And we can't pass fd2, because that will get expanded to (fd2, file object),
# which is a different lookup key. In fact, it's *impossible* to de-register
# this fd!
#
# We could even have fd1 get assigned to another file object, and then we can
# have multiple keys registered simultaneously using the same fd number, like:
# (fd1, file object 1), (fd1, file object 2). And if events happen on either
# file object, then epoll will happily report that something happened to
# "fd1".
#
# Now here's what makes this especially nasty: suppose the old file object
# becomes, say, readable. That means that every time we call epoll_wait, it
# will return immediately to tell us that "fd1" is readable. Normally, we
# would handle this by de-registering fd1, waking up the corresponding call to
# wait_readable, then the user will call read() or recv() or something, and
# we're fine. But if this happens on a stale fd where we can't remove the
# registration, then we might get stuck in a state where epoll_wait *always*
# returns immediately, so our event loop becomes unable to sleep, and now our
# program is burning 100% of the CPU doing nothing, with no way out.
#
#
# What does this mean for Trio?
# -----------------------------
#
# Since we don't control the user's code, we have no way to guarantee that we
# don't get stuck with stale fd's in our epoll interest set. For example, a
# user could call wait_readable(fd) in one task, and then while that's
# running, they might close(fd) from another task. In this situation, they're
# *supposed* to call notify_closing(fd) to let us know what's happening, so we
# can interrupt the wait_readable() call and avoid getting into this mess. And
# that's the only thing that can possibly work correctly in all cases. But
# sometimes user code has bugs. So if this does happen, we'd like to degrade
# gracefully, and survive without corrupting Trio's internal state or
# otherwise causing the whole program to explode messily.
#
# Our solution: we always use EPOLLONESHOT. This way, we might get *one*
# spurious event on a stale fd, but then epoll will automatically silence it
# until we explicitly say that we want more events... and if we have a stale
# fd, then we actually can't re-enable it! So we can't get stuck in an
# infinite busy-loop. If there's a stale fd hanging around, then it might
# cause a spurious `BusyResourceError`, or cause one wait_* call to return
# before it should have... but in general, the wait_* functions are allowed to
# have some spurious wakeups; the user code will just attempt the operation,
# get EWOULDBLOCK, and call wait_* again. And the program as a whole will
# survive, any exceptions will propagate, etc.
#
# As a bonus, EPOLLONESHOT also saves us having to explicitly deregister fds
# on the normal wakeup path, so it's a bit more efficient in general.
#
# However, EPOLLONESHOT has a few trade-offs to consider:
#
# First, you can't combine EPOLLONESHOT with EPOLLEXCLUSIVE. This is a bit sad
# in one somewhat rare case: if you have a multi-process server where a group
# of processes all share the same listening socket, then EPOLLEXCLUSIVE can be
# used to avoid "thundering herd" problems when a new connection comes in. But
# this isn't too bad. It's not clear if EPOLLEXCLUSIVE even works for us
# anyway:
#
#   https://stackoverflow.com/questions/41582560/how-does-epolls-epollexclusive-mode-interact-with-level-triggering
#
# And it's not clear that EPOLLEXCLUSIVE is a great approach either:
#
#   https://blog.cloudflare.com/the-sad-state-of-linux-socket-balancing/
#
# And if we do need to support this, we could always add support through some
# more-specialized API in the future. So this isn't a blocker to using
# EPOLLONESHOT.
#
# Second, EPOLLONESHOT does not actually *deregister* the fd after delivering
# an event (EPOLL_CTL_DEL). Instead, it keeps the fd registered, but
# effectively does an EPOLL_CTL_MOD to set the fd's interest flags to
# all-zeros. So we could still end up with an fd hanging around in the
# interest set for a long time, even if we're not using it.
#
# Fortunately, this isn't a problem, because it's only a weak reference – if
# we have a stale fd that's been silenced by EPOLLONESHOT, then it wastes a
# tiny bit of kernel memory remembering this fd that can never be revived, but
# when the underlying file object is eventually closed, that memory will be
# reclaimed. So that's OK.
#
# The other issue is that when someone calls wait_*, using EPOLLONESHOT means
# that if we have ever waited for this fd before, we have to use EPOLL_CTL_MOD
# to re-enable it; but if it's a new fd, we have to use EPOLL_CTL_ADD. How do
# we know which one to use? There's no reasonable way to track which fds are
# currently registered -- remember, we're assuming the user might have gone
# and rearranged their fds without telling us!
#
# Fortunately, this also has a simple solution: if we wait on a socket or
# other fd once, then we'll probably wait on it lots of times. And the epoll
# object itself knows which fds it already has registered. So when an fd comes
# in, we optimistically assume that it's been waited on before, and try doing
# EPOLL_CTL_MOD. And if that fails with an ENOENT error, then we try again
# with EPOLL_CTL_ADD.
#
# So that's why this code is the way it is. And now you know more than you
# wanted to about how epoll works.


@attrs.define(eq=False, hash=False)
class EpollIOManager:
<<<<<<< HEAD
    _epoll: select.epoll = attr.ib(factory=lambda: select.epoll())
=======
    _epoll: select.epoll = attrs.Factory(select.epoll)
>>>>>>> ea8f4be2
    # {fd: EpollWaiters}
    _registered: defaultdict[int, EpollWaiters] = attrs.Factory(
        lambda: defaultdict(EpollWaiters)
    )
    _force_wakeup: WakeupSocketpair = attrs.Factory(WakeupSocketpair)
    _force_wakeup_fd: int | None = None

    def __attrs_post_init__(self) -> None:
        self._epoll.register(self._force_wakeup.wakeup_sock, select.EPOLLIN)
        self._force_wakeup_fd = self._force_wakeup.wakeup_sock.fileno()

    def statistics(self) -> _EpollStatistics:
        tasks_waiting_read = 0
        tasks_waiting_write = 0
        for waiter in self._registered.values():
            if waiter.read_task is not None:
                tasks_waiting_read += 1
            if waiter.write_task is not None:
                tasks_waiting_write += 1
        return _EpollStatistics(
            tasks_waiting_read=tasks_waiting_read,
            tasks_waiting_write=tasks_waiting_write,
        )

    def close(self) -> None:
        self._epoll.close()
        self._force_wakeup.close()

    def force_wakeup(self) -> None:
        self._force_wakeup.wakeup_thread_and_signal_safe()

    # Return value must be False-y IFF the timeout expired, NOT if any I/O
    # happened or force_wakeup was called. Otherwise it can be anything; gets
    # passed straight through to process_events.
    def get_events(self, timeout: float) -> EventResult:
        # max_events must be > 0 or epoll gets cranky
        # accessing self._registered from a thread looks dangerous, but it's
        # OK because it doesn't matter if our value is a little bit off.
        max_events = max(1, len(self._registered))
        return self._epoll.poll(timeout, max_events)

    def process_events(self, events: EventResult) -> None:
        for fd, flags in events:
            if fd == self._force_wakeup_fd:
                self._force_wakeup.drain()
                continue
            waiters = self._registered[fd]
            # EPOLLONESHOT always clears the flags when an event is delivered
            waiters.current_flags = 0
            # Clever hack stolen from selectors.EpollSelector: an event
            # with EPOLLHUP or EPOLLERR flags wakes both readers and
            # writers.
            if flags & ~select.EPOLLIN and waiters.write_task is not None:
                _core.reschedule(waiters.write_task)
                waiters.write_task = None
            if flags & ~select.EPOLLOUT and waiters.read_task is not None:
                _core.reschedule(waiters.read_task)
                waiters.read_task = None
            self._update_registrations(fd)

    def _update_registrations(self, fd: int) -> None:
        waiters = self._registered[fd]
        wanted_flags = 0
        if waiters.read_task is not None:
            wanted_flags |= select.EPOLLIN
        if waiters.write_task is not None:
            wanted_flags |= select.EPOLLOUT
        if wanted_flags != waiters.current_flags:
            try:
                try:
                    # First try EPOLL_CTL_MOD
                    self._epoll.modify(fd, wanted_flags | select.EPOLLONESHOT)
                except OSError:
                    # If that fails, it might be a new fd; try EPOLL_CTL_ADD
                    self._epoll.register(fd, wanted_flags | select.EPOLLONESHOT)
                waiters.current_flags = wanted_flags
            except OSError as exc:
                # If everything fails, probably it's a bad fd, e.g. because
                # the fd was closed behind our back. In this case we don't
                # want to try to unregister the fd, because that will probably
                # fail too. Just clear our state and wake everyone up.
                del self._registered[fd]
                # This could raise (in case we're calling this inside one of
                # the to-be-woken tasks), so we have to do it last.
                wake_all(waiters, exc)
                return
        if not wanted_flags:
            del self._registered[fd]

    async def _epoll_wait(self, fd: int | _HasFileNo, attr_name: str) -> None:
        if not isinstance(fd, int):
            fd = fd.fileno()
        waiters = self._registered[fd]
        if getattr(waiters, attr_name) is not None:
            raise _core.BusyResourceError(
                "another task is already reading / writing this fd"
            )
        setattr(waiters, attr_name, _core.current_task())
        self._update_registrations(fd)

        def abort(_: RaiseCancelT) -> Abort:
            setattr(waiters, attr_name, None)
            self._update_registrations(fd)
            return _core.Abort.SUCCEEDED

        await _core.wait_task_rescheduled(abort)

    @_public
    async def wait_readable(self, fd: int | _HasFileNo) -> None:
        """Block until the kernel reports that the given object is readable.

        On Unix systems, ``fd`` must either be an integer file descriptor,
        or else an object with a ``.fileno()`` method which returns an
        integer file descriptor. Any kind of file descriptor can be passed,
        though the exact semantics will depend on your kernel. For example,
        this probably won't do anything useful for on-disk files.

        On Windows systems, ``fd`` must either be an integer ``SOCKET``
        handle, or else an object with a ``.fileno()`` method which returns
        an integer ``SOCKET`` handle. File descriptors aren't supported,
        and neither are handles that refer to anything besides a
        ``SOCKET``.

        :raises trio.BusyResourceError:
            if another task is already waiting for the given socket to
            become readable.
        :raises trio.ClosedResourceError:
            if another task calls :func:`notify_closing` while this
            function is still working.
        """
        await self._epoll_wait(fd, "read_task")

    @_public
    async def wait_writable(self, fd: int | _HasFileNo) -> None:
        """Block until the kernel reports that the given object is writable.

        See `wait_readable` for the definition of ``fd``.

        :raises trio.BusyResourceError:
            if another task is already waiting for the given socket to
            become writable.
        :raises trio.ClosedResourceError:
            if another task calls :func:`notify_closing` while this
            function is still working.
        """
        await self._epoll_wait(fd, "write_task")

    @_public
    def notify_closing(self, fd: int | _HasFileNo) -> None:
        """Notify waiters of the given object that it will be closed.

        Call this before closing a file descriptor (on Unix) or socket (on
        Windows). This will cause any `wait_readable` or `wait_writable`
        calls on the given object to immediately wake up and raise
        `~trio.ClosedResourceError`.

        This doesn't actually close the object – you still have to do that
        yourself afterwards. Also, you want to be careful to make sure no
        new tasks start waiting on the object in between when you call this
        and when it's actually closed. So to close something properly, you
        usually want to do these steps in order:

        1. Explicitly mark the object as closed, so that any new attempts
           to use it will abort before they start.
        2. Call `notify_closing` to wake up any already-existing users.
        3. Actually close the object.

        It's also possible to do them in a different order if that's more
        convenient, *but only if* you make sure not to have any checkpoints in
        between the steps. This way they all happen in a single atomic
        step, so other tasks won't be able to tell what order they happened
        in anyway.
        """
        if not isinstance(fd, int):
            fd = fd.fileno()
        wake_all(
            self._registered[fd],
            _core.ClosedResourceError("another task closed this fd"),
        )
        del self._registered[fd]
        with contextlib.suppress(OSError, ValueError):
            self._epoll.unregister(fd)<|MERGE_RESOLUTION|>--- conflicted
+++ resolved
@@ -200,11 +200,7 @@
 
 @attrs.define(eq=False, hash=False)
 class EpollIOManager:
-<<<<<<< HEAD
-    _epoll: select.epoll = attr.ib(factory=lambda: select.epoll())
-=======
     _epoll: select.epoll = attrs.Factory(select.epoll)
->>>>>>> ea8f4be2
     # {fd: EpollWaiters}
     _registered: defaultdict[int, EpollWaiters] = attrs.Factory(
         lambda: defaultdict(EpollWaiters)
