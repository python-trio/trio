from __future__ import annotations

import enum
import functools
import gc
import itertools
import random
import select
import sys
import warnings
from collections import deque
from contextlib import AbstractAsyncContextManager, contextmanager, suppress
from contextvars import copy_context
from heapq import heapify, heappop, heappush
from math import inf, isnan
from time import perf_counter
from typing import (
    TYPE_CHECKING,
    Any,
    Final,
    NoReturn,
    Protocol,
    cast,
    overload,
)

import attrs
from outcome import Error, Outcome, Value, capture
from sniffio import thread_local as sniffio_library
from sortedcontainers import SortedDict

from .. import _core
from .._abc import Clock, Instrument
from .._deprecate import warn_deprecated
from .._util import NoPublicConstructor, coroutine_or_error, final
from ._asyncgens import AsyncGenerators
from ._concat_tb import concat_tb
from ._entry_queue import EntryQueue, TrioToken
from ._exceptions import Cancelled, RunFinishedError, TrioInternalError
from ._instrumentation import Instruments
from ._ki import KIManager, enable_ki_protection
from ._parking_lot import GLOBAL_PARKING_LOT_BREAKER
from ._run_context import GLOBAL_RUN_CONTEXT as GLOBAL_RUN_CONTEXT
from ._thread_cache import start_thread_soon
from ._traps import (
    Abort,
    CancelShieldedCheckpoint,
    PermanentlyDetachCoroutineObject,
    WaitTaskRescheduled,
    cancel_shielded_checkpoint,
    wait_task_rescheduled,
)

if sys.version_info < (3, 11):
    from exceptiongroup import BaseExceptionGroup


if TYPE_CHECKING:
    import contextvars
    import types
    from collections.abc import (
        Awaitable,
        Callable,
        Coroutine,
        Generator,
        Iterator,
        Sequence,
    )
    from types import TracebackType

    # for some strange reason Sphinx works with outcome.Outcome, but not Outcome, in
    # start_guest_run. Same with types.FrameType in iter_await_frames
    import outcome
    from typing_extensions import Self, TypeVar, TypeVarTuple, Unpack

    PosArgT = TypeVarTuple("PosArgT")
    StatusT = TypeVar("StatusT", default=None)
    StatusT_contra = TypeVar("StatusT_contra", contravariant=True, default=None)
else:
    from typing import TypeVar

    StatusT = TypeVar("StatusT")
    StatusT_contra = TypeVar("StatusT_contra", contravariant=True)

# Explicit "Any" is not allowed
FnT = TypeVar("FnT", bound="Callable[..., Any]")  # type: ignore[misc]
RetT = TypeVar("RetT")


DEADLINE_HEAP_MIN_PRUNE_THRESHOLD: Final = 1000

# Passed as a sentinel
_NO_SEND: Final[Outcome[object]] = cast("Outcome[object]", object())

# Used to track if an exceptiongroup can be collapsed
NONSTRICT_EXCEPTIONGROUP_NOTE = 'This is a "loose" ExceptionGroup, and may be collapsed by Trio if it only contains one exception - typically after `Cancelled` has been stripped from it. Note this has consequences for exception handling, and strict_exception_groups=True is recommended.'


@final
class _NoStatus(metaclass=NoPublicConstructor):
    """Sentinel for unset TaskStatus._value."""


# Decorator to mark methods public. This does nothing by itself, but
# trio/_tools/gen_exports.py looks for it.
# Explicit "Any" is not allowed
def _public(fn: FnT) -> FnT:  # type: ignore[misc]
    return fn


# When running under Hypothesis, we want examples to be reproducible and
# shrinkable.  We therefore register `_hypothesis_plugin_setup()` as a
# plugin, so that importing *Hypothesis* will make Trio's task
# scheduling loop deterministic.  We have a test for that, of course.
# Before Hypothesis supported entry-point plugins this integration was
# handled by pytest-trio, but we want it to work in e.g. unittest too.
_ALLOW_DETERMINISTIC_SCHEDULING: Final = False
_r = random.Random()


def _hypothesis_plugin_setup() -> None:
    from hypothesis import register_random

    global _ALLOW_DETERMINISTIC_SCHEDULING
    _ALLOW_DETERMINISTIC_SCHEDULING = True  # type: ignore
    register_random(_r)


def _count_context_run_tb_frames() -> int:
    """Count implementation dependent traceback frames from Context.run()

    On CPython, Context.run() is implemented in C and doesn't show up in
    tracebacks. On PyPy, it is implemented in Python and adds 1 frame to
    tracebacks.

    Returns:
        int: Traceback frame count

    """

    def function_with_unique_name_xyzzy() -> NoReturn:
        try:
            1 / 0  # noqa: B018  # We need a ZeroDivisionError to fire
        except ZeroDivisionError:
            raise
        else:  # pragma: no cover
            raise TrioInternalError(
                "A ZeroDivisionError should have been raised, but it wasn't.",
            )

    ctx = copy_context()
    try:
        ctx.run(function_with_unique_name_xyzzy)
    except ZeroDivisionError as exc:
        tb = exc.__traceback__
        # Skip the frame where we caught it
        tb = tb.tb_next  # type: ignore[union-attr]
        count = 0
        while tb.tb_frame.f_code.co_name != "function_with_unique_name_xyzzy":  # type: ignore[union-attr]
            tb = tb.tb_next  # type: ignore[union-attr]
            count += 1
        return count
    else:  # pragma: no cover
        raise TrioInternalError(
            f"The purpose of {function_with_unique_name_xyzzy.__name__} is "
            "to raise a ZeroDivisionError, but it didn't.",
        )


CONTEXT_RUN_TB_FRAMES: Final = _count_context_run_tb_frames()


@attrs.frozen
class SystemClock(Clock):
    # Add a large random offset to our clock to ensure that if people
    # accidentally call time.perf_counter() directly or start comparing clocks
    # between different runs, then they'll notice the bug quickly:
    offset: float = attrs.Factory(lambda: _r.uniform(10000, 200000))

    def start_clock(self) -> None:
        pass

    # In cPython 3, on every platform except Windows, perf_counter is
    # exactly the same as time.monotonic; and on Windows, it uses
    # QueryPerformanceCounter instead of GetTickCount64.
    def current_time(self) -> float:
        return self.offset + perf_counter()

    def deadline_to_sleep_time(self, deadline: float) -> float:
        return deadline - self.current_time()


class IdlePrimedTypes(enum.Enum):
    WAITING_FOR_IDLE = 1
    AUTOJUMP_CLOCK = 2


################################################################
# CancelScope and friends
################################################################


def collapse_exception_group(
    excgroup: BaseExceptionGroup[BaseException],
) -> BaseException:
    """Recursively collapse any single-exception groups into that single contained
    exception.

    """
    exceptions = list(excgroup.exceptions)
    modified = False
    for i, exc in enumerate(exceptions):
        if isinstance(exc, BaseExceptionGroup):
            new_exc = collapse_exception_group(exc)
            if new_exc is not exc:
                modified = True
                exceptions[i] = new_exc

    if (
        len(exceptions) == 1
        and isinstance(excgroup, BaseExceptionGroup)
        and NONSTRICT_EXCEPTIONGROUP_NOTE in getattr(excgroup, "__notes__", ())
    ):
        exceptions[0].__traceback__ = concat_tb(
            excgroup.__traceback__,
            exceptions[0].__traceback__,
        )
        return exceptions[0]
    elif modified:
        return excgroup.derive(exceptions)
    else:
        return excgroup


@attrs.define(eq=False)
class Deadlines:
    """A container of deadlined cancel scopes.

    Only contains scopes with non-infinite deadlines that are currently
    attached to at least one task.

    """

    # Heap of (deadline, id(CancelScope), CancelScope)
    _heap: list[tuple[float, int, CancelScope]] = attrs.Factory(list)
    # Count of active deadlines (those that haven't been changed)
    _active: int = 0

    def add(self, deadline: float, cancel_scope: CancelScope) -> None:
        heappush(self._heap, (deadline, id(cancel_scope), cancel_scope))
        self._active += 1

    def remove(self, deadline: float, cancel_scope: CancelScope) -> None:
        self._active -= 1

    def next_deadline(self) -> float:
        while self._heap:
            deadline, _, cancel_scope = self._heap[0]
            if deadline == cancel_scope._registered_deadline:
                return deadline
            else:
                # This entry is stale; discard it and try again
                heappop(self._heap)
        return inf

    def _prune(self) -> None:
        # In principle, it's possible for a cancel scope to toggle back and
        # forth repeatedly between the same two deadlines, and end up with
        # lots of stale entries that *look* like they're still active, because
        # their deadline is correct, but in fact are redundant. So when
        # pruning we have to eliminate entries with the wrong deadline, *and*
        # eliminate duplicates.
        seen = set()
        pruned_heap = []
        for deadline, tiebreaker, cancel_scope in self._heap:
            if deadline == cancel_scope._registered_deadline:
                if cancel_scope in seen:
                    continue
                seen.add(cancel_scope)
                pruned_heap.append((deadline, tiebreaker, cancel_scope))
        # See test_cancel_scope_deadline_duplicates for a test that exercises
        # this assert:
        assert len(pruned_heap) == self._active
        heapify(pruned_heap)
        self._heap = pruned_heap

    def expire(self, now: float) -> bool:
        did_something = False
        while self._heap and self._heap[0][0] <= now:
            deadline, _, cancel_scope = heappop(self._heap)
            if deadline == cancel_scope._registered_deadline:
                did_something = True
                # This implicitly calls self.remove(), so we don't need to
                # decrement _active here
                cancel_scope.cancel()
        # If we've accumulated too many stale entries, then prune the heap to
        # keep it under control. (We only do this occasionally in a batch, to
        # keep the amortized cost down)
        if len(self._heap) > self._active * 2 + DEADLINE_HEAP_MIN_PRUNE_THRESHOLD:
            self._prune()
        return did_something


@attrs.define(eq=False)
class CancelStatus:
    """Tracks the cancellation status for a contiguous extent
    of code that will become cancelled, or not, as a unit.

    Each task has at all times a single "active" CancelStatus whose
    cancellation state determines whether checkpoints executed in that
    task raise Cancelled. Each 'with CancelScope(...)' context is
    associated with a particular CancelStatus.  When a task enters
    such a context, a CancelStatus is created which becomes the active
    CancelStatus for that task; when the 'with' block is exited, the
    active CancelStatus for that task goes back to whatever it was
    before.

    CancelStatus objects are arranged in a tree whose structure
    mirrors the lexical nesting of the cancel scope contexts.  When a
    CancelStatus becomes cancelled, it notifies all of its direct
    children, who become cancelled in turn (and continue propagating
    the cancellation down the tree) unless they are shielded. (There
    will be at most one such child except in the case of a
    CancelStatus that immediately encloses a nursery.) At the leaves
    of this tree are the tasks themselves, which get woken up to deliver
    an abort when their direct parent CancelStatus becomes cancelled.

    You can think of CancelStatus as being responsible for the
    "plumbing" of cancellations as oppposed to CancelScope which is
    responsible for the origination of them.

    """

    # Our associated cancel scope. Can be any object with attributes
    # `deadline`, `shield`, and `cancel_called`, but in current usage
    # is always a CancelScope object. Must not be None.
    _scope: CancelScope = attrs.field(alias="scope")

    # True iff the tasks in self._tasks should receive cancellations
    # when they checkpoint. Always True when scope.cancel_called is True;
    # may also be True due to a cancellation propagated from our
    # parent.  Unlike scope.cancel_called, this does not necessarily stay
    # true once it becomes true. For example, we might become
    # effectively cancelled due to the cancel scope two levels out
    # becoming cancelled, but then the cancel scope one level out
    # becomes shielded so we're not effectively cancelled anymore.
    effectively_cancelled: bool = False

    # The CancelStatus whose cancellations can propagate to us; we
    # become effectively cancelled when they do, unless scope.shield
    # is True.  May be None (for the outermost CancelStatus in a call
    # to trio.run(), briefly during TaskStatus.started(), or during
    # recovery from mis-nesting of cancel scopes).
    _parent: CancelStatus | None = attrs.field(default=None, repr=False, alias="parent")

    # All of the CancelStatuses that have this CancelStatus as their parent.
    _children: set[CancelStatus] = attrs.field(factory=set, init=False, repr=False)

    # Tasks whose cancellation state is currently tied directly to
    # the cancellation state of this CancelStatus object. Don't modify
    # this directly; instead, use Task._activate_cancel_status().
    # Invariant: all(task._cancel_status is self for task in self._tasks)
    _tasks: set[Task] = attrs.field(factory=set, init=False, repr=False)

    # Set to True on still-active cancel statuses that are children
    # of a cancel status that's been closed. This is used to permit
    # recovery from mis-nested cancel scopes (well, at least enough
    # recovery to show a useful traceback).
    abandoned_by_misnesting: bool = attrs.field(default=False, init=False, repr=False)

    def __attrs_post_init__(self) -> None:
        if self._parent is not None:
            self._parent._children.add(self)
            self.recalculate()

    # parent/children/tasks accessors are used by TaskStatus.started()

    @property
    def parent(self) -> CancelStatus | None:
        return self._parent

    @parent.setter
    def parent(self, parent: CancelStatus) -> None:
        if self._parent is not None:
            self._parent._children.remove(self)
        self._parent = parent
        if self._parent is not None:
            self._parent._children.add(self)
            self.recalculate()

    @property
    def children(self) -> frozenset[CancelStatus]:
        return frozenset(self._children)

    @property
    def tasks(self) -> frozenset[Task]:
        return frozenset(self._tasks)

    def encloses(self, other: CancelStatus | None) -> bool:
        """Returns true if this cancel status is a direct or indirect
        parent of cancel status *other*, or if *other* is *self*.
        """
        while other is not None:
            if other is self:
                return True
            other = other.parent
        return False

    def close(self) -> None:
        self.parent = None  # now we're not a child of self.parent anymore
        if self._tasks or self._children:
            # Cancel scopes weren't exited in opposite order of being
            # entered. CancelScope._close() deals with raising an error
            # if appropriate; our job is to leave things in a reasonable
            # state for unwinding our dangling children. We choose to leave
            # this part of the CancelStatus tree unlinked from everyone
            # else, cancelled, and marked so that exiting a CancelScope
            # within the abandoned subtree doesn't affect the active
            # CancelStatus. Note that it's possible for us to get here
            # without CancelScope._close() raising an error, if a
            # nursery's cancel scope is closed within the nursery's
            # nested child and no other cancel scopes are involved,
            # but in that case task_exited() will deal with raising
            # the error.
            self._mark_abandoned()

            # Since our CancelScope is about to forget about us, and we
            # have no parent anymore, there's nothing left to call
            # recalculate(). So, we can stay cancelled by setting
            # effectively_cancelled and updating our children.
            self.effectively_cancelled = True
            for task in self._tasks:
                task._attempt_delivery_of_any_pending_cancel()
            for child in self._children:
                child.recalculate()

    @property
    def parent_cancellation_is_visible_to_us(self) -> bool:
        return (
            self._parent is not None
            and not self._scope.shield
            and self._parent.effectively_cancelled
        )

    def recalculate(self) -> None:
        # This does a depth-first traversal over this and descendent cancel
        # statuses, to ensure their state is up-to-date. It's basically a
        # recursive algorithm, but we use an explicit stack to avoid any
        # issues with stack overflow.
        todo = [self]
        while todo:
            current = todo.pop()
            new_state = (
                current._scope.cancel_called
                or current.parent_cancellation_is_visible_to_us
            )
            if new_state != current.effectively_cancelled:
                current.effectively_cancelled = new_state
                if new_state:
                    for task in current._tasks:
                        task._attempt_delivery_of_any_pending_cancel()
                todo.extend(current._children)

    def _mark_abandoned(self) -> None:
        self.abandoned_by_misnesting = True
        for child in self._children:
            child._mark_abandoned()

    def effective_deadline(self) -> float:
        if self.effectively_cancelled:
            return -inf
        if self._parent is None or self._scope.shield:
            return self._scope.deadline
        return min(self._scope.deadline, self._parent.effective_deadline())


MISNESTING_ADVICE = """
This is probably a bug in your code, that has caused Trio's internal state to
become corrupted. We'll do our best to recover, but from now on there are
no guarantees.

Typically this is caused by one of the following:
  - yielding within a generator or async generator that's opened a cancel
    scope or nursery (unless the generator is a @contextmanager or
    @asynccontextmanager); see https://github.com/python-trio/trio/issues/638
  - manually calling __enter__ or __exit__ on a trio.CancelScope, or
    __aenter__ or __aexit__ on the object returned by trio.open_nursery();
    doing so correctly is difficult and you should use @[async]contextmanager
    instead, or maybe [Async]ExitStack
  - using [Async]ExitStack to interleave the entries/exits of cancel scopes
    and/or nurseries in a way that couldn't be achieved by some nesting of
    'with' and 'async with' blocks
  - using the low-level coroutine object protocol to execute some parts of
    an async function in a different cancel scope/nursery context than
    other parts
If you don't believe you're doing any of these things, please file a bug:
https://github.com/python-trio/trio/issues/new
"""


@final
@attrs.define(eq=False, repr=False)
class CancelScope:
    """A *cancellation scope*: the link between a unit of cancellable
    work and Trio's cancellation system.

    A :class:`CancelScope` becomes associated with some cancellable work
    when it is used as a context manager surrounding that work::

        cancel_scope = trio.CancelScope()
        ...
        with cancel_scope:
            await long_running_operation()

    Inside the ``with`` block, a cancellation of ``cancel_scope`` (via
    a call to its :meth:`cancel` method or via the expiry of its
    :attr:`deadline`) will immediately interrupt the
    ``long_running_operation()`` by raising :exc:`Cancelled` at its
    next :ref:`checkpoint <checkpoints>`.

    The context manager ``__enter__`` returns the :class:`CancelScope`
    object itself, so you can also write ``with trio.CancelScope() as
    cancel_scope:``.

    If a cancel scope becomes cancelled before entering its ``with`` block,
    the :exc:`Cancelled` exception will be raised at the first
    checkpoint inside the ``with`` block. This allows a
    :class:`CancelScope` to be created in one :ref:`task <tasks>` and
    passed to another, so that the first task can later cancel some work
    inside the second.

    Cancel scopes are not reusable or reentrant; that is, each cancel
    scope can be used for at most one ``with`` block.  (You'll get a
    :exc:`RuntimeError` if you violate this rule.)

    The :class:`CancelScope` constructor takes initial values for the
    cancel scope's :attr:`deadline` and :attr:`shield` attributes; these
    may be freely modified after construction, whether or not the scope
    has been entered yet, and changes take immediate effect.
    """

    _cancel_status: CancelStatus | None = attrs.field(default=None, init=False)
    _has_been_entered: bool = attrs.field(default=False, init=False)
    _registered_deadline: float = attrs.field(default=inf, init=False)
    _cancel_called: bool = attrs.field(default=False, init=False)
    cancelled_caught: bool = attrs.field(default=False, init=False)

    # Constructor arguments:
    _relative_deadline: float = attrs.field(default=inf, kw_only=True)
    _deadline: float = attrs.field(default=inf, kw_only=True)
    _shield: bool = attrs.field(default=False, kw_only=True)

    def __attrs_post_init__(self) -> None:
        if isnan(self._deadline):
            raise ValueError("deadline must not be NaN")
        if isnan(self._relative_deadline):
            raise ValueError("relative deadline must not be NaN")
        if self._relative_deadline < 0:
            raise ValueError("timeout must be non-negative")
        if self._relative_deadline != inf and self._deadline != inf:
            raise ValueError(
                "Cannot specify both a deadline and a relative deadline",
            )

    @enable_ki_protection
    def __enter__(self) -> Self:
        task = _core.current_task()
        if self._has_been_entered:
            raise RuntimeError(
                "Each CancelScope may only be used for a single 'with' block",
            )
        self._has_been_entered = True

        if self._relative_deadline != inf:
            assert self._deadline == inf
            self._deadline = current_time() + self._relative_deadline
            self._relative_deadline = inf

        if current_time() >= self._deadline:
            self.cancel()
        with self._might_change_registered_deadline():
            self._cancel_status = CancelStatus(scope=self, parent=task._cancel_status)
            task._activate_cancel_status(self._cancel_status)
        return self

    def _close(self, exc: BaseException | None) -> BaseException | None:
        if self._cancel_status is None:
            new_exc = RuntimeError(
                f"Cancel scope stack corrupted: attempted to exit {self!r} "
                "which had already been exited",
            )
            new_exc.__context__ = exc
            return new_exc
        scope_task = current_task()
        if scope_task._cancel_status is not self._cancel_status:
            # Cancel scope mis-nesting: this cancel scope isn't the most
            # recently opened by this task (that's still open). That is,
            # our assumptions about context managers forming a stack
            # have been violated. Try and make the best of it.
            if self._cancel_status.abandoned_by_misnesting:
                # We are an inner cancel scope that was still active when
                # some outer scope was closed. The closure of that outer
                # scope threw an error, so we don't need to throw another
                # one; it would just confuse the traceback.
                pass
            elif not self._cancel_status.encloses(scope_task._cancel_status):
                # This task isn't even indirectly contained within the
                # cancel scope it's trying to close. Raise an error
                # without changing any state.
                new_exc = RuntimeError(
                    f"Cancel scope stack corrupted: attempted to exit {self!r} "
                    f"from unrelated {scope_task!r}\n{MISNESTING_ADVICE}",
                )
                new_exc.__context__ = exc
                return new_exc
            else:
                # Otherwise, there's some inner cancel scope(s) that
                # we're abandoning by closing this outer one.
                # CancelStatus.close() will take care of the plumbing;
                # we just need to make sure we don't let the error
                # pass silently.
                new_exc = RuntimeError(
                    f"Cancel scope stack corrupted: attempted to exit {self!r} "
                    f"in {scope_task!r} that's still within its child {scope_task._cancel_status._scope!r}\n{MISNESTING_ADVICE}",
                )
                new_exc.__context__ = exc
                exc = new_exc
                scope_task._activate_cancel_status(self._cancel_status.parent)
        else:
            scope_task._activate_cancel_status(self._cancel_status.parent)
        if (
            exc is not None
            and self._cancel_status.effectively_cancelled
            and not self._cancel_status.parent_cancellation_is_visible_to_us
        ):
            if isinstance(exc, Cancelled):
                self.cancelled_caught = True
                exc = None
            elif isinstance(exc, BaseExceptionGroup):
                matched, exc = exc.split(Cancelled)
                if matched:
                    self.cancelled_caught = True

                if exc:
                    exc = collapse_exception_group(exc)

        self._cancel_status.close()
        with self._might_change_registered_deadline():
            self._cancel_status = None
        return exc

    @enable_ki_protection
    def __exit__(
        self,
        etype: type[BaseException] | None,
        exc: BaseException | None,
        tb: TracebackType | None,
    ) -> bool:
        # NB: NurseryManager calls _close() directly rather than __exit__(),
        # so __exit__() must be just _close() plus this logic for adapting
        # the exception-filtering result to the context manager API.

        # Tracebacks show the 'raise' line below out of context, so let's give
        # this variable a name that makes sense out of context.
        remaining_error_after_cancel_scope = self._close(exc)
        if remaining_error_after_cancel_scope is None:
            return True
        elif remaining_error_after_cancel_scope is exc:
            return False
        else:
            # Copied verbatim from the old MultiErrorCatcher.  Python doesn't
            # allow us to encapsulate this __context__ fixup.
            old_context = remaining_error_after_cancel_scope.__context__
            try:
                raise remaining_error_after_cancel_scope
            finally:
                _, value, _ = sys.exc_info()
                assert value is remaining_error_after_cancel_scope
                value.__context__ = old_context
                # delete references from locals to avoid creating cycles
                # see test_cancel_scope_exit_doesnt_create_cyclic_garbage
                # Note: still relevant
                del remaining_error_after_cancel_scope, value, _, exc

    def __repr__(self) -> str:
        if self._cancel_status is not None:
            binding = "active"
        elif self._has_been_entered:
            binding = "exited"
        else:
            binding = "unbound"

        if self._cancel_called:
            state = ", cancelled"
        elif self._deadline == inf:
            state = ""
        else:
            try:
                now = current_time()
            except RuntimeError:  # must be called from async context
                state = ""
            else:
                state = ", deadline is {:.2f} seconds {}".format(
                    abs(self._deadline - now),
                    "from now" if self._deadline >= now else "ago",
                )

        return f"<trio.CancelScope at {id(self):#x}, {binding}{state}>"

    @contextmanager
    @enable_ki_protection
    def _might_change_registered_deadline(self) -> Iterator[None]:
        try:
            yield
        finally:
            old = self._registered_deadline
            if self._cancel_status is None or self._cancel_called:
                new = inf
            else:
                new = self._deadline
            if old != new:
                self._registered_deadline = new
                runner = GLOBAL_RUN_CONTEXT.runner
                if runner.is_guest:
                    old_next_deadline = runner.deadlines.next_deadline()
                if old != inf:
                    runner.deadlines.remove(old, self)
                if new != inf:
                    runner.deadlines.add(new, self)
                if runner.is_guest:
                    new_next_deadline = runner.deadlines.next_deadline()
                    if old_next_deadline != new_next_deadline:
                        runner.force_guest_tick_asap()

    @property
    def deadline(self) -> float:
        """Read-write, :class:`float`. An absolute time on the current
        run's clock at which this scope will automatically become
        cancelled. You can adjust the deadline by modifying this
        attribute, e.g.::

           # I need a little more time!
           cancel_scope.deadline += 30

        Note that for efficiency, the core run loop only checks for
        expired deadlines every once in a while. This means that in
        certain cases there may be a short delay between when the clock
        says the deadline should have expired, and when checkpoints
        start raising :exc:`~trio.Cancelled`. This is a very obscure
        corner case that you're unlikely to notice, but we document it
        for completeness. (If this *does* cause problems for you, of
        course, then `we want to know!
        <https://github.com/python-trio/trio/issues>`__)

        Defaults to :data:`math.inf`, which means "no deadline", though
        this can be overridden by the ``deadline=`` argument to
        the :class:`~trio.CancelScope` constructor.
        """
        if self._relative_deadline != inf:
            assert self._deadline == inf
            warnings.warn(
                DeprecationWarning(
                    "unentered relative cancel scope does not have an absolute deadline. Use `.relative_deadline`",
                ),
                stacklevel=2,
            )
            return current_time() + self._relative_deadline
        return self._deadline

    @deadline.setter
    def deadline(self, new_deadline: float) -> None:
        if isnan(new_deadline):
            raise ValueError("deadline must not be NaN")
        if self._relative_deadline != inf:
            assert self._deadline == inf
            warnings.warn(
                DeprecationWarning(
                    "unentered relative cancel scope does not have an absolute deadline. Transforming into an absolute cancel scope. First set `.relative_deadline = math.inf` if you do want an absolute cancel scope.",
                ),
                stacklevel=2,
            )
            self._relative_deadline = inf
        with self._might_change_registered_deadline():
            self._deadline = float(new_deadline)

    @property
    def relative_deadline(self) -> float:
        if self._has_been_entered:
            return self._deadline - current_time()
        elif self._deadline != inf:
            assert self._relative_deadline == inf
            raise RuntimeError(
                "unentered non-relative cancel scope does not have a relative deadline",
            )
        return self._relative_deadline

    @relative_deadline.setter
    def relative_deadline(self, new_relative_deadline: float) -> None:
        if isnan(new_relative_deadline):
            raise ValueError("relative deadline must not be NaN")
        if new_relative_deadline < 0:
            raise ValueError("relative deadline must be non-negative")
        if self._has_been_entered:
            with self._might_change_registered_deadline():
                self._deadline = current_time() + float(new_relative_deadline)
        elif self._deadline != inf:
            assert self._relative_deadline == inf
            raise RuntimeError(
                "unentered non-relative cancel scope does not have a relative deadline",
            )
        else:
            self._relative_deadline = new_relative_deadline

    @property
    def is_relative(self) -> bool | None:
        """Returns None after entering. Returns False if both deadline and
        relative_deadline are inf."""
        assert not (self._deadline != inf and self._relative_deadline != inf)
        if self._has_been_entered:
            return None
        return self._relative_deadline != inf

    @property
    def shield(self) -> bool:
        """Read-write, :class:`bool`, default :data:`False`. So long as
        this is set to :data:`True`, then the code inside this scope
        will not receive :exc:`~trio.Cancelled` exceptions from scopes
        that are outside this scope. They can still receive
        :exc:`~trio.Cancelled` exceptions from (1) this scope, or (2)
        scopes inside this scope. You can modify this attribute::

           with trio.CancelScope() as cancel_scope:
               cancel_scope.shield = True
               # This cannot be interrupted by any means short of
               # killing the process:
               await sleep(10)

               cancel_scope.shield = False
               # Now this can be cancelled normally:
               await sleep(10)

        Defaults to :data:`False`, though this can be overridden by the
        ``shield=`` argument to the :class:`~trio.CancelScope` constructor.
        """
        return self._shield

    @shield.setter
    @enable_ki_protection
    def shield(self, new_value: bool) -> None:
        if not isinstance(new_value, bool):
            raise TypeError("shield must be a bool")
        self._shield = new_value
        if self._cancel_status is not None:
            self._cancel_status.recalculate()

    @enable_ki_protection
    def cancel(self) -> None:
        """Cancels this scope immediately.

        This method is idempotent, i.e., if the scope was already
        cancelled then this method silently does nothing.
        """
        if self._cancel_called:
            return
        with self._might_change_registered_deadline():
            self._cancel_called = True
        if self._cancel_status is not None:
            self._cancel_status.recalculate()

    @property
    def cancel_called(self) -> bool:
        """Readonly :class:`bool`. Records whether cancellation has been
        requested for this scope, either by an explicit call to
        :meth:`cancel` or by the deadline expiring.

        This attribute being True does *not* necessarily mean that the
        code within the scope has been, or will be, affected by the
        cancellation. For example, if :meth:`cancel` was called after
        the last checkpoint in the ``with`` block, when it's too late to
        deliver a :exc:`~trio.Cancelled` exception, then this attribute
        will still be True.

        This attribute is mostly useful for debugging and introspection.
        If you want to know whether or not a chunk of code was actually
        cancelled, then :attr:`cancelled_caught` is usually more
        appropriate.
        """
        if (  # noqa: SIM102  # collapsible-if but this way is nicer
            self._cancel_status is not None or not self._has_been_entered
        ):
            # Scope is active or not yet entered: make sure cancel_called
            # is true if the deadline has passed. This shouldn't
            # be able to actually change behavior, since we check for
            # deadline expiry on scope entry and at every checkpoint,
            # but it makes the value returned by cancel_called more
            # closely match expectations.
            if not self._cancel_called and current_time() >= self._deadline:
                self.cancel()
        return self._cancel_called


################################################################
# Nursery and friends
################################################################


class TaskStatus(Protocol[StatusT_contra]):
    """The interface provided by :meth:`Nursery.start()` to the spawned task.

    This is provided via the ``task_status`` keyword-only parameter.
    """

    @overload
    def started(self: TaskStatus[None]) -> None: ...

    @overload
    def started(self, value: StatusT_contra) -> None: ...

    def started(self, value: StatusT_contra | None = None) -> None:
        """Tasks call this method to indicate that they have initialized.

        See `nursery.start() <trio.Nursery.start>` for more information.
        """


# This code needs to be read alongside the code from Nursery.start to make
# sense.
@attrs.define(eq=False, repr=False, slots=False)
class _TaskStatus(TaskStatus[StatusT]):
    _old_nursery: Nursery
    _new_nursery: Nursery
    # NoStatus is a sentinel.
    _value: StatusT | type[_NoStatus] = _NoStatus

    def __repr__(self) -> str:
        return f"<Task status object at {id(self):#x}>"

    @overload
    def started(self: _TaskStatus[None]) -> None: ...

    @overload
    def started(self: _TaskStatus[StatusT], value: StatusT) -> None: ...

    def started(self, value: StatusT | None = None) -> None:
        if self._value is not _NoStatus:
            raise RuntimeError("called 'started' twice on the same task status")
        self._value = cast(StatusT, value)  # If None, StatusT == None

        # If the old nursery is cancelled, then quietly quit now; the child
        # will eventually exit on its own, and we don't want to risk moving
        # children that might have propagating Cancelled exceptions into
        # a place with no cancelled cancel scopes to catch them.
        assert self._old_nursery._cancel_status is not None
        if self._old_nursery._cancel_status.effectively_cancelled:
            return

        # Can't be closed, b/c we checked in start() and then _pending_starts
        # should keep it open.
        assert not self._new_nursery._closed

        # Move tasks from the old nursery to the new
        tasks = self._old_nursery._children
        self._old_nursery._children = set()
        for task in tasks:
            task._parent_nursery = self._new_nursery
            task._eventual_parent_nursery = None
            self._new_nursery._children.add(task)

        # Move all children of the old nursery's cancel status object
        # to be underneath the new nursery instead. This includes both
        # tasks and child cancel status objects.
        # NB: If the new nursery is cancelled, reparenting a cancel
        # status to be underneath it can invoke an abort_fn, which might
        # do something evil like cancel the old nursery. We thus break
        # everything off from the old nursery before we start attaching
        # anything to the new.
        cancel_status_children = self._old_nursery._cancel_status.children
        cancel_status_tasks = set(self._old_nursery._cancel_status.tasks)
        cancel_status_tasks.discard(self._old_nursery._parent_task)
        for cancel_status in cancel_status_children:
            cancel_status.parent = None
        for task in cancel_status_tasks:
            task._activate_cancel_status(None)
        for cancel_status in cancel_status_children:
            cancel_status.parent = self._new_nursery._cancel_status
        for task in cancel_status_tasks:
            task._activate_cancel_status(self._new_nursery._cancel_status)

        # That should have removed all the children from the old nursery
        assert not self._old_nursery._children

        # And finally, poke the old nursery so it notices that all its
        # children have disappeared and can exit.
        self._old_nursery._check_nursery_closed()


@attrs.define(slots=False)
class NurseryManager:
    """Nursery context manager.

    Note we explicitly avoid @asynccontextmanager and @async_generator
    since they add a lot of extraneous stack frames to exceptions, as
    well as cause problematic behavior with handling of StopIteration
    and StopAsyncIteration.

    """

    strict_exception_groups: bool = True

    @enable_ki_protection
    async def __aenter__(self) -> Nursery:
        self._scope = CancelScope()
        self._scope.__enter__()
        self._nursery = Nursery._create(
            current_task(),
            self._scope,
            self.strict_exception_groups,
        )
        return self._nursery

    @enable_ki_protection
    async def __aexit__(
        self,
        etype: type[BaseException] | None,
        exc: BaseException | None,
        tb: TracebackType | None,
    ) -> bool:
        new_exc = await self._nursery._nested_child_finished(exc)
        # Tracebacks show the 'raise' line below out of context, so let's give
        # this variable a name that makes sense out of context.
        combined_error_from_nursery = self._scope._close(new_exc)
        if combined_error_from_nursery is None:
            return True
        elif combined_error_from_nursery is exc:
            return False
        else:
            # Copied verbatim from the old MultiErrorCatcher.  Python doesn't
            # allow us to encapsulate this __context__ fixup.
            old_context = combined_error_from_nursery.__context__
            try:
                raise combined_error_from_nursery
            finally:
                _, value, _ = sys.exc_info()
                assert value is combined_error_from_nursery
                value.__context__ = old_context
                # delete references from locals to avoid creating cycles
                # see test_cancel_scope_exit_doesnt_create_cyclic_garbage
                del _, combined_error_from_nursery, value, new_exc

    # make sure these raise errors in static analysis if called
    if not TYPE_CHECKING:

        def __enter__(self) -> NoReturn:
            raise RuntimeError(
                "use 'async with open_nursery(...)', not 'with open_nursery(...)'",
            )

        def __exit__(
            self,
            exc_type: type[BaseException] | None,
            exc_value: BaseException | None,
            traceback: TracebackType | None,
        ) -> NoReturn:  # pragma: no cover
            raise AssertionError("Never called, but should be defined")


def open_nursery(
    strict_exception_groups: bool | None = None,
) -> AbstractAsyncContextManager[Nursery]:
    """Returns an async context manager which must be used to create a
    new `Nursery`.

    It does not block on entry; on exit it blocks until all child tasks
    have exited. If no child tasks are running on exit, it will insert a
    schedule point (but no cancellation point) - equivalent to
    :func:`trio.lowlevel.cancel_shielded_checkpoint`. This means a nursery
    is never the source of a cancellation exception, it only propagates it
    from sub-tasks.

    Args:
      strict_exception_groups (bool): Unless set to False, even a single raised exception
          will be wrapped in an exception group. If not specified, uses the value passed
          to :func:`run`, which defaults to true. Setting it to False will be deprecated
          and ultimately removed in a future version of Trio.

    """
    # only warn if explicitly set to falsy, not if we get it from the global context.
    if strict_exception_groups is not None and not strict_exception_groups:
        warn_deprecated(
            "open_nursery(strict_exception_groups=False)",
            version="0.25.0",
            issue=2929,
            instead=(
                "the default value of True and rewrite exception handlers to handle ExceptionGroups. "
                "See https://trio.readthedocs.io/en/stable/reference-core.html#designing-for-multiple-errors"
            ),
            use_triodeprecationwarning=True,
        )

    if strict_exception_groups is None:
        strict_exception_groups = GLOBAL_RUN_CONTEXT.runner.strict_exception_groups

    return NurseryManager(strict_exception_groups=strict_exception_groups)


@final
class Nursery(metaclass=NoPublicConstructor):
    """A context which may be used to spawn (or cancel) child tasks.

    Not constructed directly, use `open_nursery` instead.

    The nursery will remain open until all child tasks have completed,
    or until it is cancelled, at which point it will cancel all its
    remaining child tasks and close.

    Nurseries ensure the absence of orphaned Tasks, since all running
    tasks will belong to an open Nursery.

    Attributes:
        cancel_scope:
            Creating a nursery also implicitly creates a cancellation scope,
            which is exposed as the :attr:`cancel_scope` attribute. This is
            used internally to implement the logic where if an error occurs
            then ``__aexit__`` cancels all children, but you can use it for
            other things, e.g. if you want to explicitly cancel all children
            in response to some external event.
    """

    def __init__(
        self,
        parent_task: Task,
        cancel_scope: CancelScope,
        strict_exception_groups: bool,
    ):
        self._parent_task = parent_task
        self._strict_exception_groups = strict_exception_groups
        parent_task._child_nurseries.append(self)
        # the cancel status that children inherit - we take a snapshot, so it
        # won't be affected by any changes in the parent.
        self._cancel_status = parent_task._cancel_status
        # the cancel scope that directly surrounds us; used for cancelling all
        # children.
        self.cancel_scope = cancel_scope
        assert self.cancel_scope._cancel_status is self._cancel_status
        self._children: set[Task] = set()
        self._pending_excs: list[BaseException] = []
        # The "nested child" is how this code refers to the contents of the
        # nursery's 'async with' block, which acts like a child Task in all
        # the ways we can make it.
        self._nested_child_running = True
        self._parent_waiting_in_aexit = False
        self._pending_starts = 0
        self._closed = False

    @property
    def child_tasks(self) -> frozenset[Task]:
        """(`frozenset`): Contains all the child :class:`~trio.lowlevel.Task`
        objects which are still running."""
        return frozenset(self._children)

    @property
    def parent_task(self) -> Task:
        "(`~trio.lowlevel.Task`):  The Task that opened this nursery."
        return self._parent_task

    def _add_exc(self, exc: BaseException) -> None:
        self._pending_excs.append(exc)
        self.cancel_scope.cancel()

    def _check_nursery_closed(self) -> None:
        if not any([self._nested_child_running, self._children, self._pending_starts]):
            self._closed = True
            if self._parent_waiting_in_aexit:
                self._parent_waiting_in_aexit = False
                GLOBAL_RUN_CONTEXT.runner.reschedule(self._parent_task)

    def _child_finished(
        self,
        task: Task,
        outcome: Outcome[object],
    ) -> None:
        self._children.remove(task)
        if isinstance(outcome, Error):
            self._add_exc(outcome.error)
        self._check_nursery_closed()

    async def _nested_child_finished(
        self,
        nested_child_exc: BaseException | None,
    ) -> BaseException | None:
        # Returns ExceptionGroup instance (or any exception if the nursery is in loose mode
        # and there is just one contained exception) if there are pending exceptions
        if nested_child_exc is not None:
            self._add_exc(nested_child_exc)
        self._nested_child_running = False
        self._check_nursery_closed()

        if not self._closed:
            # If we have a KeyboardInterrupt injected, we want to save it in
            # the nursery's final exceptions list. But if it's just a
            # Cancelled, then we don't -- see gh-1457.
            def aborted(raise_cancel: _core.RaiseCancelT) -> Abort:
                exn = capture(raise_cancel).error
                if not isinstance(exn, Cancelled):
                    self._add_exc(exn)
                # see test_cancel_scope_exit_doesnt_create_cyclic_garbage
                del exn  # prevent cyclic garbage creation
                return Abort.FAILED

            self._parent_waiting_in_aexit = True
            await wait_task_rescheduled(aborted)
        else:
            # Nothing to wait for, so execute a schedule point, but don't
            # allow us to be cancelled, just like the other branch.  We
            # still need to catch and store non-Cancelled exceptions.
            try:
                await cancel_shielded_checkpoint()
            except BaseException as exc:
                self._add_exc(exc)

        popped = self._parent_task._child_nurseries.pop()
        assert popped is self
        if self._pending_excs:
            try:
                if not self._strict_exception_groups and len(self._pending_excs) == 1:
                    return self._pending_excs[0]
                exception = BaseExceptionGroup(
                    "Exceptions from Trio nursery",
                    self._pending_excs,
                )
                if not self._strict_exception_groups:
                    exception.add_note(NONSTRICT_EXCEPTIONGROUP_NOTE)
                return exception
            finally:
                # avoid a garbage cycle
                # (see test_locals_destroyed_promptly_on_cancel)
                del self._pending_excs
        return None

    def start_soon(
        self,
        async_fn: Callable[[Unpack[PosArgT]], Awaitable[object]],
        *args: Unpack[PosArgT],
        name: object = None,
    ) -> None:
        """Creates a child task, scheduling ``await async_fn(*args)``.

        If you want to run a function and immediately wait for its result,
        then you don't need a nursery; just use ``await async_fn(*args)``.
        If you want to wait for the task to initialize itself before
        continuing, see :meth:`start`, the other fundamental method for
        creating concurrent tasks in Trio.

        Note that this is *not* an async function and you don't use await
        when calling it. It sets up the new task, but then returns
        immediately, *before* the new task has a chance to do anything.
        New tasks may start running in any order, and at any checkpoint the
        scheduler chooses - at latest when the nursery is waiting to exit.

        It's possible to pass a nursery object into another task, which
        allows that task to start new child tasks in the first task's
        nursery.

        The child task inherits its parent nursery's cancel scopes.

        Args:
            async_fn: An async callable.
            args: Positional arguments for ``async_fn``. If you want
                  to pass keyword arguments, use
                  :func:`functools.partial`.
            name: The name for this task. Only used for
                  debugging/introspection
                  (e.g. ``repr(task_obj)``). If this isn't a string,
                  :meth:`start_soon` will try to make it one. A
                  common use case is if you're wrapping a function
                  before spawning a new task, you might pass the
                  original function as the ``name=`` to make
                  debugging easier.

        Raises:
            RuntimeError: If this nursery is no longer open
                          (i.e. its ``async with`` block has
                          exited).
        """
        GLOBAL_RUN_CONTEXT.runner.spawn_impl(async_fn, args, self, name)

    # Explicit "Any" is not allowed
    async def start(  # type: ignore[misc]
        self,
        async_fn: Callable[..., Awaitable[object]],
        *args: object,
        name: object = None,
    ) -> Any:
        r"""Creates and initializes a child task.

        Like :meth:`start_soon`, but blocks until the new task has
        finished initializing itself, and optionally returns some
        information from it.

        The ``async_fn`` must accept a ``task_status`` keyword argument,
        and it must make sure that it (or someone) eventually calls
        :meth:`task_status.started() <TaskStatus.started>`.

        The conventional way to define ``async_fn`` is like::

            async def async_fn(arg1, arg2, *, task_status=trio.TASK_STATUS_IGNORED):
                ...  # Caller is blocked waiting for this code to run
                task_status.started()
                ...  # This async code can be interleaved with the caller

        :attr:`trio.TASK_STATUS_IGNORED` is a special global object with
        a do-nothing ``started`` method. This way your function supports
        being called either like ``await nursery.start(async_fn, arg1,
        arg2)`` or directly like ``await async_fn(arg1, arg2)``, and
        either way it can call :meth:`task_status.started() <TaskStatus.started>`
        without worrying about which mode it's in. Defining your function like
        this will make it obvious to readers that it supports being used
        in both modes.

        Before the child calls :meth:`task_status.started() <TaskStatus.started>`,
        it's effectively run underneath the call to :meth:`start`: if it
        raises an exception then that exception is reported by
        :meth:`start`, and does *not* propagate out of the nursery. If
        :meth:`start` is cancelled, then the child task is also
        cancelled.

        When the child calls :meth:`task_status.started() <TaskStatus.started>`,
        it's moved out from underneath :meth:`start` and into the given nursery.

        If the child task passes a value to :meth:`task_status.started(value) <TaskStatus.started>`,
        then :meth:`start` returns this value. Otherwise, it returns ``None``.
        """
        if self._closed:
            raise RuntimeError("Nursery is closed to new arrivals")
        try:
            self._pending_starts += 1
            # wrap internal nursery in try-except to unroll any exceptiongroups
            # to avoid wrapping pre-started() exceptions in an extra ExceptionGroup.
            # See #2611.
            try:
                # set strict_exception_groups = True to make sure we always unwrap
                # *this* nursery's exceptiongroup
                async with open_nursery(strict_exception_groups=True) as old_nursery:
                    # Explicit "Any" is not allowed
                    task_status: _TaskStatus[Any] = _TaskStatus(old_nursery, self)  # type: ignore[misc]
                    thunk = functools.partial(async_fn, task_status=task_status)
                    task = GLOBAL_RUN_CONTEXT.runner.spawn_impl(
                        thunk,
                        args,
                        old_nursery,
                        name,
                    )
                    task._eventual_parent_nursery = self
                    # Wait for either TaskStatus.started or an exception to
                    # cancel this nursery:
            except BaseExceptionGroup as exc:
                if len(exc.exceptions) == 1:
                    raise exc.exceptions[0] from None
                raise TrioInternalError(
                    "Internal nursery should not have multiple tasks. This can be "
                    'caused by the user managing to access the "old" nursery in '
                    "`task_status` and spawning tasks in it.",
                ) from exc

            # If we get here, then the child either got reparented or exited
            # normally. The complicated logic is all in TaskStatus.started().
            # (Any exceptions propagate directly out of the above.)
            if task_status._value is _NoStatus:
                raise RuntimeError("child exited without calling task_status.started()")
            return task_status._value
        finally:
            self._pending_starts -= 1
            self._check_nursery_closed()

    def __del__(self) -> None:
        assert not self._children


################################################################
# Task and friends
################################################################


@final
@attrs.define(eq=False, repr=False)
class Task(metaclass=NoPublicConstructor):  # type: ignore[misc]
    _parent_nursery: Nursery | None
    # Explicit "Any" is not allowed
    coro: Coroutine[Any, Outcome[object], Any]  # type: ignore[misc]
    _runner: Runner
    name: str
    context: contextvars.Context
    _counter: int = attrs.field(init=False, factory=itertools.count().__next__)
    _ki_protected: bool

    # Invariant:
    # - for unscheduled tasks, _next_send_fn and _next_send are both None
    # - for scheduled tasks, _next_send_fn(_next_send) resumes the task;
    #   usually _next_send_fn is self.coro.send and _next_send is an
    #   Outcome. When recovering from a foreign await, _next_send_fn is
    #   self.coro.throw and _next_send is an exception. _next_send_fn
    #   will effectively be at the top of every task's call stack, so
    #   it should be written in C if you don't want to pollute Trio
    #   tracebacks with extraneous frames.
    # - for scheduled tasks, custom_sleep_data is None
    # Tasks start out unscheduled.
    # Explicit "Any" is not allowed
    _next_send_fn: Callable[[Any], object] | None = None  # type: ignore[misc]
    _next_send: Outcome[Any] | None | BaseException = None  # type: ignore[misc]
    _abort_func: Callable[[_core.RaiseCancelT], Abort] | None = None
    custom_sleep_data: Any = None  # type: ignore[misc]

    # For introspection and nursery.start()
    _child_nurseries: list[Nursery] = attrs.Factory(list)
    _eventual_parent_nursery: Nursery | None = None

    # these are counts of how many cancel/schedule points this task has
    # executed, for assert{_no,}_checkpoints
    # XX maybe these should be exposed as part of a statistics() method?
    _cancel_points: int = 0
    _schedule_points: int = 0

    def __repr__(self) -> str:
        return f"<Task {self.name!r} at {id(self):#x}>"

    @property
    def parent_nursery(self) -> Nursery | None:
        """The nursery this task is inside (or None if this is the "init"
        task).

        Example use case: drawing a visualization of the task tree in a
        debugger.

        """
        return self._parent_nursery

    @property
    def eventual_parent_nursery(self) -> Nursery | None:
        """The nursery this task will be inside after it calls
        ``task_status.started()``.

        If this task has already called ``started()``, or if it was not
        spawned using `nursery.start() <trio.Nursery.start>`, then
        its `eventual_parent_nursery` is ``None``.

        """
        return self._eventual_parent_nursery

    @property
    def child_nurseries(self) -> list[Nursery]:
        """The nurseries this task contains.

        This is a list, with outer nurseries before inner nurseries.

        """
        return list(self._child_nurseries)

    def iter_await_frames(self) -> Iterator[tuple[types.FrameType, int]]:
        """Iterates recursively over the coroutine-like objects this
        task is waiting on, yielding the frame and line number at each
        frame.

        This is similar to `traceback.walk_stack` in a synchronous
        context. Note that `traceback.walk_stack` returns frames from
        the bottom of the call stack to the top, while this function
        starts from `Task.coro <trio.lowlevel.Task.coro>` and works it
        way down.

        Example usage: extracting a stack trace::

            import traceback

            def print_stack_for_task(task):
                ss = traceback.StackSummary.extract(task.iter_await_frames())
                print("".join(ss.format()))

        """
        # Ignore static typing as we're doing lots of dynamic introspection
        # Explicit "Any" is not allowed
        coro: Any = self.coro  # type: ignore[misc]
        while coro is not None:
            if hasattr(coro, "cr_frame"):
                # A real coroutine
                yield coro.cr_frame, coro.cr_frame.f_lineno
                coro = coro.cr_await
            elif hasattr(coro, "gi_frame"):
                # A generator decorated with @types.coroutine
                yield coro.gi_frame, coro.gi_frame.f_lineno
                coro = coro.gi_yieldfrom
            elif coro.__class__.__name__ in [
                "async_generator_athrow",
                "async_generator_asend",
            ]:
                # cannot extract the generator directly, see https://github.com/python/cpython/issues/76991
                # we can however use the gc to look through the object
                for referent in gc.get_referents(coro):
                    if hasattr(referent, "ag_frame"):  # pragma: no branch
                        yield referent.ag_frame, referent.ag_frame.f_lineno
                        coro = referent.ag_await
                        break
                else:  # pragma: no cover
                    # either cpython changed or we are running on an alternative python implementation
                    return
            else:  # pragma: no cover
                return

    ################
    # Cancellation
    ################

    # The CancelStatus object that is currently active for this task.
    # Don't change this directly; instead, use _activate_cancel_status().
    # This can be None, but only in the init task.
    _cancel_status: CancelStatus = attrs.field(default=None, repr=False)

    def _activate_cancel_status(self, cancel_status: CancelStatus | None) -> None:
        if self._cancel_status is not None:
            self._cancel_status._tasks.remove(self)
        self._cancel_status = cancel_status  # type: ignore[assignment]
        if self._cancel_status is not None:
            self._cancel_status._tasks.add(self)
            if self._cancel_status.effectively_cancelled:
                self._attempt_delivery_of_any_pending_cancel()

    def _attempt_abort(self, raise_cancel: _core.RaiseCancelT) -> None:
        # Either the abort succeeds, in which case we will reschedule the
        # task, or else it fails, in which case it will worry about
        # rescheduling itself (hopefully eventually calling reraise to raise
        # the given exception, but not necessarily).

        # This is only called by the functions immediately below, which both check
        # `self.abort_func is not None`.
        assert self._abort_func is not None, "FATAL INTERNAL ERROR"

        success = self._abort_func(raise_cancel)
        if type(success) is not Abort:
            raise TrioInternalError("abort function must return Abort enum")
        # We only attempt to abort once per blocking call, regardless of
        # whether we succeeded or failed.
        self._abort_func = None
        if success is Abort.SUCCEEDED:
            self._runner.reschedule(self, capture(raise_cancel))

    def _attempt_delivery_of_any_pending_cancel(self) -> None:
        if self._abort_func is None:
            return
        if not self._cancel_status.effectively_cancelled:
            return

        def raise_cancel() -> NoReturn:
            raise Cancelled._create()

        self._attempt_abort(raise_cancel)

    def _attempt_delivery_of_pending_ki(self) -> None:
        assert self._runner.ki_pending
        if self._abort_func is None:
            return

        def raise_cancel() -> NoReturn:
            self._runner.ki_pending = False
            raise KeyboardInterrupt

        self._attempt_abort(raise_cancel)


################################################################
# The central Runner object
################################################################


@attrs.frozen
class RunStatistics:
    """An object containing run-loop-level debugging information.

    Currently, the following fields are defined:

    * ``tasks_living`` (int): The number of tasks that have been spawned
      and not yet exited.
    * ``tasks_runnable`` (int): The number of tasks that are currently
      queued on the run queue (as opposed to blocked waiting for something
      to happen).
    * ``seconds_to_next_deadline`` (float): The time until the next
      pending cancel scope deadline. May be negative if the deadline has
      expired but we haven't yet processed cancellations. May be
      :data:`~math.inf` if there are no pending deadlines.
    * ``run_sync_soon_queue_size`` (int): The number of
      unprocessed callbacks queued via
      :meth:`trio.lowlevel.TrioToken.run_sync_soon`.
    * ``io_statistics`` (object): Some statistics from Trio's I/O
      backend. This always has an attribute ``backend`` which is a string
      naming which operating-system-specific I/O backend is in use; the
      other attributes vary between backends.
    """

    tasks_living: int
    tasks_runnable: int
    seconds_to_next_deadline: float
    io_statistics: IOStatistics
    run_sync_soon_queue_size: int


# This holds all the state that gets trampolined back and forth between
# callbacks when we're running in guest mode.
#
# It has to be a separate object from Runner, and Runner *cannot* hold
# references to it (directly or indirectly)!
#
# The idea is that we want a chance to detect if our host loop quits and stops
# driving us forward. We detect that by unrolled_run_gen being garbage
# collected, and hitting its 'except GeneratorExit:' block. So this only
# happens if unrolled_run_gen is GCed.
#
# The Runner state is referenced from the global GLOBAL_RUN_CONTEXT. The only
# way it gets *un*referenced is by unrolled_run_gen completing, e.g. by being
# GCed. But if Runner has a direct or indirect reference to it, and the host
# loop has abandoned it, then this will never happen!
#
# So this object can reference Runner, but Runner can't reference it. The only
# references to it are the "in flight" callback chain on the host loop /
# worker thread.


@attrs.define(eq=False)
# Explicit "Any" is not allowed
class GuestState:  # type: ignore[misc]
    runner: Runner
    run_sync_soon_threadsafe: Callable[[Callable[[], object]], object]
    run_sync_soon_not_threadsafe: Callable[[Callable[[], object]], object]
    # Explicit "Any" is not allowed
    done_callback: Callable[[Outcome[Any]], object]  # type: ignore[misc]
    unrolled_run_gen: Generator[float, EventResult, None]
    # Explicit "Any" is not allowed
    unrolled_run_next_send: Outcome[Any] = attrs.Factory(lambda: Value(None))  # type: ignore[misc]

    def guest_tick(self) -> None:
        prev_library, sniffio_library.name = sniffio_library.name, "trio"
        try:
            timeout = self.unrolled_run_next_send.send(self.unrolled_run_gen)
        except StopIteration:
            assert self.runner.main_task_outcome is not None
            self.done_callback(self.runner.main_task_outcome)
            return
        except TrioInternalError as exc:
            self.done_callback(Error(exc))
            return
        finally:
            sniffio_library.name = prev_library

        # Optimization: try to skip going into the thread if we can avoid it
        events_outcome: Value[EventResult] | Error = capture(
            self.runner.io_manager.get_events,
            0,
        )
        if timeout <= 0 or isinstance(events_outcome, Error) or events_outcome.value:
            # No need to go into the thread
            self.unrolled_run_next_send = events_outcome
            self.runner.guest_tick_scheduled = True
            self.run_sync_soon_not_threadsafe(self.guest_tick)
        else:
            # Need to go into the thread and call get_events() there
            self.runner.guest_tick_scheduled = False

            def get_events() -> EventResult:
                return self.runner.io_manager.get_events(timeout)

            def deliver(events_outcome: Outcome[EventResult]) -> None:
                def in_main_thread() -> None:
                    self.unrolled_run_next_send = events_outcome
                    self.runner.guest_tick_scheduled = True
                    self.guest_tick()

                self.run_sync_soon_threadsafe(in_main_thread)

            start_thread_soon(get_events, deliver)


@attrs.define(eq=False)
# Explicit "Any" is not allowed
class Runner:  # type: ignore[misc]
    clock: Clock
    instruments: Instruments
    io_manager: TheIOManager
    ki_manager: KIManager
    strict_exception_groups: bool

    # Run-local values, see _local.py
    # Explicit "Any" is not allowed
    _locals: dict[_core.RunVar[Any], object] = attrs.Factory(dict)  # type: ignore[misc]

    runq: deque[Task] = attrs.Factory(deque)
    tasks: set[Task] = attrs.Factory(set)

    deadlines: Deadlines = attrs.Factory(Deadlines)

    init_task: Task | None = None
    system_nursery: Nursery | None = None
    system_context: contextvars.Context = attrs.field(kw_only=True)
    main_task: Task | None = None
    main_task_outcome: Outcome[object] | None = None

    entry_queue: EntryQueue = attrs.Factory(EntryQueue)
    trio_token: TrioToken | None = None
    asyncgens: AsyncGenerators = attrs.Factory(AsyncGenerators)

    # If everything goes idle for this long, we call clock._autojump()
    clock_autojump_threshold: float = inf

    # Guest mode stuff
    is_guest: bool = False
    guest_tick_scheduled: bool = False

    def force_guest_tick_asap(self) -> None:
        if self.guest_tick_scheduled:
            return
        self.guest_tick_scheduled = True
        self.io_manager.force_wakeup()

    def close(self) -> None:
        self.io_manager.close()
        self.entry_queue.close()
        self.asyncgens.close()
        if "after_run" in self.instruments:
            self.instruments.call("after_run")
        # This is where KI protection gets disabled, so we do it last
        self.ki_manager.close()

    @_public
    def current_statistics(self) -> RunStatistics:
        """Returns ``RunStatistics``, which contains run-loop-level debugging information.

        Currently, the following fields are defined:

        * ``tasks_living`` (int): The number of tasks that have been spawned
          and not yet exited.
        * ``tasks_runnable`` (int): The number of tasks that are currently
          queued on the run queue (as opposed to blocked waiting for something
          to happen).
        * ``seconds_to_next_deadline`` (float): The time until the next
          pending cancel scope deadline. May be negative if the deadline has
          expired but we haven't yet processed cancellations. May be
          :data:`~math.inf` if there are no pending deadlines.
        * ``run_sync_soon_queue_size`` (int): The number of
          unprocessed callbacks queued via
          :meth:`trio.lowlevel.TrioToken.run_sync_soon`.
        * ``io_statistics`` (object): Some statistics from Trio's I/O
          backend. This always has an attribute ``backend`` which is a string
          naming which operating-system-specific I/O backend is in use; the
          other attributes vary between backends.

        """
        seconds_to_next_deadline = self.deadlines.next_deadline() - self.current_time()
        return RunStatistics(
            tasks_living=len(self.tasks),
            tasks_runnable=len(self.runq),
            seconds_to_next_deadline=seconds_to_next_deadline,
            io_statistics=self.io_manager.statistics(),
            run_sync_soon_queue_size=self.entry_queue.size(),
        )

    @_public
    def current_time(self) -> float:
        """Returns the current time according to Trio's internal clock.

        Returns:
            float: The current time.

        Raises:
            RuntimeError: if not inside a call to :func:`trio.run`.

        """
        return self.clock.current_time()

    @_public
    def current_clock(self) -> Clock:
        """Returns the current :class:`~trio.abc.Clock`."""
        return self.clock

    @_public
    def current_root_task(self) -> Task | None:
        """Returns the current root :class:`Task`.

        This is the task that is the ultimate parent of all other tasks.

        """
        return self.init_task

    ################
    # Core task handling primitives
    ################

    @_public
<<<<<<< HEAD
    def reschedule(self, task: Task, next_send: Outcome[object] = _NO_SEND) -> None:
=======
    def reschedule(
        self,
        task: Task,
        next_send: Outcome[object] = _NO_SEND,
    ) -> None:
>>>>>>> 57452ada
        """Reschedule the given task with the given
        :class:`outcome.Outcome`.

        See :func:`wait_task_rescheduled` for the gory details.

        There must be exactly one call to :func:`reschedule` for every call to
        :func:`wait_task_rescheduled`. (And when counting, keep in mind that
        returning :data:`Abort.SUCCEEDED` from an abort callback is equivalent
        to calling :func:`reschedule` once.)

        Args:
          task (trio.lowlevel.Task): the task to be rescheduled. Must be blocked
              in a call to :func:`wait_task_rescheduled`.
          next_send (outcome.Outcome): the value (or error) to return (or
              raise) from :func:`wait_task_rescheduled`.

        """
        if next_send is _NO_SEND:
            next_send = Value(None)

        assert task._runner is self
        assert task._next_send_fn is None
        task._next_send_fn = task.coro.send
        task._next_send = next_send
        task._abort_func = None
        task.custom_sleep_data = None
        if not self.runq and self.is_guest:
            self.force_guest_tick_asap()
        self.runq.append(task)
        if "task_scheduled" in self.instruments:
            self.instruments.call("task_scheduled", task)

    def spawn_impl(
        self,
        async_fn: Callable[[Unpack[PosArgT]], Awaitable[object]],
        args: tuple[Unpack[PosArgT]],
        nursery: Nursery | None,
        name: object,
        *,
        system_task: bool = False,
        context: contextvars.Context | None = None,
    ) -> Task:
        ######
        # Make sure the nursery is in working order
        ######

        # This sorta feels like it should be a method on nursery, except it
        # has to handle nursery=None for init. And it touches the internals of
        # all kinds of objects.
        if nursery is not None and nursery._closed:
            raise RuntimeError("Nursery is closed to new arrivals")
        if nursery is None:
            assert self.init_task is None

        ######
        # Propagate contextvars
        ######
        if context is None:
            context = self.system_context.copy() if system_task else copy_context()

        ######
        # Call the function and get the coroutine object, while giving helpful
        # errors for common mistakes.
        ######
        # TypeVarTuple passed into ParamSpec function confuses Mypy.
        coro = context.run(coroutine_or_error, async_fn, *args)  # type: ignore[arg-type]

        if name is None:
            name = async_fn
        if isinstance(name, functools.partial):
            name = name.func
        if not isinstance(name, str):
            try:
                name = f"{name.__module__}.{name.__qualname__}"  # type: ignore[attr-defined]
            except AttributeError:
                name = repr(name)

        # very old Cython versions (<0.29.24) has the attribute, but with a value of None
        if getattr(coro, "cr_frame", None) is None:
            # This async function is implemented in C or Cython
            async def python_wrapper(orig_coro: Awaitable[RetT]) -> RetT:
                return await orig_coro

            coro = python_wrapper(coro)
        assert coro.cr_frame is not None, "Coroutine frame should exist"

        ######
        # Set up the Task object
        ######
        task = Task._create(
            coro=coro,
            parent_nursery=nursery,
            runner=self,
            name=name,
            context=context,
            ki_protected=system_task,
        )

        self.tasks.add(task)
        if nursery is not None:
            nursery._children.add(task)
            task._activate_cancel_status(nursery._cancel_status)

        if "task_spawned" in self.instruments:
            self.instruments.call("task_spawned", task)
        # Special case: normally next_send should be an Outcome, but for the
        # very first send we have to send a literal unboxed None.
        self.reschedule(task, None)  # type: ignore[arg-type]
        return task

    def task_exited(self, task: Task, outcome: Outcome[object]) -> None:
        # break parking lots associated with the exiting task
        if task in GLOBAL_PARKING_LOT_BREAKER:
            for lot in GLOBAL_PARKING_LOT_BREAKER[task]:
                lot.break_lot(task)
            del GLOBAL_PARKING_LOT_BREAKER[task]

        if (
            task._cancel_status is not None
            and task._cancel_status.abandoned_by_misnesting
            and task._cancel_status.parent is None
        ):
            # The cancel scope surrounding this task's nursery was closed
            # before the task exited. Force the task to exit with an error,
            # since the error might not have been caught elsewhere. See the
            # comments in CancelStatus.close().
            try:
                # Raise this, rather than just constructing it, to get a
                # traceback frame included
                raise RuntimeError(
                    "Cancel scope stack corrupted: cancel scope surrounding "
                    f"{task!r} was closed before the task exited\n{MISNESTING_ADVICE}",
                )
            except RuntimeError as new_exc:
                if isinstance(outcome, Error):
                    new_exc.__context__ = outcome.error
                outcome = Error(new_exc)

        task._activate_cancel_status(None)
        self.tasks.remove(task)
        if task is self.init_task:
            # If the init task crashed, then something is very wrong and we
            # let the error propagate. (It'll eventually be wrapped in a
            # TrioInternalError.)
            outcome.unwrap()
            # the init task should be the last task to exit. If not, then
            # something is very wrong.
            if self.tasks:  # pragma: no cover
                raise TrioInternalError
        else:
            if task is self.main_task:
                self.main_task_outcome = outcome
                outcome = Value(None)
            assert task._parent_nursery is not None, task
            task._parent_nursery._child_finished(task, outcome)

        if "task_exited" in self.instruments:
            self.instruments.call("task_exited", task)

    ################
    # System tasks and init
    ################

    @_public
    def spawn_system_task(
        self,
        async_fn: Callable[[Unpack[PosArgT]], Awaitable[object]],
        *args: Unpack[PosArgT],
        name: object = None,
        context: contextvars.Context | None = None,
    ) -> Task:
        """Spawn a "system" task.

        System tasks have a few differences from regular tasks:

        * They don't need an explicit nursery; instead they go into the
          internal "system nursery".

        * If a system task raises an exception, then it's converted into a
          :exc:`~trio.TrioInternalError` and *all* tasks are cancelled. If you
          write a system task, you should be careful to make sure it doesn't
          crash.

        * System tasks are automatically cancelled when the main task exits.

        * By default, system tasks have :exc:`KeyboardInterrupt` protection
          *enabled*. If you want your task to be interruptible by control-C,
          then you need to use :func:`disable_ki_protection` explicitly (and
          come up with some plan for what to do with a
          :exc:`KeyboardInterrupt`, given that system tasks aren't allowed to
          raise exceptions).

        * System tasks do not inherit context variables from their creator.

        Towards the end of a call to :meth:`trio.run`, after the main
        task and all system tasks have exited, the system nursery
        becomes closed. At this point, new calls to
        :func:`spawn_system_task` will raise ``RuntimeError("Nursery
        is closed to new arrivals")`` instead of creating a system
        task. It's possible to encounter this state either in
        a ``finally`` block in an async generator, or in a callback
        passed to :meth:`TrioToken.run_sync_soon` at the right moment.

        Args:
          async_fn: An async callable.
          args: Positional arguments for ``async_fn``. If you want to pass
              keyword arguments, use :func:`functools.partial`.
          name: The name for this task. Only used for debugging/introspection
              (e.g. ``repr(task_obj)``). If this isn't a string,
              :func:`spawn_system_task` will try to make it one. A common use
              case is if you're wrapping a function before spawning a new
              task, you might pass the original function as the ``name=`` to
              make debugging easier.
          context: An optional ``contextvars.Context`` object with context variables
              to use for this task. You would normally get a copy of the current
              context with ``context = contextvars.copy_context()`` and then you would
              pass that ``context`` object here.

        Returns:
          Task: the newly spawned task

        """
        return self.spawn_impl(
            async_fn,
            args,
            self.system_nursery,
            name,
            system_task=True,
            context=context,
        )

    async def init(
        self,
        async_fn: Callable[[Unpack[PosArgT]], Awaitable[object]],
        args: tuple[Unpack[PosArgT]],
    ) -> None:
        # run_sync_soon task runs here:
        async with open_nursery() as run_sync_soon_nursery:
            # All other system tasks run here:
            async with open_nursery() as self.system_nursery:
                # Only the main task runs here:
                async with open_nursery() as main_task_nursery:
                    try:
                        self.main_task = self.spawn_impl(
                            async_fn,
                            args,
                            main_task_nursery,
                            None,
                        )
                    except BaseException as exc:
                        self.main_task_outcome = Error(exc)
                        return
                    self.spawn_impl(
                        self.entry_queue.task,
                        (),
                        run_sync_soon_nursery,
                        "<TrioToken.run_sync_soon task>",
                        system_task=True,
                    )

                # Main task is done; start shutting down system tasks
                self.system_nursery.cancel_scope.cancel()

            # System nursery is closed; finalize remaining async generators
            await self.asyncgens.finalize_remaining(self)

            # There are no more asyncgens, which means no more user-provided
            # code except possibly run_sync_soon callbacks. It's finally safe
            # to stop the run_sync_soon task and exit run().
            run_sync_soon_nursery.cancel_scope.cancel()

    ################
    # Outside context problems
    ################

    @_public
    def current_trio_token(self) -> TrioToken:
        """Retrieve the :class:`TrioToken` for the current call to
        :func:`trio.run`.

        """
        if self.trio_token is None:
            self.trio_token = TrioToken._create(self.entry_queue)
        return self.trio_token

    ################
    # KI handling
    ################

    ki_pending: bool = False

    # deliver_ki is broke. Maybe move all the actual logic and state into
    # RunToken, and we'll only have one instance per runner? But then we can't
    # have a public constructor. Eh, but current_run_token() returning a
    # unique object per run feels pretty nice. Maybe let's just go for it. And
    # keep the class public so people can isinstance() it if they want.

    # This gets called from signal context
    def deliver_ki(self) -> None:
        self.ki_pending = True
        with suppress(RunFinishedError):
            self.entry_queue.run_sync_soon(self._deliver_ki_cb)

    def _deliver_ki_cb(self) -> None:
        if not self.ki_pending:
            return
        # Can't happen because main_task and run_sync_soon_task are created at
        # the same time -- so even if KI arrives before main_task is created,
        # we won't get here until afterwards.
        assert self.main_task is not None
        if self.main_task_outcome is not None:
            # We're already in the process of exiting -- leave ki_pending set
            # and we'll check it again on our way out of run().
            return
        self.main_task._attempt_delivery_of_pending_ki()

    ################
    # Quiescing
    ################

    # sortedcontainers doesn't have types, and is reportedly very hard to type:
    # https://github.com/grantjenks/python-sortedcontainers/issues/68
    # Explicit "Any" is not allowed
    waiting_for_idle: Any = attrs.Factory(SortedDict)  # type: ignore[misc]

    @_public
    async def wait_all_tasks_blocked(self, cushion: float = 0.0) -> None:
        """Block until there are no runnable tasks.

        This is useful in testing code when you want to give other tasks a
        chance to "settle down". The calling task is blocked, and doesn't wake
        up until all other tasks are also blocked for at least ``cushion``
        seconds. (Setting a non-zero ``cushion`` is intended to handle cases
        like two tasks talking to each other over a local socket, where we
        want to ignore the potential brief moment between a send and receive
        when all tasks are blocked.)

        Note that ``cushion`` is measured in *real* time, not the Trio clock
        time.

        If there are multiple tasks blocked in :func:`wait_all_tasks_blocked`,
        then the one with the shortest ``cushion`` is the one woken (and
        this task becoming unblocked resets the timers for the remaining
        tasks). If there are multiple tasks that have exactly the same
        ``cushion``, then all are woken.

        You should also consider :class:`trio.testing.Sequencer`, which
        provides a more explicit way to control execution ordering within a
        test, and will often produce more readable tests.

        Example:
          Here's an example of one way to test that Trio's locks are fair: we
          take the lock in the parent, start a child, wait for the child to be
          blocked waiting for the lock (!), and then check that we can't
          release and immediately re-acquire the lock::

             async def lock_taker(lock):
                 await lock.acquire()
                 lock.release()

             async def test_lock_fairness():
                 lock = trio.Lock()
                 await lock.acquire()
                 async with trio.open_nursery() as nursery:
                     nursery.start_soon(lock_taker, lock)
                     # child hasn't run yet, we have the lock
                     assert lock.locked()
                     assert lock._owner is trio.lowlevel.current_task()
                     await trio.testing.wait_all_tasks_blocked()
                     # now the child has run and is blocked on lock.acquire(), we
                     # still have the lock
                     assert lock.locked()
                     assert lock._owner is trio.lowlevel.current_task()
                     lock.release()
                     try:
                         # The child has a prior claim, so we can't have it
                         lock.acquire_nowait()
                     except trio.WouldBlock:
                         assert lock._owner is not trio.lowlevel.current_task()
                         print("PASS")
                     else:
                         print("FAIL")

        """
        task = current_task()
        key = (cushion, id(task))
        self.waiting_for_idle[key] = task

        def abort(_: _core.RaiseCancelT) -> Abort:
            del self.waiting_for_idle[key]
            return Abort.SUCCEEDED

        await wait_task_rescheduled(abort)


################################################################
# run
################################################################
#
# Trio's core task scheduler and coroutine runner is in 'unrolled_run'. It's
# called that because it has an unusual feature: it's actually a generator.
# Whenever it needs to fetch IO events from the OS, it yields, and waits for
# its caller to send the IO events back in. So the loop is "unrolled" into a
# sequence of generator send() calls.
#
# The reason for this unusual design is to support two different modes of
# operation, where the IO is handled differently.
#
# In normal mode using trio.run, the scheduler and IO run in the same thread:
#
# Main thread:
#
# +---------------------------+
# | Run tasks                 |
# | (unrolled_run)            |
# +---------------------------+
# | Block waiting for I/O     |
# | (io_manager.get_events)   |
# +---------------------------+
# | Run tasks                 |
# | (unrolled_run)            |
# +---------------------------+
# | Block waiting for I/O     |
# | (io_manager.get_events)   |
# +---------------------------+
# :
#
#
# In guest mode using trio.lowlevel.start_guest_run, the scheduler runs on the
# main thread as a host loop callback, but blocking for IO gets pushed into a
# worker thread:
#
# Main thread executing host loop:           Trio I/O thread:
#
# +---------------------------+
# | Run Trio tasks            |
# | (unrolled_run)            |
# +---------------------------+ --------------+
#                                             v
# +---------------------------+              +----------------------------+
# | Host loop does whatever   |              | Block waiting for Trio I/O |
# | it wants                  |              | (io_manager.get_events)    |
# +---------------------------+              +----------------------------+
#                                             |
# +---------------------------+ <-------------+
# | Run Trio tasks            |
# | (unrolled_run)            |
# +---------------------------+ --------------+
#                                             v
# +---------------------------+              +----------------------------+
# | Host loop does whatever   |              | Block waiting for Trio I/O |
# | it wants                  |              | (io_manager.get_events)    |
# +---------------------------+              +----------------------------+
# :                                            :
#
# Most of Trio's internals don't need to care about this difference. The main
# complication it creates is that in guest mode, we might need to wake up not
# just due to OS-reported IO events, but also because of code running on the
# host loop calling reschedule() or changing task deadlines. Search for
# 'is_guest' to see the special cases we need to handle this.


def setup_runner(
    clock: Clock | None,
    instruments: Sequence[Instrument],
    restrict_keyboard_interrupt_to_checkpoints: bool,
    strict_exception_groups: bool,
) -> Runner:
    """Create a Runner object and install it as the GLOBAL_RUN_CONTEXT."""
    # It wouldn't be *hard* to support nested calls to run(), but I can't
    # think of a single good reason for it, so let's be conservative for
    # now:
    if hasattr(GLOBAL_RUN_CONTEXT, "runner"):
        raise RuntimeError("Attempted to call run() from inside a run()")

    if clock is None:
        clock = SystemClock()
    instrument_group = Instruments(instruments)
    io_manager = TheIOManager()
    system_context = copy_context()
    ki_manager = KIManager()

    runner = Runner(
        clock=clock,
        instruments=instrument_group,
        io_manager=io_manager,
        system_context=system_context,
        ki_manager=ki_manager,
        strict_exception_groups=strict_exception_groups,
    )
    runner.asyncgens.install_hooks(runner)

    # This is where KI protection gets enabled, so we want to do it early - in
    # particular before we start modifying global state like GLOBAL_RUN_CONTEXT
    ki_manager.install(runner.deliver_ki, restrict_keyboard_interrupt_to_checkpoints)

    GLOBAL_RUN_CONTEXT.runner = runner
    return runner


def run(
    async_fn: Callable[[Unpack[PosArgT]], Awaitable[RetT]],
    *args: Unpack[PosArgT],
    clock: Clock | None = None,
    instruments: Sequence[Instrument] = (),
    restrict_keyboard_interrupt_to_checkpoints: bool = False,
    strict_exception_groups: bool = True,
) -> RetT:
    """Run a Trio-flavored async function, and return the result.

    Calling::

       run(async_fn, *args)

    is the equivalent of::

       await async_fn(*args)

    except that :func:`run` can (and must) be called from a synchronous
    context.

    This is Trio's main entry point. Almost every other function in Trio
    requires that you be inside a call to :func:`run`.

    Args:
      async_fn: An async function.

      args: Positional arguments to be passed to *async_fn*. If you need to
          pass keyword arguments, then use :func:`functools.partial`.

      clock: ``None`` to use the default system-specific monotonic clock;
          otherwise, an object implementing the :class:`trio.abc.Clock`
          interface, like (for example) a :class:`trio.testing.MockClock`
          instance.

      instruments (list of :class:`trio.abc.Instrument` objects): Any
          instrumentation you want to apply to this run. This can also be
          modified during the run; see :ref:`instrumentation`.

      restrict_keyboard_interrupt_to_checkpoints (bool): What happens if the
          user hits control-C while :func:`run` is running? If this argument
          is False (the default), then you get the standard Python behavior: a
          :exc:`KeyboardInterrupt` exception will immediately interrupt
          whatever task is running (or if no task is running, then Trio will
          wake up a task to be interrupted). Alternatively, if you set this
          argument to True, then :exc:`KeyboardInterrupt` delivery will be
          delayed: it will be *only* be raised at :ref:`checkpoints
          <checkpoints>`, like a :exc:`Cancelled` exception.

          The default behavior is nice because it means that even if you
          accidentally write an infinite loop that never executes any
          checkpoints, then you can still break out of it using control-C.
          The alternative behavior is nice if you're paranoid about a
          :exc:`KeyboardInterrupt` at just the wrong place leaving your
          program in an inconsistent state, because it means that you only
          have to worry about :exc:`KeyboardInterrupt` at the exact same
          places where you already have to worry about :exc:`Cancelled`.

          This setting has no effect if your program has registered a custom
          SIGINT handler, or if :func:`run` is called from anywhere but the
          main thread (this is a Python limitation), or if you use
          :func:`open_signal_receiver` to catch SIGINT.

      strict_exception_groups (bool): Unless set to False, nurseries will always wrap
          even a single raised exception in an exception group. This can be overridden
          on the level of individual nurseries. Setting it to False will be deprecated
          and ultimately removed in a future version of Trio.

    Returns:
      Whatever ``async_fn`` returns.

    Raises:
      TrioInternalError: if an unexpected error is encountered inside Trio's
          internal machinery. This is a bug and you should `let us know
          <https://github.com/python-trio/trio/issues>`__.

      Anything else: if ``async_fn`` raises an exception, then :func:`run`
          propagates it.

    """
    if strict_exception_groups is not None and not strict_exception_groups:
        warn_deprecated(
            "trio.run(..., strict_exception_groups=False)",
            version="0.25.0",
            issue=2929,
            instead=(
                "the default value of True and rewrite exception handlers to handle ExceptionGroups. "
                "See https://trio.readthedocs.io/en/stable/reference-core.html#designing-for-multiple-errors"
            ),
            use_triodeprecationwarning=True,
        )

    __tracebackhide__ = True

    runner = setup_runner(
        clock,
        instruments,
        restrict_keyboard_interrupt_to_checkpoints,
        strict_exception_groups,
    )

    prev_library, sniffio_library.name = sniffio_library.name, "trio"
    try:
        gen = unrolled_run(runner, async_fn, args)
        # Need to send None in the first time.
        next_send: EventResult = None  # type: ignore[assignment]
        while True:
            try:
                timeout = gen.send(next_send)
            except StopIteration:
                break
            next_send = runner.io_manager.get_events(timeout)
    finally:
        sniffio_library.name = prev_library
    # Inlined copy of runner.main_task_outcome.unwrap() to avoid
    # cluttering every single Trio traceback with an extra frame.
    if isinstance(runner.main_task_outcome, Value):
        return cast(RetT, runner.main_task_outcome.value)
    elif isinstance(runner.main_task_outcome, Error):
        raise runner.main_task_outcome.error
    else:  # pragma: no cover
        raise AssertionError(runner.main_task_outcome)


def start_guest_run(  # type: ignore[misc]
    async_fn: Callable[..., Awaitable[RetT]],
    *args: object,
    run_sync_soon_threadsafe: Callable[[Callable[[], object]], object],
    done_callback: Callable[[outcome.Outcome[RetT]], object],
    run_sync_soon_not_threadsafe: (
        Callable[[Callable[[], object]], object] | None
    ) = None,
    host_uses_signal_set_wakeup_fd: bool = False,
    clock: Clock | None = None,
    instruments: Sequence[Instrument] = (),
    restrict_keyboard_interrupt_to_checkpoints: bool = False,
    strict_exception_groups: bool = True,
) -> None:
    """Start a "guest" run of Trio on top of some other "host" event loop.

    Each host loop can only have one guest run at a time.

    You should always let the Trio run finish before stopping the host loop;
    if not, it may leave Trio's internal data structures in an inconsistent
    state. You might be able to get away with it if you immediately exit the
    program, but it's safest not to go there in the first place.

    Generally, the best way to do this is wrap this in a function that starts
    the host loop and then immediately starts the guest run, and then shuts
    down the host when the guest run completes.

    Once :func:`start_guest_run` returns successfully, the guest run
    has been set up enough that you can invoke sync-colored Trio
    functions such as :func:`~trio.current_time`, :func:`spawn_system_task`,
    and :func:`current_trio_token`. If a `~trio.TrioInternalError` occurs
    during this early setup of the guest run, it will be raised out of
    :func:`start_guest_run`.  All other errors, including all errors
    raised by the *async_fn*, will be delivered to your
    *done_callback* at some point after :func:`start_guest_run` returns
    successfully.

    Args:

      run_sync_soon_threadsafe: An arbitrary callable, which will be passed a
         function as its sole argument::

            def my_run_sync_soon_threadsafe(fn):
                ...

         This callable should schedule ``fn()`` to be run by the host on its
         next pass through its loop. **Must support being called from
         arbitrary threads.**

      done_callback: An arbitrary callable::

            def my_done_callback(run_outcome):
                ...

         When the Trio run has finished, Trio will invoke this callback to let
         you know. The argument is an `outcome.Outcome`, reporting what would
         have been returned or raised by `trio.run`. This function can do
         anything you want, but commonly you'll want it to shut down the
         host loop, unwrap the outcome, etc.

      run_sync_soon_not_threadsafe: Like ``run_sync_soon_threadsafe``, but
         will only be called from inside the host loop's main thread.
         Optional, but if your host loop allows you to implement this more
         efficiently than ``run_sync_soon_threadsafe`` then passing it will
         make things a bit faster.

      host_uses_signal_set_wakeup_fd (bool): Pass `True` if your host loop
         uses `signal.set_wakeup_fd`, and `False` otherwise. For more details,
         see :ref:`guest-run-implementation`.

    For the meaning of other arguments, see `trio.run`.

    """
    if strict_exception_groups is not None and not strict_exception_groups:
        warn_deprecated(
            "trio.start_guest_run(..., strict_exception_groups=False)",
            version="0.25.0",
            issue=2929,
            instead=(
                "the default value of True and rewrite exception handlers to handle ExceptionGroups. "
                "See https://trio.readthedocs.io/en/stable/reference-core.html#designing-for-multiple-errors"
            ),
            use_triodeprecationwarning=True,
        )

    runner = setup_runner(
        clock,
        instruments,
        restrict_keyboard_interrupt_to_checkpoints,
        strict_exception_groups,
    )
    runner.is_guest = True
    runner.guest_tick_scheduled = True

    if run_sync_soon_not_threadsafe is None:
        run_sync_soon_not_threadsafe = run_sync_soon_threadsafe

    guest_state = GuestState(
        runner=runner,
        run_sync_soon_threadsafe=run_sync_soon_threadsafe,
        run_sync_soon_not_threadsafe=run_sync_soon_not_threadsafe,
        done_callback=done_callback,
        unrolled_run_gen=unrolled_run(
            runner,
            async_fn,
            args,
            host_uses_signal_set_wakeup_fd=host_uses_signal_set_wakeup_fd,
        ),
    )

    # Run a few ticks of the guest run synchronously, so that by the
    # time we return, the system nursery exists and callers can use
    # spawn_system_task. We don't actually run any user code during
    # this time, so it shouldn't be possible to get an exception here,
    # except for a TrioInternalError.
    next_send = cast(
        EventResult,
        None,
    )  # First iteration must be `None`, every iteration after that is EventResult
    for _tick in range(5):  # expected need is 2 iterations + leave some wiggle room
        if runner.system_nursery is not None:
            # We're initialized enough to switch to async guest ticks
            break
        try:
            timeout = guest_state.unrolled_run_gen.send(next_send)
        except StopIteration:  # pragma: no cover
            raise TrioInternalError(
                "Guest runner exited before system nursery was initialized",
            ) from None
        if timeout != 0:  # pragma: no cover
            guest_state.unrolled_run_gen.throw(
                TrioInternalError(
                    "Guest runner blocked before system nursery was initialized",
                ),
            )
        # next_send should be the return value of
        # IOManager.get_events() if no I/O was waiting, which is
        # platform-dependent. We don't actually check for I/O during
        # this init phase because no one should be expecting any yet.
        if sys.platform == "win32":
            next_send = 0
        else:
            next_send = []
    else:  # pragma: no cover
        guest_state.unrolled_run_gen.throw(
            TrioInternalError(
                "Guest runner yielded too many times before "
                "system nursery was initialized",
            ),
        )

    guest_state.unrolled_run_next_send = Value(next_send)
    run_sync_soon_not_threadsafe(guest_state.guest_tick)


# 24 hours is arbitrary, but it avoids issues like people setting timeouts of
# 10**20 and then getting integer overflows in the underlying system calls.
_MAX_TIMEOUT: Final = 24 * 60 * 60


# Weird quirk: this is written as a generator in order to support "guest
# mode", where our core event loop gets unrolled into a series of callbacks on
# the host loop. If you're doing a regular trio.run then this gets run
# straight through.
@enable_ki_protection
def unrolled_run(
    runner: Runner,
    async_fn: Callable[[Unpack[PosArgT]], Awaitable[object]],
    args: tuple[Unpack[PosArgT]],
    host_uses_signal_set_wakeup_fd: bool = False,
) -> Generator[float, EventResult, None]:
    __tracebackhide__ = True

    try:
        if not host_uses_signal_set_wakeup_fd:
            runner.entry_queue.wakeup.wakeup_on_signals()

        if "before_run" in runner.instruments:
            runner.instruments.call("before_run")
        runner.clock.start_clock()
        runner.init_task = runner.spawn_impl(
            runner.init,
            (async_fn, args),
            None,
            "<init>",
            system_task=True,
        )

        # You know how people talk about "event loops"? This 'while' loop right
        # here is our event loop:
        while runner.tasks:
            if runner.runq:
                timeout: float = 0
            else:
                deadline = runner.deadlines.next_deadline()
                timeout = runner.clock.deadline_to_sleep_time(deadline)
            timeout = min(max(0, timeout), _MAX_TIMEOUT)

            idle_primed = None
            if runner.waiting_for_idle:
                cushion, _ = runner.waiting_for_idle.keys()[0]
                if cushion < timeout:
                    timeout = cushion
                    idle_primed = IdlePrimedTypes.WAITING_FOR_IDLE
            # We use 'elif' here because if there are tasks in
            # wait_all_tasks_blocked, then those tasks will wake up without
            # jumping the clock, so we don't need to autojump.
            elif runner.clock_autojump_threshold < timeout:
                timeout = runner.clock_autojump_threshold
                idle_primed = IdlePrimedTypes.AUTOJUMP_CLOCK

            if "before_io_wait" in runner.instruments:
                runner.instruments.call("before_io_wait", timeout)

            # Driver will call io_manager.get_events(timeout) and pass it back
            # in through the yield
            events = yield timeout
            runner.io_manager.process_events(events)

            if "after_io_wait" in runner.instruments:
                runner.instruments.call("after_io_wait", timeout)

            # Process cancellations due to deadline expiry
            now = runner.clock.current_time()
            if runner.deadlines.expire(now):
                idle_primed = None

            # idle_primed != None means: if the IO wait hit the timeout, and
            # still nothing is happening, then we should start waking up
            # wait_all_tasks_blocked tasks or autojump the clock. But there
            # are some subtleties in defining "nothing is happening".
            #
            # 'not runner.runq' means that no tasks are currently runnable.
            # 'not events' means that the last IO wait call hit its full
            # timeout. These are very similar, and if idle_primed != None and
            # we're running in regular mode then they always go together. But,
            # in *guest* mode, they can happen independently, even when
            # idle_primed=True:
            #
            # - runner.runq=empty and events=True: the host loop adjusted a
            #   deadline and that forced an IO wakeup before the timeout expired,
            #   even though no actual tasks were scheduled.
            #
            # - runner.runq=nonempty and events=False: the IO wait hit its
            #   timeout, but then some code in the host thread rescheduled a task
            #   before we got here.
            #
            # So we need to check both.
            if idle_primed is not None and not runner.runq and not events:
                if idle_primed is IdlePrimedTypes.WAITING_FOR_IDLE:
                    while runner.waiting_for_idle:
                        key, task = runner.waiting_for_idle.peekitem(0)
                        if key[0] == cushion:
                            del runner.waiting_for_idle[key]
                            runner.reschedule(task)
                        else:
                            break
                else:
                    assert idle_primed is IdlePrimedTypes.AUTOJUMP_CLOCK
                    assert isinstance(runner.clock, _core.MockClock)
                    runner.clock._autojump()

            # Process all runnable tasks, but only the ones that are already
            # runnable now. Anything that becomes runnable during this cycle
            # needs to wait until the next pass. This avoids various
            # starvation issues by ensuring that there's never an unbounded
            # delay between successive checks for I/O.
            #
            # Also, we randomize the order of each batch to avoid assumptions
            # about scheduling order sneaking in. In the long run, I suspect
            # we'll either (a) use strict FIFO ordering and document that for
            # predictability/determinism, or (b) implement a more
            # sophisticated scheduler (e.g. some variant of fair queueing),
            # for better behavior under load. For now, this is the worst of
            # both worlds - but it keeps our options open. (If we do decide to
            # go all in on deterministic scheduling, then there are other
            # things that will probably need to change too, like the deadlines
            # tie-breaker and the non-deterministic ordering of
            # task._notify_queues.)
            batch = list(runner.runq)
            runner.runq.clear()
            if _ALLOW_DETERMINISTIC_SCHEDULING:
                # We're running under Hypothesis, and pytest-trio has patched
                # this in to make the scheduler deterministic and avoid flaky
                # tests. It's not worth the (small) performance cost in normal
                # operation, since we'll shuffle the list and _r is only
                # seeded for tests.
                batch.sort(key=lambda t: t._counter)
                _r.shuffle(batch)
            else:
                # 50% chance of reversing the batch, this way each task
                # can appear before/after any other task.
                if _r.random() < 0.5:
                    batch.reverse()
            while batch:
                task = batch.pop()
                GLOBAL_RUN_CONTEXT.task = task

                if "before_task_step" in runner.instruments:
                    runner.instruments.call("before_task_step", task)

                next_send_fn = task._next_send_fn
                next_send = task._next_send
                task._next_send_fn = task._next_send = None
                final_outcome: Outcome[object] | None = None
                try:
                    # We used to unwrap the Outcome object here and send/throw
                    # its contents in directly, but it turns out that .throw()
                    # is buggy on CPython (all versions at time of writing):
                    #   https://bugs.python.org/issue29587
                    #   https://bugs.python.org/issue29590
                    #   https://bugs.python.org/issue40694
                    #   https://github.com/python/cpython/issues/108668
                    # So now we send in the Outcome object and unwrap it on the
                    # other side.
                    msg = task.context.run(next_send_fn, next_send)
                except StopIteration as stop_iteration:
                    final_outcome = Value(stop_iteration.value)
                except BaseException as task_exc:
                    # Store for later, removing uninteresting top frames: 1
                    # frame we always remove, because it's this function
                    # catching it, and then in addition we remove however many
                    # more Context.run adds.
                    tb = task_exc.__traceback__
                    for _ in range(1 + CONTEXT_RUN_TB_FRAMES):
                        if tb is not None:  # pragma: no branch
                            tb = tb.tb_next
                    final_outcome = Error(task_exc.with_traceback(tb))
                    # Remove local refs so that e.g. cancelled coroutine locals
                    # are not kept alive by this frame until another exception
                    # comes along.
                    del tb

                if final_outcome is not None:
                    # We can't call this directly inside the except: blocks
                    # above, because then the exceptions end up attaching
                    # themselves to other exceptions as __context__ in
                    # unwanted ways.
                    runner.task_exited(task, final_outcome)
                    # final_outcome may contain a traceback ref. It's not as
                    # crucial compared to the above, but this will allow more
                    # prompt release of resources in coroutine locals.
                    final_outcome = None
                else:
                    task._schedule_points += 1
                    if msg is CancelShieldedCheckpoint:
                        runner.reschedule(task)
                    elif type(msg) is WaitTaskRescheduled:
                        task._cancel_points += 1
                        task._abort_func = msg.abort_func
                        # KI is "outside" all cancel scopes, so check for it
                        # before checking for regular cancellation:
                        if runner.ki_pending and task is runner.main_task:
                            task._attempt_delivery_of_pending_ki()
                        task._attempt_delivery_of_any_pending_cancel()
                    elif type(msg) is PermanentlyDetachCoroutineObject:
                        # Pretend the task just exited with the given outcome
                        runner.task_exited(task, msg.final_outcome)
                    else:
                        exc = TypeError(
                            f"trio.run received unrecognized yield message {msg!r}. "
                            "Are you trying to use a library written for some "
                            "other framework like asyncio? That won't work "
                            "without some kind of compatibility shim.",
                        )
                        # The foreign library probably doesn't adhere to our
                        # protocol of unwrapping whatever outcome gets sent in.
                        # Instead, we'll arrange to throw `exc` in directly,
                        # which works for at least asyncio and curio.
                        runner.reschedule(task, exc)  # type: ignore[arg-type]
                        task._next_send_fn = task.coro.throw
                    # prevent long-lived reference
                    # TODO: develop test for this deletion
                    del msg

                if "after_task_step" in runner.instruments:
                    runner.instruments.call("after_task_step", task)
                del GLOBAL_RUN_CONTEXT.task
                # prevent long-lived references
                # TODO: develop test for this deletion
                del task, next_send, next_send_fn

    except GeneratorExit:
        # The run-loop generator has been garbage collected without finishing
        warnings.warn(
            RuntimeWarning(
                "Trio guest run got abandoned without properly finishing... "
                "weird stuff might happen",
            ),
            stacklevel=1,
        )
    except TrioInternalError:
        raise
    except BaseException as exc:
        raise TrioInternalError("internal error in Trio - please file a bug!") from exc
    finally:
        GLOBAL_RUN_CONTEXT.__dict__.clear()
        runner.close()
        # Have to do this after runner.close() has disabled KI protection,
        # because otherwise there's a race where ki_pending could get set
        # after we check it.
        if runner.ki_pending:
            ki = KeyboardInterrupt()
            if isinstance(runner.main_task_outcome, Error):
                ki.__context__ = runner.main_task_outcome.error
            runner.main_task_outcome = Error(ki)


################################################################
# Other public API functions
################################################################


class _TaskStatusIgnored(TaskStatus[object]):
    def __repr__(self) -> str:
        return "TASK_STATUS_IGNORED"

    def started(self, value: object = None) -> None:
        pass


TASK_STATUS_IGNORED: Final[TaskStatus[object]] = _TaskStatusIgnored()


def current_task() -> Task:
    """Return the :class:`Task` object representing the current task.

    Returns:
      Task: the :class:`Task` that called :func:`current_task`.

    """

    try:
        return GLOBAL_RUN_CONTEXT.task
    except AttributeError:
        raise RuntimeError("must be called from async context") from None


def current_effective_deadline() -> float:
    """Returns the current effective deadline for the current task.

    This function examines all the cancellation scopes that are currently in
    effect (taking into account shielding), and returns the deadline that will
    expire first.

    One example of where this might be is useful is if your code is trying to
    decide whether to begin an expensive operation like an RPC call, but wants
    to skip it if it knows that it can't possibly complete in the available
    time. Another example would be if you're using a protocol like gRPC that
    `propagates timeout information to the remote peer
    <http://www.grpc.io/docs/guides/concepts.html#deadlines>`__; this function
    gives a way to fetch that information so you can send it along.

    If this is called in a context where a cancellation is currently active
    (i.e., a blocking call will immediately raise :exc:`Cancelled`), then
    returned deadline is ``-inf``. If it is called in a context where no
    scopes have a deadline set, it returns ``inf``.

    Returns:
        float: the effective deadline, as an absolute time.

    """
    return current_task()._cancel_status.effective_deadline()


async def checkpoint() -> None:
    """A pure :ref:`checkpoint <checkpoints>`.

    This checks for cancellation and allows other tasks to be scheduled,
    without otherwise blocking.

    Note that the scheduler has the option of ignoring this and continuing to
    run the current task if it decides this is appropriate (e.g. for increased
    efficiency).

    Equivalent to ``await trio.sleep(0)`` (which is implemented by calling
    :func:`checkpoint`.)

    """
    # The scheduler is what checks timeouts and converts them into
    # cancellations. So by doing the schedule point first, we ensure that the
    # cancel point has the most up-to-date info.
    await cancel_shielded_checkpoint()
    task = current_task()
    task._cancel_points += 1
    if task._cancel_status.effectively_cancelled or (
        task is task._runner.main_task and task._runner.ki_pending
    ):
        with CancelScope(deadline=-inf):
            await _core.wait_task_rescheduled(lambda _: _core.Abort.SUCCEEDED)


async def checkpoint_if_cancelled() -> None:
    """Issue a :ref:`checkpoint <checkpoints>` if the calling context has been
    cancelled.

    Equivalent to (but potentially more efficient than)::

        if trio.current_effective_deadline() == -inf:
            await trio.lowlevel.checkpoint()

    This is either a no-op, or else it allow other tasks to be scheduled and
    then raises :exc:`trio.Cancelled`.

    Typically used together with :func:`cancel_shielded_checkpoint`.

    """
    task = current_task()
    if task._cancel_status.effectively_cancelled or (
        task is task._runner.main_task and task._runner.ki_pending
    ):
        await _core.checkpoint()
        raise AssertionError("this should never happen")  # pragma: no cover
    task._cancel_points += 1


if sys.platform == "win32":
    from ._generated_io_windows import *
    from ._io_windows import (
        EventResult as EventResult,
        WindowsIOManager as TheIOManager,
        _WindowsStatistics as IOStatistics,
    )
elif sys.platform == "linux" or (not TYPE_CHECKING and hasattr(select, "epoll")):
    from ._generated_io_epoll import *
    from ._io_epoll import (
        EpollIOManager as TheIOManager,
        EventResult as EventResult,
        _EpollStatistics as IOStatistics,
    )
elif TYPE_CHECKING or hasattr(select, "kqueue"):
    from ._generated_io_kqueue import *
    from ._io_kqueue import (
        EventResult as EventResult,
        KqueueIOManager as TheIOManager,
        _KqueueStatistics as IOStatistics,
    )
else:  # pragma: no cover
    raise NotImplementedError("unsupported platform")

from ._generated_instrumentation import *
from ._generated_run import *<|MERGE_RESOLUTION|>--- conflicted
+++ resolved
@@ -1790,15 +1790,7 @@
     ################
 
     @_public
-<<<<<<< HEAD
     def reschedule(self, task: Task, next_send: Outcome[object] = _NO_SEND) -> None:
-=======
-    def reschedule(
-        self,
-        task: Task,
-        next_send: Outcome[object] = _NO_SEND,
-    ) -> None:
->>>>>>> 57452ada
         """Reschedule the given task with the given
         :class:`outcome.Outcome`.
 
