from __future__ import annotations

import enum
import functools
import gc
import itertools
import random
import select
import sys
import threading
import warnings
from collections import deque
from contextlib import AbstractAsyncContextManager, contextmanager, suppress
from contextvars import copy_context
from heapq import heapify, heappop, heappush
from math import inf
from time import perf_counter
from typing import (
    TYPE_CHECKING,
    Any,
    Final,
    NoReturn,
    Protocol,
    TypeVar,
    cast,
    overload,
)

import attrs
from outcome import Error, Outcome, Value, capture
from sniffio import thread_local as sniffio_library
from sortedcontainers import SortedDict

from .. import _core
from .._abc import Clock, Instrument
from .._deprecate import warn_deprecated
from .._util import NoPublicConstructor, coroutine_or_error, final
from ._asyncgens import AsyncGenerators
from ._concat_tb import concat_tb
from ._entry_queue import EntryQueue, TrioToken
from ._exceptions import Cancelled, RunFinishedError, TrioInternalError
from ._instrumentation import Instruments
from ._ki import LOCALS_KEY_KI_PROTECTION_ENABLED, KIManager, enable_ki_protection
from ._thread_cache import start_thread_soon
from ._traps import (
    Abort,
    CancelShieldedCheckpoint,
    PermanentlyDetachCoroutineObject,
    WaitTaskRescheduled,
    cancel_shielded_checkpoint,
    wait_task_rescheduled,
)

if sys.version_info < (3, 11):
    from exceptiongroup import BaseExceptionGroup

FnT = TypeVar("FnT", bound="Callable[..., Any]")
StatusT = TypeVar("StatusT")
StatusT_co = TypeVar("StatusT_co", covariant=True)
StatusT_contra = TypeVar("StatusT_contra", contravariant=True)
RetT = TypeVar("RetT")


if TYPE_CHECKING:
    import contextvars
    import types
    from collections.abc import (
        Awaitable,
        Callable,
        Coroutine,
        Generator,
        Iterator,
        Sequence,
    )
    from types import TracebackType

    # for some strange reason Sphinx works with outcome.Outcome, but not Outcome, in
    # start_guest_run. Same with types.FrameType in iter_await_frames
    import outcome
    from typing_extensions import Self, TypeVarTuple, Unpack

    PosArgT = TypeVarTuple("PosArgT")


DEADLINE_HEAP_MIN_PRUNE_THRESHOLD: Final = 1000

# Passed as a sentinel
_NO_SEND: Final[Outcome[Any]] = cast("Outcome[Any]", object())

# Used to track if an exceptiongroup can be collapsed
NONSTRICT_EXCEPTIONGROUP_NOTE = 'This is a "loose" ExceptionGroup, and may be collapsed by Trio if it only contains one exception - typically after `Cancelled` has been stripped from it. Note this has consequences for exception handling, and strict_exception_groups=True is recommended.'


@final
class _NoStatus(metaclass=NoPublicConstructor):
    """Sentinel for unset TaskStatus._value."""


# Decorator to mark methods public. This does nothing by itself, but
# trio/_tools/gen_exports.py looks for it.
def _public(fn: FnT) -> FnT:
    return fn


# When running under Hypothesis, we want examples to be reproducible and
# shrinkable.  We therefore register `_hypothesis_plugin_setup()` as a
# plugin, so that importing *Hypothesis* will make Trio's task
# scheduling loop deterministic.  We have a test for that, of course.
# Before Hypothesis supported entry-point plugins this integration was
# handled by pytest-trio, but we want it to work in e.g. unittest too.
_ALLOW_DETERMINISTIC_SCHEDULING: Final = False
_r = random.Random()


def _hypothesis_plugin_setup() -> None:
    from hypothesis import register_random

    global _ALLOW_DETERMINISTIC_SCHEDULING
    _ALLOW_DETERMINISTIC_SCHEDULING = True  # type: ignore
    register_random(_r)


def _count_context_run_tb_frames() -> int:
    """Count implementation dependent traceback frames from Context.run()

    On CPython, Context.run() is implemented in C and doesn't show up in
    tracebacks. On PyPy, it is implemented in Python and adds 1 frame to
    tracebacks.

    Returns:
        int: Traceback frame count

    """

    def function_with_unique_name_xyzzy() -> NoReturn:
        try:
            1 / 0  # noqa: B018  # We need a ZeroDivisionError to fire
        except ZeroDivisionError:
            raise
        else:  # pragma: no cover
            raise TrioInternalError(
                "A ZeroDivisionError should have been raised, but it wasn't."
            )

    ctx = copy_context()
    try:
        ctx.run(function_with_unique_name_xyzzy)
    except ZeroDivisionError as exc:
        tb = exc.__traceback__
        # Skip the frame where we caught it
        tb = tb.tb_next  # type: ignore[union-attr]
        count = 0
        while tb.tb_frame.f_code.co_name != "function_with_unique_name_xyzzy":  # type: ignore[union-attr]
            tb = tb.tb_next  # type: ignore[union-attr]
            count += 1
        return count
    else:  # pragma: no cover
        raise TrioInternalError(
            f"The purpose of {function_with_unique_name_xyzzy.__name__} is "
            "to raise a ZeroDivisionError, but it didn't."
        )


CONTEXT_RUN_TB_FRAMES: Final = _count_context_run_tb_frames()


@attrs.frozen
class SystemClock(Clock):
    # Add a large random offset to our clock to ensure that if people
    # accidentally call time.perf_counter() directly or start comparing clocks
    # between different runs, then they'll notice the bug quickly:
    offset: float = attrs.Factory(lambda: _r.uniform(10000, 200000))

    def start_clock(self) -> None:
        pass

    # In cPython 3, on every platform except Windows, perf_counter is
    # exactly the same as time.monotonic; and on Windows, it uses
    # QueryPerformanceCounter instead of GetTickCount64.
    def current_time(self) -> float:
        return self.offset + perf_counter()

    def deadline_to_sleep_time(self, deadline: float) -> float:
        return deadline - self.current_time()


class IdlePrimedTypes(enum.Enum):
    WAITING_FOR_IDLE = 1
    AUTOJUMP_CLOCK = 2


################################################################
# CancelScope and friends
################################################################


def collapse_exception_group(
    excgroup: BaseExceptionGroup[BaseException],
) -> BaseException:
    """Recursively collapse any single-exception groups into that single contained
    exception.

    """
    exceptions = list(excgroup.exceptions)
    modified = False
    for i, exc in enumerate(exceptions):
        if isinstance(exc, BaseExceptionGroup):
            new_exc = collapse_exception_group(exc)
            if new_exc is not exc:
                modified = True
                exceptions[i] = new_exc

    if (
        len(exceptions) == 1
        and isinstance(excgroup, BaseExceptionGroup)
        and NONSTRICT_EXCEPTIONGROUP_NOTE in getattr(excgroup, "__notes__", ())
    ):
        exceptions[0].__traceback__ = concat_tb(
            excgroup.__traceback__, exceptions[0].__traceback__
        )
        return exceptions[0]
    elif modified:
        return excgroup.derive(exceptions)
    else:
        return excgroup


@attrs.define(eq=False)
class Deadlines:
    """A container of deadlined cancel scopes.

    Only contains scopes with non-infinite deadlines that are currently
    attached to at least one task.

    """

    # Heap of (deadline, id(CancelScope), CancelScope)
    _heap: list[tuple[float, int, CancelScope]] = attrs.Factory(list)
    # Count of active deadlines (those that haven't been changed)
    _active: int = 0

    def add(self, deadline: float, cancel_scope: CancelScope) -> None:
        heappush(self._heap, (deadline, id(cancel_scope), cancel_scope))
        self._active += 1

    def remove(self, deadline: float, cancel_scope: CancelScope) -> None:
        self._active -= 1

    def next_deadline(self) -> float:
        while self._heap:
            deadline, _, cancel_scope = self._heap[0]
            if deadline == cancel_scope._registered_deadline:
                return deadline
            else:
                # This entry is stale; discard it and try again
                heappop(self._heap)
        return inf

    def _prune(self) -> None:
        # In principle, it's possible for a cancel scope to toggle back and
        # forth repeatedly between the same two deadlines, and end up with
        # lots of stale entries that *look* like they're still active, because
        # their deadline is correct, but in fact are redundant. So when
        # pruning we have to eliminate entries with the wrong deadline, *and*
        # eliminate duplicates.
        seen = set()
        pruned_heap = []
        for deadline, tiebreaker, cancel_scope in self._heap:
            if deadline == cancel_scope._registered_deadline:
                if cancel_scope in seen:
                    continue
                seen.add(cancel_scope)
                pruned_heap.append((deadline, tiebreaker, cancel_scope))
        # See test_cancel_scope_deadline_duplicates for a test that exercises
        # this assert:
        assert len(pruned_heap) == self._active
        heapify(pruned_heap)
        self._heap = pruned_heap

    def expire(self, now: float) -> bool:
        did_something = False
        while self._heap and self._heap[0][0] <= now:
            deadline, _, cancel_scope = heappop(self._heap)
            if deadline == cancel_scope._registered_deadline:
                did_something = True
                # This implicitly calls self.remove(), so we don't need to
                # decrement _active here
                cancel_scope.cancel()
        # If we've accumulated too many stale entries, then prune the heap to
        # keep it under control. (We only do this occasionally in a batch, to
        # keep the amortized cost down)
        if len(self._heap) > self._active * 2 + DEADLINE_HEAP_MIN_PRUNE_THRESHOLD:
            self._prune()
        return did_something


@attrs.define(eq=False)
class CancelStatus:
    """Tracks the cancellation status for a contiguous extent
    of code that will become cancelled, or not, as a unit.

    Each task has at all times a single "active" CancelStatus whose
    cancellation state determines whether checkpoints executed in that
    task raise Cancelled. Each 'with CancelScope(...)' context is
    associated with a particular CancelStatus.  When a task enters
    such a context, a CancelStatus is created which becomes the active
    CancelStatus for that task; when the 'with' block is exited, the
    active CancelStatus for that task goes back to whatever it was
    before.

    CancelStatus objects are arranged in a tree whose structure
    mirrors the lexical nesting of the cancel scope contexts.  When a
    CancelStatus becomes cancelled, it notifies all of its direct
    children, who become cancelled in turn (and continue propagating
    the cancellation down the tree) unless they are shielded. (There
    will be at most one such child except in the case of a
    CancelStatus that immediately encloses a nursery.) At the leaves
    of this tree are the tasks themselves, which get woken up to deliver
    an abort when their direct parent CancelStatus becomes cancelled.

    You can think of CancelStatus as being responsible for the
    "plumbing" of cancellations as oppposed to CancelScope which is
    responsible for the origination of them.

    """

    # Our associated cancel scope. Can be any object with attributes
    # `deadline`, `shield`, and `cancel_called`, but in current usage
    # is always a CancelScope object. Must not be None.
    _scope: CancelScope = attrs.field(alias="scope")

    # True iff the tasks in self._tasks should receive cancellations
    # when they checkpoint. Always True when scope.cancel_called is True;
    # may also be True due to a cancellation propagated from our
    # parent.  Unlike scope.cancel_called, this does not necessarily stay
    # true once it becomes true. For example, we might become
    # effectively cancelled due to the cancel scope two levels out
    # becoming cancelled, but then the cancel scope one level out
    # becomes shielded so we're not effectively cancelled anymore.
    effectively_cancelled: bool = False

    # The CancelStatus whose cancellations can propagate to us; we
    # become effectively cancelled when they do, unless scope.shield
    # is True.  May be None (for the outermost CancelStatus in a call
    # to trio.run(), briefly during TaskStatus.started(), or during
    # recovery from mis-nesting of cancel scopes).
    _parent: CancelStatus | None = attrs.field(default=None, repr=False, alias="parent")

    # All of the CancelStatuses that have this CancelStatus as their parent.
    _children: set[CancelStatus] = attrs.field(factory=set, init=False, repr=False)

    # Tasks whose cancellation state is currently tied directly to
    # the cancellation state of this CancelStatus object. Don't modify
    # this directly; instead, use Task._activate_cancel_status().
    # Invariant: all(task._cancel_status is self for task in self._tasks)
    _tasks: set[Task] = attrs.field(factory=set, init=False, repr=False)

    # Set to True on still-active cancel statuses that are children
    # of a cancel status that's been closed. This is used to permit
    # recovery from mis-nested cancel scopes (well, at least enough
    # recovery to show a useful traceback).
    abandoned_by_misnesting: bool = attrs.field(default=False, init=False, repr=False)

    def __attrs_post_init__(self) -> None:
        if self._parent is not None:
            self._parent._children.add(self)
            self.recalculate()

    # parent/children/tasks accessors are used by TaskStatus.started()

    @property
    def parent(self) -> CancelStatus | None:
        return self._parent

    @parent.setter
    def parent(self, parent: CancelStatus) -> None:
        if self._parent is not None:
            self._parent._children.remove(self)
        self._parent = parent
        if self._parent is not None:
            self._parent._children.add(self)
            self.recalculate()

    @property
    def children(self) -> frozenset[CancelStatus]:
        return frozenset(self._children)

    @property
    def tasks(self) -> frozenset[Task]:
        return frozenset(self._tasks)

    def encloses(self, other: CancelStatus | None) -> bool:
        """Returns true if this cancel status is a direct or indirect
        parent of cancel status *other*, or if *other* is *self*.
        """
        while other is not None:
            if other is self:
                return True
            other = other.parent
        return False

    def close(self) -> None:
        self.parent = None  # now we're not a child of self.parent anymore
        if self._tasks or self._children:
            # Cancel scopes weren't exited in opposite order of being
            # entered. CancelScope._close() deals with raising an error
            # if appropriate; our job is to leave things in a reasonable
            # state for unwinding our dangling children. We choose to leave
            # this part of the CancelStatus tree unlinked from everyone
            # else, cancelled, and marked so that exiting a CancelScope
            # within the abandoned subtree doesn't affect the active
            # CancelStatus. Note that it's possible for us to get here
            # without CancelScope._close() raising an error, if a
            # nursery's cancel scope is closed within the nursery's
            # nested child and no other cancel scopes are involved,
            # but in that case task_exited() will deal with raising
            # the error.
            self._mark_abandoned()

            # Since our CancelScope is about to forget about us, and we
            # have no parent anymore, there's nothing left to call
            # recalculate(). So, we can stay cancelled by setting
            # effectively_cancelled and updating our children.
            self.effectively_cancelled = True
            for task in self._tasks:
                task._attempt_delivery_of_any_pending_cancel()
            for child in self._children:
                child.recalculate()

    @property
    def parent_cancellation_is_visible_to_us(self) -> bool:
        return (
            self._parent is not None
            and not self._scope.shield
            and self._parent.effectively_cancelled
        )

    def recalculate(self) -> None:
        # This does a depth-first traversal over this and descendent cancel
        # statuses, to ensure their state is up-to-date. It's basically a
        # recursive algorithm, but we use an explicit stack to avoid any
        # issues with stack overflow.
        todo = [self]
        while todo:
            current = todo.pop()
            new_state = (
                current._scope.cancel_called
                or current.parent_cancellation_is_visible_to_us
            )
            if new_state != current.effectively_cancelled:
                current.effectively_cancelled = new_state
                if new_state:
                    for task in current._tasks:
                        task._attempt_delivery_of_any_pending_cancel()
                todo.extend(current._children)

    def _mark_abandoned(self) -> None:
        self.abandoned_by_misnesting = True
        for child in self._children:
            child._mark_abandoned()

    def effective_deadline(self) -> float:
        if self.effectively_cancelled:
            return -inf
        if self._parent is None or self._scope.shield:
            return self._scope.deadline
        return min(self._scope.deadline, self._parent.effective_deadline())


MISNESTING_ADVICE = """
This is probably a bug in your code, that has caused Trio's internal state to
become corrupted. We'll do our best to recover, but from now on there are
no guarantees.

Typically this is caused by one of the following:
  - yielding within a generator or async generator that's opened a cancel
    scope or nursery (unless the generator is a @contextmanager or
    @asynccontextmanager); see https://github.com/python-trio/trio/issues/638
  - manually calling __enter__ or __exit__ on a trio.CancelScope, or
    __aenter__ or __aexit__ on the object returned by trio.open_nursery();
    doing so correctly is difficult and you should use @[async]contextmanager
    instead, or maybe [Async]ExitStack
  - using [Async]ExitStack to interleave the entries/exits of cancel scopes
    and/or nurseries in a way that couldn't be achieved by some nesting of
    'with' and 'async with' blocks
  - using the low-level coroutine object protocol to execute some parts of
    an async function in a different cancel scope/nursery context than
    other parts
If you don't believe you're doing any of these things, please file a bug:
https://github.com/python-trio/trio/issues/new
"""


@final
@attrs.define(eq=False, repr=False)
class CancelScope:
    """A *cancellation scope*: the link between a unit of cancellable
    work and Trio's cancellation system.

    A :class:`CancelScope` becomes associated with some cancellable work
    when it is used as a context manager surrounding that work::

        cancel_scope = trio.CancelScope()
        ...
        with cancel_scope:
            await long_running_operation()

    Inside the ``with`` block, a cancellation of ``cancel_scope`` (via
    a call to its :meth:`cancel` method or via the expiry of its
    :attr:`deadline`) will immediately interrupt the
    ``long_running_operation()`` by raising :exc:`Cancelled` at its
    next :ref:`checkpoint <checkpoints>`.

    The context manager ``__enter__`` returns the :class:`CancelScope`
    object itself, so you can also write ``with trio.CancelScope() as
    cancel_scope:``.

    If a cancel scope becomes cancelled before entering its ``with`` block,
    the :exc:`Cancelled` exception will be raised at the first
    checkpoint inside the ``with`` block. This allows a
    :class:`CancelScope` to be created in one :ref:`task <tasks>` and
    passed to another, so that the first task can later cancel some work
    inside the second.

    Cancel scopes are not reusable or reentrant; that is, each cancel
    scope can be used for at most one ``with`` block.  (You'll get a
    :exc:`RuntimeError` if you violate this rule.)

    The :class:`CancelScope` constructor takes initial values for the
    cancel scope's :attr:`deadline` and :attr:`shield` attributes; these
    may be freely modified after construction, whether or not the scope
    has been entered yet, and changes take immediate effect.
    """

    _cancel_status: CancelStatus | None = attrs.field(default=None, init=False)
    _has_been_entered: bool = attrs.field(default=False, init=False)
    _registered_deadline: float = attrs.field(default=inf, init=False)
    _cancel_called: bool = attrs.field(default=False, init=False)
    cancelled_caught: bool = attrs.field(default=False, init=False)

    # Constructor arguments:
    _deadline: float = attrs.field(default=inf, kw_only=True, alias="deadline")
    _shield: bool = attrs.field(default=False, kw_only=True, alias="shield")

    @enable_ki_protection
    def __enter__(self) -> Self:
        task = _core.current_task()
        if self._has_been_entered:
            raise RuntimeError(
                "Each CancelScope may only be used for a single 'with' block"
            )
        self._has_been_entered = True
        if current_time() >= self._deadline:
            self.cancel()
        with self._might_change_registered_deadline():
            self._cancel_status = CancelStatus(scope=self, parent=task._cancel_status)
            task._activate_cancel_status(self._cancel_status)
        return self

    def _close(self, exc: BaseException | None) -> BaseException | None:
        if self._cancel_status is None:
            new_exc = RuntimeError(
                f"Cancel scope stack corrupted: attempted to exit {self!r} "
                "which had already been exited"
            )
            new_exc.__context__ = exc
            return new_exc
        scope_task = current_task()
        if scope_task._cancel_status is not self._cancel_status:
            # Cancel scope mis-nesting: this cancel scope isn't the most
            # recently opened by this task (that's still open). That is,
            # our assumptions about context managers forming a stack
            # have been violated. Try and make the best of it.
            if self._cancel_status.abandoned_by_misnesting:
                # We are an inner cancel scope that was still active when
                # some outer scope was closed. The closure of that outer
                # scope threw an error, so we don't need to throw another
                # one; it would just confuse the traceback.
                pass
            elif not self._cancel_status.encloses(scope_task._cancel_status):
                # This task isn't even indirectly contained within the
                # cancel scope it's trying to close. Raise an error
                # without changing any state.
                new_exc = RuntimeError(
                    f"Cancel scope stack corrupted: attempted to exit {self!r} "
                    f"from unrelated {scope_task!r}\n{MISNESTING_ADVICE}"
                )
                new_exc.__context__ = exc
                return new_exc
            else:
                # Otherwise, there's some inner cancel scope(s) that
                # we're abandoning by closing this outer one.
                # CancelStatus.close() will take care of the plumbing;
                # we just need to make sure we don't let the error
                # pass silently.
                new_exc = RuntimeError(
                    f"Cancel scope stack corrupted: attempted to exit {self!r} "
                    f"in {scope_task!r} that's still within its child {scope_task._cancel_status._scope!r}\n{MISNESTING_ADVICE}"
                )
                new_exc.__context__ = exc
                exc = new_exc
                scope_task._activate_cancel_status(self._cancel_status.parent)
        else:
            scope_task._activate_cancel_status(self._cancel_status.parent)
        if (
            exc is not None
            and self._cancel_status.effectively_cancelled
            and not self._cancel_status.parent_cancellation_is_visible_to_us
        ):
            if isinstance(exc, Cancelled):
                self.cancelled_caught = True
                exc = None
            elif isinstance(exc, BaseExceptionGroup):
                matched, exc = exc.split(Cancelled)
                if matched:
                    self.cancelled_caught = True

                if exc:
                    exc = collapse_exception_group(exc)

        self._cancel_status.close()
        with self._might_change_registered_deadline():
            self._cancel_status = None
        return exc

    def __exit__(
        self,
        etype: type[BaseException] | None,
        exc: BaseException | None,
        tb: TracebackType | None,
    ) -> bool:
        # NB: NurseryManager calls _close() directly rather than __exit__(),
        # so __exit__() must be just _close() plus this logic for adapting
        # the exception-filtering result to the context manager API.

        # This inlines the enable_ki_protection decorator so we can fix
        # f_locals *locally* below to avoid reference cycles
        locals()[LOCALS_KEY_KI_PROTECTION_ENABLED] = True

        # Tracebacks show the 'raise' line below out of context, so let's give
        # this variable a name that makes sense out of context.
        remaining_error_after_cancel_scope = self._close(exc)
        if remaining_error_after_cancel_scope is None:
            return True
        elif remaining_error_after_cancel_scope is exc:
            return False
        else:
            # Copied verbatim from the old MultiErrorCatcher.  Python doesn't
            # allow us to encapsulate this __context__ fixup.
            old_context = remaining_error_after_cancel_scope.__context__
            try:
                raise remaining_error_after_cancel_scope
            finally:
                _, value, _ = sys.exc_info()
                assert value is remaining_error_after_cancel_scope
                value.__context__ = old_context
                # delete references from locals to avoid creating cycles
                # see test_cancel_scope_exit_doesnt_create_cyclic_garbage
                # Note: still relevant
                del remaining_error_after_cancel_scope, value, _, exc
                # deep magic to remove refs via f_locals
                locals()
                # TODO: check if PEP558 changes the need for this call
                # https://github.com/python/cpython/pull/3640

    def __repr__(self) -> str:
        if self._cancel_status is not None:
            binding = "active"
        elif self._has_been_entered:
            binding = "exited"
        else:
            binding = "unbound"

        if self._cancel_called:
            state = ", cancelled"
        elif self._deadline == inf:
            state = ""
        else:
            try:
                now = current_time()
            except RuntimeError:  # must be called from async context
                state = ""
            else:
                state = ", deadline is {:.2f} seconds {}".format(
                    abs(self._deadline - now),
                    "from now" if self._deadline >= now else "ago",
                )

        return f"<trio.CancelScope at {id(self):#x}, {binding}{state}>"

    @contextmanager
    @enable_ki_protection
    def _might_change_registered_deadline(self) -> Iterator[None]:
        try:
            yield
        finally:
            old = self._registered_deadline
            if self._cancel_status is None or self._cancel_called:
                new = inf
            else:
                new = self._deadline
            if old != new:
                self._registered_deadline = new
                runner = GLOBAL_RUN_CONTEXT.runner
                if runner.is_guest:
                    old_next_deadline = runner.deadlines.next_deadline()
                if old != inf:
                    runner.deadlines.remove(old, self)
                if new != inf:
                    runner.deadlines.add(new, self)
                if runner.is_guest:
                    new_next_deadline = runner.deadlines.next_deadline()
                    if old_next_deadline != new_next_deadline:
                        runner.force_guest_tick_asap()

    @property
    def deadline(self) -> float:
        """Read-write, :class:`float`. An absolute time on the current
        run's clock at which this scope will automatically become
        cancelled. You can adjust the deadline by modifying this
        attribute, e.g.::

           # I need a little more time!
           cancel_scope.deadline += 30

        Note that for efficiency, the core run loop only checks for
        expired deadlines every once in a while. This means that in
        certain cases there may be a short delay between when the clock
        says the deadline should have expired, and when checkpoints
        start raising :exc:`~trio.Cancelled`. This is a very obscure
        corner case that you're unlikely to notice, but we document it
        for completeness. (If this *does* cause problems for you, of
        course, then `we want to know!
        <https://github.com/python-trio/trio/issues>`__)

        Defaults to :data:`math.inf`, which means "no deadline", though
        this can be overridden by the ``deadline=`` argument to
        the :class:`~trio.CancelScope` constructor.
        """
        return self._deadline

    @deadline.setter
    def deadline(self, new_deadline: float) -> None:
        with self._might_change_registered_deadline():
            self._deadline = float(new_deadline)

    @property
    def shield(self) -> bool:
        """Read-write, :class:`bool`, default :data:`False`. So long as
        this is set to :data:`True`, then the code inside this scope
        will not receive :exc:`~trio.Cancelled` exceptions from scopes
        that are outside this scope. They can still receive
        :exc:`~trio.Cancelled` exceptions from (1) this scope, or (2)
        scopes inside this scope. You can modify this attribute::

           with trio.CancelScope() as cancel_scope:
               cancel_scope.shield = True
               # This cannot be interrupted by any means short of
               # killing the process:
               await sleep(10)

               cancel_scope.shield = False
               # Now this can be cancelled normally:
               await sleep(10)

        Defaults to :data:`False`, though this can be overridden by the
        ``shield=`` argument to the :class:`~trio.CancelScope` constructor.
        """
        return self._shield

    @shield.setter
    @enable_ki_protection
    def shield(self, new_value: bool) -> None:
        if not isinstance(new_value, bool):
            raise TypeError("shield must be a bool")
        self._shield = new_value
        if self._cancel_status is not None:
            self._cancel_status.recalculate()

    @enable_ki_protection
    def cancel(self) -> None:
        """Cancels this scope immediately.

        This method is idempotent, i.e., if the scope was already
        cancelled then this method silently does nothing.
        """
        if self._cancel_called:
            return
        with self._might_change_registered_deadline():
            self._cancel_called = True
        if self._cancel_status is not None:
            self._cancel_status.recalculate()

    @property
    def cancel_called(self) -> bool:
        """Readonly :class:`bool`. Records whether cancellation has been
        requested for this scope, either by an explicit call to
        :meth:`cancel` or by the deadline expiring.

        This attribute being True does *not* necessarily mean that the
        code within the scope has been, or will be, affected by the
        cancellation. For example, if :meth:`cancel` was called after
        the last checkpoint in the ``with`` block, when it's too late to
        deliver a :exc:`~trio.Cancelled` exception, then this attribute
        will still be True.

        This attribute is mostly useful for debugging and introspection.
        If you want to know whether or not a chunk of code was actually
        cancelled, then :attr:`cancelled_caught` is usually more
        appropriate.
        """
        if (  # noqa: SIM102  # collapsible-if but this way is nicer
            self._cancel_status is not None or not self._has_been_entered
        ):
            # Scope is active or not yet entered: make sure cancel_called
            # is true if the deadline has passed. This shouldn't
            # be able to actually change behavior, since we check for
            # deadline expiry on scope entry and at every checkpoint,
            # but it makes the value returned by cancel_called more
            # closely match expectations.
            if not self._cancel_called and current_time() >= self._deadline:
                self.cancel()
        return self._cancel_called


################################################################
# Nursery and friends
################################################################


class TaskStatus(Protocol[StatusT_contra]):
    """The interface provided by :meth:`Nursery.start()` to the spawned task.

    This is provided via the ``task_status`` keyword-only parameter.
    """

    @overload
    def started(self: TaskStatus[None]) -> None: ...

    @overload
    def started(self, value: StatusT_contra) -> None: ...

    def started(self, value: StatusT_contra | None = None) -> None:
        """Tasks call this method to indicate that they have initialized.

        See `nursery.start() <trio.Nursery.start>` for more information.
        """


# This code needs to be read alongside the code from Nursery.start to make
# sense.
@attrs.define(eq=False, hash=False, repr=False, slots=False)
class _TaskStatus(TaskStatus[StatusT]):
    _old_nursery: Nursery
    _new_nursery: Nursery
    # NoStatus is a sentinel.
    _value: StatusT | type[_NoStatus] = _NoStatus

    def __repr__(self) -> str:
        return f"<Task status object at {id(self):#x}>"

    @overload
    def started(self: _TaskStatus[None]) -> None: ...

    @overload
    def started(self: _TaskStatus[StatusT], value: StatusT) -> None: ...

    def started(self, value: StatusT | None = None) -> None:
        if self._value is not _NoStatus:
            raise RuntimeError("called 'started' twice on the same task status")
        self._value = cast(StatusT, value)  # If None, StatusT == None

        # If the old nursery is cancelled, then quietly quit now; the child
        # will eventually exit on its own, and we don't want to risk moving
        # children that might have propagating Cancelled exceptions into
        # a place with no cancelled cancel scopes to catch them.
        assert self._old_nursery._cancel_status is not None
        if self._old_nursery._cancel_status.effectively_cancelled:
            return

        # Can't be closed, b/c we checked in start() and then _pending_starts
        # should keep it open.
        assert not self._new_nursery._closed

        # Move tasks from the old nursery to the new
        tasks = self._old_nursery._children
        self._old_nursery._children = set()
        for task in tasks:
            task._parent_nursery = self._new_nursery
            task._eventual_parent_nursery = None
            self._new_nursery._children.add(task)

        # Move all children of the old nursery's cancel status object
        # to be underneath the new nursery instead. This includes both
        # tasks and child cancel status objects.
        # NB: If the new nursery is cancelled, reparenting a cancel
        # status to be underneath it can invoke an abort_fn, which might
        # do something evil like cancel the old nursery. We thus break
        # everything off from the old nursery before we start attaching
        # anything to the new.
        cancel_status_children = self._old_nursery._cancel_status.children
        cancel_status_tasks = set(self._old_nursery._cancel_status.tasks)
        cancel_status_tasks.discard(self._old_nursery._parent_task)
        for cancel_status in cancel_status_children:
            cancel_status.parent = None
        for task in cancel_status_tasks:
            task._activate_cancel_status(None)
        for cancel_status in cancel_status_children:
            cancel_status.parent = self._new_nursery._cancel_status
        for task in cancel_status_tasks:
            task._activate_cancel_status(self._new_nursery._cancel_status)

        # That should have removed all the children from the old nursery
        assert not self._old_nursery._children

        # And finally, poke the old nursery so it notices that all its
        # children have disappeared and can exit.
        self._old_nursery._check_nursery_closed()


@attrs.define(slots=False)
class NurseryManager:
    """Nursery context manager.

    Note we explicitly avoid @asynccontextmanager and @async_generator
    since they add a lot of extraneous stack frames to exceptions, as
    well as cause problematic behavior with handling of StopIteration
    and StopAsyncIteration.

    """

    strict_exception_groups: bool = True

    @enable_ki_protection
    async def __aenter__(self) -> Nursery:
        self._scope = CancelScope()
        self._scope.__enter__()
        self._nursery = Nursery._create(
            current_task(), self._scope, self.strict_exception_groups
        )
        return self._nursery

    @enable_ki_protection
    async def __aexit__(
        self,
        etype: type[BaseException] | None,
        exc: BaseException | None,
        tb: TracebackType | None,
    ) -> bool:
        new_exc = await self._nursery._nested_child_finished(exc)
        # Tracebacks show the 'raise' line below out of context, so let's give
        # this variable a name that makes sense out of context.
        combined_error_from_nursery = self._scope._close(new_exc)
        if combined_error_from_nursery is None:
            return True
        elif combined_error_from_nursery is exc:
            return False
        else:
            # Copied verbatim from the old MultiErrorCatcher.  Python doesn't
            # allow us to encapsulate this __context__ fixup.
            old_context = combined_error_from_nursery.__context__
            try:
                raise combined_error_from_nursery
            finally:
                _, value, _ = sys.exc_info()
                assert value is combined_error_from_nursery
                value.__context__ = old_context
                # delete references from locals to avoid creating cycles
                # see test_cancel_scope_exit_doesnt_create_cyclic_garbage
                del _, combined_error_from_nursery, value, new_exc

    # make sure these raise errors in static analysis if called
    if not TYPE_CHECKING:

        def __enter__(self) -> NoReturn:
            raise RuntimeError(
                "use 'async with open_nursery(...)', not 'with open_nursery(...)'"
            )

        def __exit__(
            self,
            exc_type: type[BaseException] | None,
            exc_value: BaseException | None,
            traceback: TracebackType | None,
        ) -> NoReturn:  # pragma: no cover
            raise AssertionError("Never called, but should be defined")


def open_nursery(
    strict_exception_groups: bool | None = None,
) -> AbstractAsyncContextManager[Nursery]:
    """Returns an async context manager which must be used to create a
    new `Nursery`.

    It does not block on entry; on exit it blocks until all child tasks
    have exited.

    Args:
      strict_exception_groups (bool): Unless set to False, even a single raised exception
          will be wrapped in an exception group. If not specified, uses the value passed
          to :func:`run`, which defaults to true. Setting it to False will be deprecated
          and ultimately removed in a future version of Trio.

    """
    # only warn if explicitly set to falsy, not if we get it from the global context.
    if strict_exception_groups is not None and not strict_exception_groups:
        warn_deprecated(
            "open_nursery(strict_exception_groups=False)",
            version="0.25.0",
            issue=2929,
<<<<<<< HEAD
            instead="the default value of True and rewrite exception handlers to handle ExceptionGroups",
            use_triodeprecationwarning=True,
=======
            instead=(
                "the default value of True and rewrite exception handlers to handle ExceptionGroups. "
                "See https://trio.readthedocs.io/en/stable/reference-core.html#designing-for-multiple-errors"
            ),
>>>>>>> 1bb98ae0
        )

    if strict_exception_groups is None:
        strict_exception_groups = GLOBAL_RUN_CONTEXT.runner.strict_exception_groups

    return NurseryManager(strict_exception_groups=strict_exception_groups)


@final
class Nursery(metaclass=NoPublicConstructor):
    """A context which may be used to spawn (or cancel) child tasks.

    Not constructed directly, use `open_nursery` instead.

    The nursery will remain open until all child tasks have completed,
    or until it is cancelled, at which point it will cancel all its
    remaining child tasks and close.

    Nurseries ensure the absence of orphaned Tasks, since all running
    tasks will belong to an open Nursery.

    Attributes:
        cancel_scope:
            Creating a nursery also implicitly creates a cancellation scope,
            which is exposed as the :attr:`cancel_scope` attribute. This is
            used internally to implement the logic where if an error occurs
            then ``__aexit__`` cancels all children, but you can use it for
            other things, e.g. if you want to explicitly cancel all children
            in response to some external event.
    """

    def __init__(
        self,
        parent_task: Task,
        cancel_scope: CancelScope,
        strict_exception_groups: bool,
    ):
        self._parent_task = parent_task
        self._strict_exception_groups = strict_exception_groups
        parent_task._child_nurseries.append(self)
        # the cancel status that children inherit - we take a snapshot, so it
        # won't be affected by any changes in the parent.
        self._cancel_status = parent_task._cancel_status
        # the cancel scope that directly surrounds us; used for cancelling all
        # children.
        self.cancel_scope = cancel_scope
        assert self.cancel_scope._cancel_status is self._cancel_status
        self._children: set[Task] = set()
        self._pending_excs: list[BaseException] = []
        # The "nested child" is how this code refers to the contents of the
        # nursery's 'async with' block, which acts like a child Task in all
        # the ways we can make it.
        self._nested_child_running = True
        self._parent_waiting_in_aexit = False
        self._pending_starts = 0
        self._closed = False

    @property
    def child_tasks(self) -> frozenset[Task]:
        """(`frozenset`): Contains all the child :class:`~trio.lowlevel.Task`
        objects which are still running."""
        return frozenset(self._children)

    @property
    def parent_task(self) -> Task:
        "(`~trio.lowlevel.Task`):  The Task that opened this nursery."
        return self._parent_task

    def _add_exc(self, exc: BaseException) -> None:
        self._pending_excs.append(exc)
        self.cancel_scope.cancel()

    def _check_nursery_closed(self) -> None:
        if not any([self._nested_child_running, self._children, self._pending_starts]):
            self._closed = True
            if self._parent_waiting_in_aexit:
                self._parent_waiting_in_aexit = False
                GLOBAL_RUN_CONTEXT.runner.reschedule(self._parent_task)

    def _child_finished(self, task: Task, outcome: Outcome[Any]) -> None:
        self._children.remove(task)
        if isinstance(outcome, Error):
            self._add_exc(outcome.error)
        self._check_nursery_closed()

    async def _nested_child_finished(
        self, nested_child_exc: BaseException | None
    ) -> BaseException | None:
        # Returns ExceptionGroup instance (or any exception if the nursery is in loose mode
        # and there is just one contained exception) if there are pending exceptions
        if nested_child_exc is not None:
            self._add_exc(nested_child_exc)
        self._nested_child_running = False
        self._check_nursery_closed()

        if not self._closed:
            # If we have a KeyboardInterrupt injected, we want to save it in
            # the nursery's final exceptions list. But if it's just a
            # Cancelled, then we don't -- see gh-1457.
            def aborted(raise_cancel: _core.RaiseCancelT) -> Abort:
                exn = capture(raise_cancel).error
                if not isinstance(exn, Cancelled):
                    self._add_exc(exn)
                # see test_cancel_scope_exit_doesnt_create_cyclic_garbage
                del exn  # prevent cyclic garbage creation
                return Abort.FAILED

            self._parent_waiting_in_aexit = True
            await wait_task_rescheduled(aborted)
        else:
            # Nothing to wait for, so execute a schedule point, but don't
            # allow us to be cancelled, just like the other branch.  We
            # still need to catch and store non-Cancelled exceptions.
            try:
                await cancel_shielded_checkpoint()
            except BaseException as exc:
                self._add_exc(exc)

        popped = self._parent_task._child_nurseries.pop()
        assert popped is self
        if self._pending_excs:
            try:
                if not self._strict_exception_groups and len(self._pending_excs) == 1:
                    return self._pending_excs[0]
                exception = BaseExceptionGroup(
                    "Exceptions from Trio nursery", self._pending_excs
                )
                if not self._strict_exception_groups:
                    exception.add_note(NONSTRICT_EXCEPTIONGROUP_NOTE)
                return exception
            finally:
                # avoid a garbage cycle
                # (see test_locals_destroyed_promptly_on_cancel)
                del self._pending_excs
        return None

    def start_soon(
        self,
        async_fn: Callable[[Unpack[PosArgT]], Awaitable[object]],
        *args: Unpack[PosArgT],
        name: object = None,
    ) -> None:
        """Creates a child task, scheduling ``await async_fn(*args)``.

        If you want to run a function and immediately wait for its result,
        then you don't need a nursery; just use ``await async_fn(*args)``.
        If you want to wait for the task to initialize itself before
        continuing, see :meth:`start`, the other fundamental method for
        creating concurrent tasks in Trio.

        Note that this is *not* an async function and you don't use await
        when calling it. It sets up the new task, but then returns
        immediately, *before* the new task has a chance to do anything.
        New tasks may start running in any order, and at any checkpoint the
        scheduler chooses - at latest when the nursery is waiting to exit.

        It's possible to pass a nursery object into another task, which
        allows that task to start new child tasks in the first task's
        nursery.

        The child task inherits its parent nursery's cancel scopes.

        Args:
            async_fn: An async callable.
            args: Positional arguments for ``async_fn``. If you want
                  to pass keyword arguments, use
                  :func:`functools.partial`.
            name: The name for this task. Only used for
                  debugging/introspection
                  (e.g. ``repr(task_obj)``). If this isn't a string,
                  :meth:`start_soon` will try to make it one. A
                  common use case is if you're wrapping a function
                  before spawning a new task, you might pass the
                  original function as the ``name=`` to make
                  debugging easier.

        Raises:
            RuntimeError: If this nursery is no longer open
                          (i.e. its ``async with`` block has
                          exited).
        """
        GLOBAL_RUN_CONTEXT.runner.spawn_impl(async_fn, args, self, name)

    async def start(
        self,
        async_fn: Callable[..., Awaitable[object]],
        *args: object,
        name: object = None,
    ) -> Any:
        r"""Creates and initializes a child task.

        Like :meth:`start_soon`, but blocks until the new task has
        finished initializing itself, and optionally returns some
        information from it.

        The ``async_fn`` must accept a ``task_status`` keyword argument,
        and it must make sure that it (or someone) eventually calls
        :meth:`task_status.started() <TaskStatus.started>`.

        The conventional way to define ``async_fn`` is like::

            async def async_fn(arg1, arg2, *, task_status=trio.TASK_STATUS_IGNORED):
                ...  # Caller is blocked waiting for this code to run
                task_status.started()
                ...  # This async code can be interleaved with the caller

        :attr:`trio.TASK_STATUS_IGNORED` is a special global object with
        a do-nothing ``started`` method. This way your function supports
        being called either like ``await nursery.start(async_fn, arg1,
        arg2)`` or directly like ``await async_fn(arg1, arg2)``, and
        either way it can call :meth:`task_status.started() <TaskStatus.started>`
        without worrying about which mode it's in. Defining your function like
        this will make it obvious to readers that it supports being used
        in both modes.

        Before the child calls :meth:`task_status.started() <TaskStatus.started>`,
        it's effectively run underneath the call to :meth:`start`: if it
        raises an exception then that exception is reported by
        :meth:`start`, and does *not* propagate out of the nursery. If
        :meth:`start` is cancelled, then the child task is also
        cancelled.

        When the child calls :meth:`task_status.started() <TaskStatus.started>`,
        it's moved out from underneath :meth:`start` and into the given nursery.

        If the child task passes a value to :meth:`task_status.started(value) <TaskStatus.started>`,
        then :meth:`start` returns this value. Otherwise, it returns ``None``.
        """
        if self._closed:
            raise RuntimeError("Nursery is closed to new arrivals")
        try:
            self._pending_starts += 1
            # wrap internal nursery in try-except to unroll any exceptiongroups
            # to avoid wrapping pre-started() exceptions in an extra ExceptionGroup.
            # See #2611.
            try:
                # set strict_exception_groups = True to make sure we always unwrap
                # *this* nursery's exceptiongroup
                async with open_nursery(strict_exception_groups=True) as old_nursery:
                    task_status: _TaskStatus[Any] = _TaskStatus(old_nursery, self)
                    thunk = functools.partial(async_fn, task_status=task_status)
                    task = GLOBAL_RUN_CONTEXT.runner.spawn_impl(
                        thunk, args, old_nursery, name
                    )
                    task._eventual_parent_nursery = self
                    # Wait for either TaskStatus.started or an exception to
                    # cancel this nursery:
            except BaseExceptionGroup as exc:
                if len(exc.exceptions) == 1:
                    raise exc.exceptions[0] from None
                raise TrioInternalError(
                    "Internal nursery should not have multiple tasks. This can be "
                    'caused by the user managing to access the "old" nursery in '
                    "`task_status` and spawning tasks in it."
                ) from exc

            # If we get here, then the child either got reparented or exited
            # normally. The complicated logic is all in TaskStatus.started().
            # (Any exceptions propagate directly out of the above.)
            if task_status._value is _NoStatus:
                raise RuntimeError("child exited without calling task_status.started()")
            return task_status._value
        finally:
            self._pending_starts -= 1
            self._check_nursery_closed()

    def __del__(self) -> None:
        assert not self._children


################################################################
# Task and friends
################################################################


@final
@attrs.define(eq=False, hash=False, repr=False)
class Task(metaclass=NoPublicConstructor):
    _parent_nursery: Nursery | None
    coro: Coroutine[Any, Outcome[object], Any]
    _runner: Runner
    name: str
    context: contextvars.Context
    _counter: int = attrs.field(init=False, factory=itertools.count().__next__)

    # Invariant:
    # - for unscheduled tasks, _next_send_fn and _next_send are both None
    # - for scheduled tasks, _next_send_fn(_next_send) resumes the task;
    #   usually _next_send_fn is self.coro.send and _next_send is an
    #   Outcome. When recovering from a foreign await, _next_send_fn is
    #   self.coro.throw and _next_send is an exception. _next_send_fn
    #   will effectively be at the top of every task's call stack, so
    #   it should be written in C if you don't want to pollute Trio
    #   tracebacks with extraneous frames.
    # - for scheduled tasks, custom_sleep_data is None
    # Tasks start out unscheduled.
    _next_send_fn: Callable[[Any], object] | None = None
    _next_send: Outcome[Any] | None | BaseException = None
    _abort_func: Callable[[_core.RaiseCancelT], Abort] | None = None
    custom_sleep_data: Any = None

    # For introspection and nursery.start()
    _child_nurseries: list[Nursery] = attrs.Factory(list)
    _eventual_parent_nursery: Nursery | None = None

    # these are counts of how many cancel/schedule points this task has
    # executed, for assert{_no,}_checkpoints
    # XX maybe these should be exposed as part of a statistics() method?
    _cancel_points: int = 0
    _schedule_points: int = 0

    def __repr__(self) -> str:
        return f"<Task {self.name!r} at {id(self):#x}>"

    @property
    def parent_nursery(self) -> Nursery | None:
        """The nursery this task is inside (or None if this is the "init"
        task).

        Example use case: drawing a visualization of the task tree in a
        debugger.

        """
        return self._parent_nursery

    @property
    def eventual_parent_nursery(self) -> Nursery | None:
        """The nursery this task will be inside after it calls
        ``task_status.started()``.

        If this task has already called ``started()``, or if it was not
        spawned using `nursery.start() <trio.Nursery.start>`, then
        its `eventual_parent_nursery` is ``None``.

        """
        return self._eventual_parent_nursery

    @property
    def child_nurseries(self) -> list[Nursery]:
        """The nurseries this task contains.

        This is a list, with outer nurseries before inner nurseries.

        """
        return list(self._child_nurseries)

    def iter_await_frames(self) -> Iterator[tuple[types.FrameType, int]]:
        """Iterates recursively over the coroutine-like objects this
        task is waiting on, yielding the frame and line number at each
        frame.

        This is similar to `traceback.walk_stack` in a synchronous
        context. Note that `traceback.walk_stack` returns frames from
        the bottom of the call stack to the top, while this function
        starts from `Task.coro <trio.lowlevel.Task.coro>` and works it
        way down.

        Example usage: extracting a stack trace::

            import traceback

            def print_stack_for_task(task):
                ss = traceback.StackSummary.extract(task.iter_await_frames())
                print("".join(ss.format()))

        """
        # Ignore static typing as we're doing lots of dynamic introspection
        coro: Any = self.coro
        while coro is not None:
            if hasattr(coro, "cr_frame"):
                # A real coroutine
                yield coro.cr_frame, coro.cr_frame.f_lineno
                coro = coro.cr_await
            elif hasattr(coro, "gi_frame"):
                # A generator decorated with @types.coroutine
                yield coro.gi_frame, coro.gi_frame.f_lineno
                coro = coro.gi_yieldfrom
            elif coro.__class__.__name__ in [
                "async_generator_athrow",
                "async_generator_asend",
            ]:
                # cannot extract the generator directly, see https://github.com/python/cpython/issues/76991
                # we can however use the gc to look through the object
                for referent in gc.get_referents(coro):
                    if hasattr(referent, "ag_frame"):  # pragma: no branch
                        yield referent.ag_frame, referent.ag_frame.f_lineno
                        coro = referent.ag_await
                        break
                else:  # pragma: no cover
                    # either cpython changed or we are running on an alternative python implementation
                    return
            else:  # pragma: no cover
                return

    ################
    # Cancellation
    ################

    # The CancelStatus object that is currently active for this task.
    # Don't change this directly; instead, use _activate_cancel_status().
    # This can be None, but only in the init task.
    _cancel_status: CancelStatus = attrs.field(default=None, repr=False)

    def _activate_cancel_status(self, cancel_status: CancelStatus | None) -> None:
        if self._cancel_status is not None:
            self._cancel_status._tasks.remove(self)
        self._cancel_status = cancel_status  # type: ignore[assignment]
        if self._cancel_status is not None:
            self._cancel_status._tasks.add(self)
            if self._cancel_status.effectively_cancelled:
                self._attempt_delivery_of_any_pending_cancel()

    def _attempt_abort(self, raise_cancel: _core.RaiseCancelT) -> None:
        # Either the abort succeeds, in which case we will reschedule the
        # task, or else it fails, in which case it will worry about
        # rescheduling itself (hopefully eventually calling reraise to raise
        # the given exception, but not necessarily).

        # This is only called by the functions immediately below, which both check
        # `self.abort_func is not None`.
        assert self._abort_func is not None, "FATAL INTERNAL ERROR"

        success = self._abort_func(raise_cancel)
        if type(success) is not Abort:
            raise TrioInternalError("abort function must return Abort enum")
        # We only attempt to abort once per blocking call, regardless of
        # whether we succeeded or failed.
        self._abort_func = None
        if success is Abort.SUCCEEDED:
            self._runner.reschedule(self, capture(raise_cancel))

    def _attempt_delivery_of_any_pending_cancel(self) -> None:
        if self._abort_func is None:
            return
        if not self._cancel_status.effectively_cancelled:
            return

        def raise_cancel() -> NoReturn:
            raise Cancelled._create()

        self._attempt_abort(raise_cancel)

    def _attempt_delivery_of_pending_ki(self) -> None:
        assert self._runner.ki_pending
        if self._abort_func is None:
            return

        def raise_cancel() -> NoReturn:
            self._runner.ki_pending = False
            raise KeyboardInterrupt

        self._attempt_abort(raise_cancel)


################################################################
# The central Runner object
################################################################


class RunContext(threading.local):
    runner: Runner
    task: Task


GLOBAL_RUN_CONTEXT: Final = RunContext()


@attrs.frozen
class RunStatistics:
    """An object containing run-loop-level debugging information.

    Currently, the following fields are defined:

    * ``tasks_living`` (int): The number of tasks that have been spawned
      and not yet exited.
    * ``tasks_runnable`` (int): The number of tasks that are currently
      queued on the run queue (as opposed to blocked waiting for something
      to happen).
    * ``seconds_to_next_deadline`` (float): The time until the next
      pending cancel scope deadline. May be negative if the deadline has
      expired but we haven't yet processed cancellations. May be
      :data:`~math.inf` if there are no pending deadlines.
    * ``run_sync_soon_queue_size`` (int): The number of
      unprocessed callbacks queued via
      :meth:`trio.lowlevel.TrioToken.run_sync_soon`.
    * ``io_statistics`` (object): Some statistics from Trio's I/O
      backend. This always has an attribute ``backend`` which is a string
      naming which operating-system-specific I/O backend is in use; the
      other attributes vary between backends.
    """

    tasks_living: int
    tasks_runnable: int
    seconds_to_next_deadline: float
    io_statistics: IOStatistics
    run_sync_soon_queue_size: int


# This holds all the state that gets trampolined back and forth between
# callbacks when we're running in guest mode.
#
# It has to be a separate object from Runner, and Runner *cannot* hold
# references to it (directly or indirectly)!
#
# The idea is that we want a chance to detect if our host loop quits and stops
# driving us forward. We detect that by unrolled_run_gen being garbage
# collected, and hitting its 'except GeneratorExit:' block. So this only
# happens if unrolled_run_gen is GCed.
#
# The Runner state is referenced from the global GLOBAL_RUN_CONTEXT. The only
# way it gets *un*referenced is by unrolled_run_gen completing, e.g. by being
# GCed. But if Runner has a direct or indirect reference to it, and the host
# loop has abandoned it, then this will never happen!
#
# So this object can reference Runner, but Runner can't reference it. The only
# references to it are the "in flight" callback chain on the host loop /
# worker thread.


@attrs.define(eq=False, hash=False)
class GuestState:
    runner: Runner
    run_sync_soon_threadsafe: Callable[[Callable[[], object]], object]
    run_sync_soon_not_threadsafe: Callable[[Callable[[], object]], object]
    done_callback: Callable[[Outcome[Any]], object]
    unrolled_run_gen: Generator[float, EventResult, None]
    unrolled_run_next_send: Outcome[Any] = attrs.Factory(lambda: Value(None))

    def guest_tick(self) -> None:
        prev_library, sniffio_library.name = sniffio_library.name, "trio"
        try:
            timeout = self.unrolled_run_next_send.send(self.unrolled_run_gen)
        except StopIteration:
            assert self.runner.main_task_outcome is not None
            self.done_callback(self.runner.main_task_outcome)
            return
        except TrioInternalError as exc:
            self.done_callback(Error(exc))
            return
        finally:
            sniffio_library.name = prev_library

        # Optimization: try to skip going into the thread if we can avoid it
        events_outcome: Value[EventResult] | Error = capture(
            self.runner.io_manager.get_events, 0
        )
        if timeout <= 0 or isinstance(events_outcome, Error) or events_outcome.value:
            # No need to go into the thread
            self.unrolled_run_next_send = events_outcome
            self.runner.guest_tick_scheduled = True
            self.run_sync_soon_not_threadsafe(self.guest_tick)
        else:
            # Need to go into the thread and call get_events() there
            self.runner.guest_tick_scheduled = False

            def get_events() -> EventResult:
                return self.runner.io_manager.get_events(timeout)

            def deliver(events_outcome: Outcome[EventResult]) -> None:
                def in_main_thread() -> None:
                    self.unrolled_run_next_send = events_outcome
                    self.runner.guest_tick_scheduled = True
                    self.guest_tick()

                self.run_sync_soon_threadsafe(in_main_thread)

            start_thread_soon(get_events, deliver)


@attrs.define(eq=False, hash=False)
class Runner:
    clock: Clock
    instruments: Instruments
    io_manager: TheIOManager
    ki_manager: KIManager
    strict_exception_groups: bool

    # Run-local values, see _local.py
    _locals: dict[_core.RunVar[Any], Any] = attrs.Factory(dict)

    runq: deque[Task] = attrs.Factory(deque)
    tasks: set[Task] = attrs.Factory(set)

    deadlines: Deadlines = attrs.Factory(Deadlines)

    init_task: Task | None = None
    system_nursery: Nursery | None = None
    system_context: contextvars.Context = attrs.field(kw_only=True)
    main_task: Task | None = None
    main_task_outcome: Outcome[Any] | None = None

    entry_queue: EntryQueue = attrs.Factory(EntryQueue)
    trio_token: TrioToken | None = None
    asyncgens: AsyncGenerators = attrs.Factory(AsyncGenerators)

    # If everything goes idle for this long, we call clock._autojump()
    clock_autojump_threshold: float = inf

    # Guest mode stuff
    is_guest: bool = False
    guest_tick_scheduled: bool = False

    def force_guest_tick_asap(self) -> None:
        if self.guest_tick_scheduled:
            return
        self.guest_tick_scheduled = True
        self.io_manager.force_wakeup()

    def close(self) -> None:
        self.io_manager.close()
        self.entry_queue.close()
        self.asyncgens.close()
        if "after_run" in self.instruments:
            self.instruments.call("after_run")
        # This is where KI protection gets disabled, so we do it last
        self.ki_manager.close()

    @_public
    def current_statistics(self) -> RunStatistics:
        """Returns ``RunStatistics``, which contains run-loop-level debugging information.

        Currently, the following fields are defined:

        * ``tasks_living`` (int): The number of tasks that have been spawned
          and not yet exited.
        * ``tasks_runnable`` (int): The number of tasks that are currently
          queued on the run queue (as opposed to blocked waiting for something
          to happen).
        * ``seconds_to_next_deadline`` (float): The time until the next
          pending cancel scope deadline. May be negative if the deadline has
          expired but we haven't yet processed cancellations. May be
          :data:`~math.inf` if there are no pending deadlines.
        * ``run_sync_soon_queue_size`` (int): The number of
          unprocessed callbacks queued via
          :meth:`trio.lowlevel.TrioToken.run_sync_soon`.
        * ``io_statistics`` (object): Some statistics from Trio's I/O
          backend. This always has an attribute ``backend`` which is a string
          naming which operating-system-specific I/O backend is in use; the
          other attributes vary between backends.

        """
        seconds_to_next_deadline = self.deadlines.next_deadline() - self.current_time()
        return RunStatistics(
            tasks_living=len(self.tasks),
            tasks_runnable=len(self.runq),
            seconds_to_next_deadline=seconds_to_next_deadline,
            io_statistics=self.io_manager.statistics(),
            run_sync_soon_queue_size=self.entry_queue.size(),
        )

    @_public
    def current_time(self) -> float:
        """Returns the current time according to Trio's internal clock.

        Returns:
            float: The current time.

        Raises:
            RuntimeError: if not inside a call to :func:`trio.run`.

        """
        return self.clock.current_time()

    @_public
    def current_clock(self) -> Clock:
        """Returns the current :class:`~trio.abc.Clock`."""
        return self.clock

    @_public
    def current_root_task(self) -> Task | None:
        """Returns the current root :class:`Task`.

        This is the task that is the ultimate parent of all other tasks.

        """
        return self.init_task

    ################
    # Core task handling primitives
    ################

    @_public  # Type-ignore due to use of Any here.
    def reschedule(  # type: ignore[misc]
        self, task: Task, next_send: Outcome[Any] = _NO_SEND
    ) -> None:
        """Reschedule the given task with the given
        :class:`outcome.Outcome`.

        See :func:`wait_task_rescheduled` for the gory details.

        There must be exactly one call to :func:`reschedule` for every call to
        :func:`wait_task_rescheduled`. (And when counting, keep in mind that
        returning :data:`Abort.SUCCEEDED` from an abort callback is equivalent
        to calling :func:`reschedule` once.)

        Args:
          task (trio.lowlevel.Task): the task to be rescheduled. Must be blocked
              in a call to :func:`wait_task_rescheduled`.
          next_send (outcome.Outcome): the value (or error) to return (or
              raise) from :func:`wait_task_rescheduled`.

        """
        if next_send is _NO_SEND:
            next_send = Value(None)

        assert task._runner is self
        assert task._next_send_fn is None
        task._next_send_fn = task.coro.send
        task._next_send = next_send
        task._abort_func = None
        task.custom_sleep_data = None
        if not self.runq and self.is_guest:
            self.force_guest_tick_asap()
        self.runq.append(task)
        if "task_scheduled" in self.instruments:
            self.instruments.call("task_scheduled", task)

    def spawn_impl(
        self,
        async_fn: Callable[[Unpack[PosArgT]], Awaitable[object]],
        args: tuple[Unpack[PosArgT]],
        nursery: Nursery | None,
        name: object,
        *,
        system_task: bool = False,
        context: contextvars.Context | None = None,
    ) -> Task:
        ######
        # Make sure the nursery is in working order
        ######

        # This sorta feels like it should be a method on nursery, except it
        # has to handle nursery=None for init. And it touches the internals of
        # all kinds of objects.
        if nursery is not None and nursery._closed:
            raise RuntimeError("Nursery is closed to new arrivals")
        if nursery is None:
            assert self.init_task is None

        ######
        # Propagate contextvars
        ######
        if context is None:
            context = self.system_context.copy() if system_task else copy_context()

        ######
        # Call the function and get the coroutine object, while giving helpful
        # errors for common mistakes.
        ######
        # TypeVarTuple passed into ParamSpec function confuses Mypy.
        coro = context.run(coroutine_or_error, async_fn, *args)  # type: ignore[arg-type]

        if name is None:
            name = async_fn
        if isinstance(name, functools.partial):
            name = name.func
        if not isinstance(name, str):
            try:
                name = f"{name.__module__}.{name.__qualname__}"  # type: ignore[attr-defined]
            except AttributeError:
                name = repr(name)

        # very old Cython versions (<0.29.24) has the attribute, but with a value of None
        if getattr(coro, "cr_frame", None) is None:
            # This async function is implemented in C or Cython
            async def python_wrapper(orig_coro: Awaitable[RetT]) -> RetT:
                return await orig_coro

            coro = python_wrapper(coro)
        coro.cr_frame.f_locals.setdefault(LOCALS_KEY_KI_PROTECTION_ENABLED, system_task)

        ######
        # Set up the Task object
        ######
        task = Task._create(
            coro=coro, parent_nursery=nursery, runner=self, name=name, context=context
        )

        self.tasks.add(task)
        if nursery is not None:
            nursery._children.add(task)
            task._activate_cancel_status(nursery._cancel_status)

        if "task_spawned" in self.instruments:
            self.instruments.call("task_spawned", task)
        # Special case: normally next_send should be an Outcome, but for the
        # very first send we have to send a literal unboxed None.
        self.reschedule(task, None)  # type: ignore[arg-type]
        return task

    def task_exited(self, task: Task, outcome: Outcome[Any]) -> None:
        if (
            task._cancel_status is not None
            and task._cancel_status.abandoned_by_misnesting
            and task._cancel_status.parent is None
        ):
            # The cancel scope surrounding this task's nursery was closed
            # before the task exited. Force the task to exit with an error,
            # since the error might not have been caught elsewhere. See the
            # comments in CancelStatus.close().
            try:
                # Raise this, rather than just constructing it, to get a
                # traceback frame included
                raise RuntimeError(
                    "Cancel scope stack corrupted: cancel scope surrounding "
                    f"{task!r} was closed before the task exited\n{MISNESTING_ADVICE}"
                )
            except RuntimeError as new_exc:
                if isinstance(outcome, Error):
                    new_exc.__context__ = outcome.error
                outcome = Error(new_exc)

        task._activate_cancel_status(None)
        self.tasks.remove(task)
        if task is self.init_task:
            # If the init task crashed, then something is very wrong and we
            # let the error propagate. (It'll eventually be wrapped in a
            # TrioInternalError.)
            outcome.unwrap()
            # the init task should be the last task to exit. If not, then
            # something is very wrong.
            if self.tasks:  # pragma: no cover
                raise TrioInternalError
        else:
            if task is self.main_task:
                self.main_task_outcome = outcome
                outcome = Value(None)
            assert task._parent_nursery is not None, task
            task._parent_nursery._child_finished(task, outcome)

        if "task_exited" in self.instruments:
            self.instruments.call("task_exited", task)

    ################
    # System tasks and init
    ################

    @_public
    def spawn_system_task(
        self,
        async_fn: Callable[[Unpack[PosArgT]], Awaitable[object]],
        *args: Unpack[PosArgT],
        name: object = None,
        context: contextvars.Context | None = None,
    ) -> Task:
        """Spawn a "system" task.

        System tasks have a few differences from regular tasks:

        * They don't need an explicit nursery; instead they go into the
          internal "system nursery".

        * If a system task raises an exception, then it's converted into a
          :exc:`~trio.TrioInternalError` and *all* tasks are cancelled. If you
          write a system task, you should be careful to make sure it doesn't
          crash.

        * System tasks are automatically cancelled when the main task exits.

        * By default, system tasks have :exc:`KeyboardInterrupt` protection
          *enabled*. If you want your task to be interruptible by control-C,
          then you need to use :func:`disable_ki_protection` explicitly (and
          come up with some plan for what to do with a
          :exc:`KeyboardInterrupt`, given that system tasks aren't allowed to
          raise exceptions).

        * System tasks do not inherit context variables from their creator.

        Towards the end of a call to :meth:`trio.run`, after the main
        task and all system tasks have exited, the system nursery
        becomes closed. At this point, new calls to
        :func:`spawn_system_task` will raise ``RuntimeError("Nursery
        is closed to new arrivals")`` instead of creating a system
        task. It's possible to encounter this state either in
        a ``finally`` block in an async generator, or in a callback
        passed to :meth:`TrioToken.run_sync_soon` at the right moment.

        Args:
          async_fn: An async callable.
          args: Positional arguments for ``async_fn``. If you want to pass
              keyword arguments, use :func:`functools.partial`.
          name: The name for this task. Only used for debugging/introspection
              (e.g. ``repr(task_obj)``). If this isn't a string,
              :func:`spawn_system_task` will try to make it one. A common use
              case is if you're wrapping a function before spawning a new
              task, you might pass the original function as the ``name=`` to
              make debugging easier.
          context: An optional ``contextvars.Context`` object with context variables
              to use for this task. You would normally get a copy of the current
              context with ``context = contextvars.copy_context()`` and then you would
              pass that ``context`` object here.

        Returns:
          Task: the newly spawned task

        """
        return self.spawn_impl(
            async_fn,
            args,
            self.system_nursery,
            name,
            system_task=True,
            context=context,
        )

    async def init(
        self,
        async_fn: Callable[[Unpack[PosArgT]], Awaitable[object]],
        args: tuple[Unpack[PosArgT]],
    ) -> None:
        # run_sync_soon task runs here:
        async with open_nursery() as run_sync_soon_nursery:
            # All other system tasks run here:
            async with open_nursery() as self.system_nursery:
                # Only the main task runs here:
                async with open_nursery() as main_task_nursery:
                    try:
                        self.main_task = self.spawn_impl(
                            async_fn, args, main_task_nursery, None
                        )
                    except BaseException as exc:
                        self.main_task_outcome = Error(exc)
                        return
                    self.spawn_impl(
                        self.entry_queue.task,
                        (),
                        run_sync_soon_nursery,
                        "<TrioToken.run_sync_soon task>",
                        system_task=True,
                    )

                # Main task is done; start shutting down system tasks
                self.system_nursery.cancel_scope.cancel()

            # System nursery is closed; finalize remaining async generators
            await self.asyncgens.finalize_remaining(self)

            # There are no more asyncgens, which means no more user-provided
            # code except possibly run_sync_soon callbacks. It's finally safe
            # to stop the run_sync_soon task and exit run().
            run_sync_soon_nursery.cancel_scope.cancel()

    ################
    # Outside context problems
    ################

    @_public
    def current_trio_token(self) -> TrioToken:
        """Retrieve the :class:`TrioToken` for the current call to
        :func:`trio.run`.

        """
        if self.trio_token is None:
            self.trio_token = TrioToken._create(self.entry_queue)
        return self.trio_token

    ################
    # KI handling
    ################

    ki_pending: bool = False

    # deliver_ki is broke. Maybe move all the actual logic and state into
    # RunToken, and we'll only have one instance per runner? But then we can't
    # have a public constructor. Eh, but current_run_token() returning a
    # unique object per run feels pretty nice. Maybe let's just go for it. And
    # keep the class public so people can isinstance() it if they want.

    # This gets called from signal context
    def deliver_ki(self) -> None:
        self.ki_pending = True
        with suppress(RunFinishedError):
            self.entry_queue.run_sync_soon(self._deliver_ki_cb)

    def _deliver_ki_cb(self) -> None:
        if not self.ki_pending:
            return
        # Can't happen because main_task and run_sync_soon_task are created at
        # the same time -- so even if KI arrives before main_task is created,
        # we won't get here until afterwards.
        assert self.main_task is not None
        if self.main_task_outcome is not None:
            # We're already in the process of exiting -- leave ki_pending set
            # and we'll check it again on our way out of run().
            return
        self.main_task._attempt_delivery_of_pending_ki()

    ################
    # Quiescing
    ################

    # sortedcontainers doesn't have types, and is reportedly very hard to type:
    # https://github.com/grantjenks/python-sortedcontainers/issues/68
    waiting_for_idle: Any = attrs.Factory(SortedDict)

    @_public
    async def wait_all_tasks_blocked(self, cushion: float = 0.0) -> None:
        """Block until there are no runnable tasks.

        This is useful in testing code when you want to give other tasks a
        chance to "settle down". The calling task is blocked, and doesn't wake
        up until all other tasks are also blocked for at least ``cushion``
        seconds. (Setting a non-zero ``cushion`` is intended to handle cases
        like two tasks talking to each other over a local socket, where we
        want to ignore the potential brief moment between a send and receive
        when all tasks are blocked.)

        Note that ``cushion`` is measured in *real* time, not the Trio clock
        time.

        If there are multiple tasks blocked in :func:`wait_all_tasks_blocked`,
        then the one with the shortest ``cushion`` is the one woken (and
        this task becoming unblocked resets the timers for the remaining
        tasks). If there are multiple tasks that have exactly the same
        ``cushion``, then all are woken.

        You should also consider :class:`trio.testing.Sequencer`, which
        provides a more explicit way to control execution ordering within a
        test, and will often produce more readable tests.

        Example:
          Here's an example of one way to test that Trio's locks are fair: we
          take the lock in the parent, start a child, wait for the child to be
          blocked waiting for the lock (!), and then check that we can't
          release and immediately re-acquire the lock::

             async def lock_taker(lock):
                 await lock.acquire()
                 lock.release()

             async def test_lock_fairness():
                 lock = trio.Lock()
                 await lock.acquire()
                 async with trio.open_nursery() as nursery:
                     nursery.start_soon(lock_taker, lock)
                     # child hasn't run yet, we have the lock
                     assert lock.locked()
                     assert lock._owner is trio.lowlevel.current_task()
                     await trio.testing.wait_all_tasks_blocked()
                     # now the child has run and is blocked on lock.acquire(), we
                     # still have the lock
                     assert lock.locked()
                     assert lock._owner is trio.lowlevel.current_task()
                     lock.release()
                     try:
                         # The child has a prior claim, so we can't have it
                         lock.acquire_nowait()
                     except trio.WouldBlock:
                         assert lock._owner is not trio.lowlevel.current_task()
                         print("PASS")
                     else:
                         print("FAIL")

        """
        task = current_task()
        key = (cushion, id(task))
        self.waiting_for_idle[key] = task

        def abort(_: _core.RaiseCancelT) -> Abort:
            del self.waiting_for_idle[key]
            return Abort.SUCCEEDED

        await wait_task_rescheduled(abort)


################################################################
# run
################################################################
#
# Trio's core task scheduler and coroutine runner is in 'unrolled_run'. It's
# called that because it has an unusual feature: it's actually a generator.
# Whenever it needs to fetch IO events from the OS, it yields, and waits for
# its caller to send the IO events back in. So the loop is "unrolled" into a
# sequence of generator send() calls.
#
# The reason for this unusual design is to support two different modes of
# operation, where the IO is handled differently.
#
# In normal mode using trio.run, the scheduler and IO run in the same thread:
#
# Main thread:
#
# +---------------------------+
# | Run tasks                 |
# | (unrolled_run)            |
# +---------------------------+
# | Block waiting for I/O     |
# | (io_manager.get_events)   |
# +---------------------------+
# | Run tasks                 |
# | (unrolled_run)            |
# +---------------------------+
# | Block waiting for I/O     |
# | (io_manager.get_events)   |
# +---------------------------+
# :
#
#
# In guest mode using trio.lowlevel.start_guest_run, the scheduler runs on the
# main thread as a host loop callback, but blocking for IO gets pushed into a
# worker thread:
#
# Main thread executing host loop:           Trio I/O thread:
#
# +---------------------------+
# | Run Trio tasks            |
# | (unrolled_run)            |
# +---------------------------+ --------------+
#                                             v
# +---------------------------+              +----------------------------+
# | Host loop does whatever   |              | Block waiting for Trio I/O |
# | it wants                  |              | (io_manager.get_events)    |
# +---------------------------+              +----------------------------+
#                                             |
# +---------------------------+ <-------------+
# | Run Trio tasks            |
# | (unrolled_run)            |
# +---------------------------+ --------------+
#                                             v
# +---------------------------+              +----------------------------+
# | Host loop does whatever   |              | Block waiting for Trio I/O |
# | it wants                  |              | (io_manager.get_events)    |
# +---------------------------+              +----------------------------+
# :                                            :
#
# Most of Trio's internals don't need to care about this difference. The main
# complication it creates is that in guest mode, we might need to wake up not
# just due to OS-reported IO events, but also because of code running on the
# host loop calling reschedule() or changing task deadlines. Search for
# 'is_guest' to see the special cases we need to handle this.


def setup_runner(
    clock: Clock | None,
    instruments: Sequence[Instrument],
    restrict_keyboard_interrupt_to_checkpoints: bool,
    strict_exception_groups: bool,
) -> Runner:
    """Create a Runner object and install it as the GLOBAL_RUN_CONTEXT."""
    # It wouldn't be *hard* to support nested calls to run(), but I can't
    # think of a single good reason for it, so let's be conservative for
    # now:
    if hasattr(GLOBAL_RUN_CONTEXT, "runner"):
        raise RuntimeError("Attempted to call run() from inside a run()")

    if clock is None:
        clock = SystemClock()
    instrument_group = Instruments(instruments)
    io_manager = TheIOManager()
    system_context = copy_context()
    ki_manager = KIManager()

    runner = Runner(
        clock=clock,
        instruments=instrument_group,
        io_manager=io_manager,
        system_context=system_context,
        ki_manager=ki_manager,
        strict_exception_groups=strict_exception_groups,
    )
    runner.asyncgens.install_hooks(runner)

    # This is where KI protection gets enabled, so we want to do it early - in
    # particular before we start modifying global state like GLOBAL_RUN_CONTEXT
    ki_manager.install(runner.deliver_ki, restrict_keyboard_interrupt_to_checkpoints)

    GLOBAL_RUN_CONTEXT.runner = runner
    return runner


def run(
    async_fn: Callable[..., Awaitable[RetT]],
    *args: object,
    clock: Clock | None = None,
    instruments: Sequence[Instrument] = (),
    restrict_keyboard_interrupt_to_checkpoints: bool = False,
    strict_exception_groups: bool = True,
) -> RetT:
    """Run a Trio-flavored async function, and return the result.

    Calling::

       run(async_fn, *args)

    is the equivalent of::

       await async_fn(*args)

    except that :func:`run` can (and must) be called from a synchronous
    context.

    This is Trio's main entry point. Almost every other function in Trio
    requires that you be inside a call to :func:`run`.

    Args:
      async_fn: An async function.

      args: Positional arguments to be passed to *async_fn*. If you need to
          pass keyword arguments, then use :func:`functools.partial`.

      clock: ``None`` to use the default system-specific monotonic clock;
          otherwise, an object implementing the :class:`trio.abc.Clock`
          interface, like (for example) a :class:`trio.testing.MockClock`
          instance.

      instruments (list of :class:`trio.abc.Instrument` objects): Any
          instrumentation you want to apply to this run. This can also be
          modified during the run; see :ref:`instrumentation`.

      restrict_keyboard_interrupt_to_checkpoints (bool): What happens if the
          user hits control-C while :func:`run` is running? If this argument
          is False (the default), then you get the standard Python behavior: a
          :exc:`KeyboardInterrupt` exception will immediately interrupt
          whatever task is running (or if no task is running, then Trio will
          wake up a task to be interrupted). Alternatively, if you set this
          argument to True, then :exc:`KeyboardInterrupt` delivery will be
          delayed: it will be *only* be raised at :ref:`checkpoints
          <checkpoints>`, like a :exc:`Cancelled` exception.

          The default behavior is nice because it means that even if you
          accidentally write an infinite loop that never executes any
          checkpoints, then you can still break out of it using control-C.
          The alternative behavior is nice if you're paranoid about a
          :exc:`KeyboardInterrupt` at just the wrong place leaving your
          program in an inconsistent state, because it means that you only
          have to worry about :exc:`KeyboardInterrupt` at the exact same
          places where you already have to worry about :exc:`Cancelled`.

          This setting has no effect if your program has registered a custom
          SIGINT handler, or if :func:`run` is called from anywhere but the
          main thread (this is a Python limitation), or if you use
          :func:`open_signal_receiver` to catch SIGINT.

      strict_exception_groups (bool): Unless set to False, nurseries will always wrap
          even a single raised exception in an exception group. This can be overridden
          on the level of individual nurseries. Setting it to False will be deprecated
          and ultimately removed in a future version of Trio.

    Returns:
      Whatever ``async_fn`` returns.

    Raises:
      TrioInternalError: if an unexpected error is encountered inside Trio's
          internal machinery. This is a bug and you should `let us know
          <https://github.com/python-trio/trio/issues>`__.

      Anything else: if ``async_fn`` raises an exception, then :func:`run`
          propagates it.

    """
    if strict_exception_groups is not None and not strict_exception_groups:
        warn_deprecated(
            "trio.run(..., strict_exception_groups=False)",
            version="0.25.0",
            issue=2929,
<<<<<<< HEAD
            instead="the default value of True and rewrite exception handlers to handle ExceptionGroups",
            use_triodeprecationwarning=True,
=======
            instead=(
                "the default value of True and rewrite exception handlers to handle ExceptionGroups. "
                "See https://trio.readthedocs.io/en/stable/reference-core.html#designing-for-multiple-errors"
            ),
>>>>>>> 1bb98ae0
        )

    __tracebackhide__ = True

    runner = setup_runner(
        clock,
        instruments,
        restrict_keyboard_interrupt_to_checkpoints,
        strict_exception_groups,
    )

    prev_library, sniffio_library.name = sniffio_library.name, "trio"
    try:
        gen = unrolled_run(runner, async_fn, args)
        # Need to send None in the first time.
        next_send: EventResult = None  # type: ignore[assignment]
        while True:
            try:
                timeout = gen.send(next_send)
            except StopIteration:
                break
            next_send = runner.io_manager.get_events(timeout)
    finally:
        sniffio_library.name = prev_library
    # Inlined copy of runner.main_task_outcome.unwrap() to avoid
    # cluttering every single Trio traceback with an extra frame.
    if isinstance(runner.main_task_outcome, Value):
        return cast(RetT, runner.main_task_outcome.value)
    elif isinstance(runner.main_task_outcome, Error):
        raise runner.main_task_outcome.error
    else:  # pragma: no cover
        raise AssertionError(runner.main_task_outcome)


def start_guest_run(
    async_fn: Callable[..., Awaitable[RetT]],
    *args: object,
    run_sync_soon_threadsafe: Callable[[Callable[[], object]], object],
    done_callback: Callable[[outcome.Outcome[RetT]], object],
    run_sync_soon_not_threadsafe: (
        Callable[[Callable[[], object]], object] | None
    ) = None,
    host_uses_signal_set_wakeup_fd: bool = False,
    clock: Clock | None = None,
    instruments: Sequence[Instrument] = (),
    restrict_keyboard_interrupt_to_checkpoints: bool = False,
    strict_exception_groups: bool = True,
) -> None:
    """Start a "guest" run of Trio on top of some other "host" event loop.

    Each host loop can only have one guest run at a time.

    You should always let the Trio run finish before stopping the host loop;
    if not, it may leave Trio's internal data structures in an inconsistent
    state. You might be able to get away with it if you immediately exit the
    program, but it's safest not to go there in the first place.

    Generally, the best way to do this is wrap this in a function that starts
    the host loop and then immediately starts the guest run, and then shuts
    down the host when the guest run completes.

    Once :func:`start_guest_run` returns successfully, the guest run
    has been set up enough that you can invoke sync-colored Trio
    functions such as :func:`~trio.current_time`, :func:`spawn_system_task`,
    and :func:`current_trio_token`. If a `~trio.TrioInternalError` occurs
    during this early setup of the guest run, it will be raised out of
    :func:`start_guest_run`.  All other errors, including all errors
    raised by the *async_fn*, will be delivered to your
    *done_callback* at some point after :func:`start_guest_run` returns
    successfully.

    Args:

      run_sync_soon_threadsafe: An arbitrary callable, which will be passed a
         function as its sole argument::

            def my_run_sync_soon_threadsafe(fn):
                ...

         This callable should schedule ``fn()`` to be run by the host on its
         next pass through its loop. **Must support being called from
         arbitrary threads.**

      done_callback: An arbitrary callable::

            def my_done_callback(run_outcome):
                ...

         When the Trio run has finished, Trio will invoke this callback to let
         you know. The argument is an `outcome.Outcome`, reporting what would
         have been returned or raised by `trio.run`. This function can do
         anything you want, but commonly you'll want it to shut down the
         host loop, unwrap the outcome, etc.

      run_sync_soon_not_threadsafe: Like ``run_sync_soon_threadsafe``, but
         will only be called from inside the host loop's main thread.
         Optional, but if your host loop allows you to implement this more
         efficiently than ``run_sync_soon_threadsafe`` then passing it will
         make things a bit faster.

      host_uses_signal_set_wakeup_fd (bool): Pass `True` if your host loop
         uses `signal.set_wakeup_fd`, and `False` otherwise. For more details,
         see :ref:`guest-run-implementation`.

    For the meaning of other arguments, see `trio.run`.

    """
    if strict_exception_groups is not None and not strict_exception_groups:
        warn_deprecated(
            "trio.start_guest_run(..., strict_exception_groups=False)",
            version="0.25.0",
            issue=2929,
<<<<<<< HEAD
            instead="the default value of True and rewrite exception handlers to handle ExceptionGroups",
            use_triodeprecationwarning=True,
=======
            instead=(
                "the default value of True and rewrite exception handlers to handle ExceptionGroups. "
                "See https://trio.readthedocs.io/en/stable/reference-core.html#designing-for-multiple-errors"
            ),
>>>>>>> 1bb98ae0
        )

    runner = setup_runner(
        clock,
        instruments,
        restrict_keyboard_interrupt_to_checkpoints,
        strict_exception_groups,
    )
    runner.is_guest = True
    runner.guest_tick_scheduled = True

    if run_sync_soon_not_threadsafe is None:
        run_sync_soon_not_threadsafe = run_sync_soon_threadsafe

    guest_state = GuestState(
        runner=runner,
        run_sync_soon_threadsafe=run_sync_soon_threadsafe,
        run_sync_soon_not_threadsafe=run_sync_soon_not_threadsafe,
        done_callback=done_callback,
        unrolled_run_gen=unrolled_run(
            runner,
            async_fn,
            args,
            host_uses_signal_set_wakeup_fd=host_uses_signal_set_wakeup_fd,
        ),
    )

    # Run a few ticks of the guest run synchronously, so that by the
    # time we return, the system nursery exists and callers can use
    # spawn_system_task. We don't actually run any user code during
    # this time, so it shouldn't be possible to get an exception here,
    # except for a TrioInternalError.
    next_send = cast(
        EventResult, None
    )  # First iteration must be `None`, every iteration after that is EventResult
    for _tick in range(5):  # expected need is 2 iterations + leave some wiggle room
        if runner.system_nursery is not None:
            # We're initialized enough to switch to async guest ticks
            break
        try:
            timeout = guest_state.unrolled_run_gen.send(next_send)
        except StopIteration:  # pragma: no cover
            raise TrioInternalError(
                "Guest runner exited before system nursery was initialized"
            ) from None
        if timeout != 0:  # pragma: no cover
            guest_state.unrolled_run_gen.throw(
                TrioInternalError(
                    "Guest runner blocked before system nursery was initialized"
                )
            )
        # next_send should be the return value of
        # IOManager.get_events() if no I/O was waiting, which is
        # platform-dependent. We don't actually check for I/O during
        # this init phase because no one should be expecting any yet.
        if sys.platform == "win32":
            next_send = 0
        else:
            next_send = []
    else:  # pragma: no cover
        guest_state.unrolled_run_gen.throw(
            TrioInternalError(
                "Guest runner yielded too many times before "
                "system nursery was initialized"
            )
        )

    guest_state.unrolled_run_next_send = Value(next_send)
    run_sync_soon_not_threadsafe(guest_state.guest_tick)


# 24 hours is arbitrary, but it avoids issues like people setting timeouts of
# 10**20 and then getting integer overflows in the underlying system calls.
_MAX_TIMEOUT: Final = 24 * 60 * 60


# Weird quirk: this is written as a generator in order to support "guest
# mode", where our core event loop gets unrolled into a series of callbacks on
# the host loop. If you're doing a regular trio.run then this gets run
# straight through.
def unrolled_run(
    runner: Runner,
    async_fn: Callable[[Unpack[PosArgT]], Awaitable[object]],
    args: tuple[Unpack[PosArgT]],
    host_uses_signal_set_wakeup_fd: bool = False,
) -> Generator[float, EventResult, None]:
    locals()[LOCALS_KEY_KI_PROTECTION_ENABLED] = True
    __tracebackhide__ = True

    try:
        if not host_uses_signal_set_wakeup_fd:
            runner.entry_queue.wakeup.wakeup_on_signals()

        if "before_run" in runner.instruments:
            runner.instruments.call("before_run")
        runner.clock.start_clock()
        runner.init_task = runner.spawn_impl(
            runner.init, (async_fn, args), None, "<init>", system_task=True
        )

        # You know how people talk about "event loops"? This 'while' loop right
        # here is our event loop:
        while runner.tasks:
            if runner.runq:
                timeout: float = 0
            else:
                deadline = runner.deadlines.next_deadline()
                timeout = runner.clock.deadline_to_sleep_time(deadline)
            timeout = min(max(0, timeout), _MAX_TIMEOUT)

            idle_primed = None
            if runner.waiting_for_idle:
                cushion, _ = runner.waiting_for_idle.keys()[0]
                if cushion < timeout:
                    timeout = cushion
                    idle_primed = IdlePrimedTypes.WAITING_FOR_IDLE
            # We use 'elif' here because if there are tasks in
            # wait_all_tasks_blocked, then those tasks will wake up without
            # jumping the clock, so we don't need to autojump.
            elif runner.clock_autojump_threshold < timeout:
                timeout = runner.clock_autojump_threshold
                idle_primed = IdlePrimedTypes.AUTOJUMP_CLOCK

            if "before_io_wait" in runner.instruments:
                runner.instruments.call("before_io_wait", timeout)

            # Driver will call io_manager.get_events(timeout) and pass it back
            # in through the yield
            events = yield timeout
            runner.io_manager.process_events(events)

            if "after_io_wait" in runner.instruments:
                runner.instruments.call("after_io_wait", timeout)

            # Process cancellations due to deadline expiry
            now = runner.clock.current_time()
            if runner.deadlines.expire(now):
                idle_primed = None

            # idle_primed != None means: if the IO wait hit the timeout, and
            # still nothing is happening, then we should start waking up
            # wait_all_tasks_blocked tasks or autojump the clock. But there
            # are some subtleties in defining "nothing is happening".
            #
            # 'not runner.runq' means that no tasks are currently runnable.
            # 'not events' means that the last IO wait call hit its full
            # timeout. These are very similar, and if idle_primed != None and
            # we're running in regular mode then they always go together. But,
            # in *guest* mode, they can happen independently, even when
            # idle_primed=True:
            #
            # - runner.runq=empty and events=True: the host loop adjusted a
            #   deadline and that forced an IO wakeup before the timeout expired,
            #   even though no actual tasks were scheduled.
            #
            # - runner.runq=nonempty and events=False: the IO wait hit its
            #   timeout, but then some code in the host thread rescheduled a task
            #   before we got here.
            #
            # So we need to check both.
            if idle_primed is not None and not runner.runq and not events:
                if idle_primed is IdlePrimedTypes.WAITING_FOR_IDLE:
                    while runner.waiting_for_idle:
                        key, task = runner.waiting_for_idle.peekitem(0)
                        if key[0] == cushion:
                            del runner.waiting_for_idle[key]
                            runner.reschedule(task)
                        else:
                            break
                else:
                    assert idle_primed is IdlePrimedTypes.AUTOJUMP_CLOCK
                    assert isinstance(runner.clock, _core.MockClock)
                    runner.clock._autojump()

            # Process all runnable tasks, but only the ones that are already
            # runnable now. Anything that becomes runnable during this cycle
            # needs to wait until the next pass. This avoids various
            # starvation issues by ensuring that there's never an unbounded
            # delay between successive checks for I/O.
            #
            # Also, we randomize the order of each batch to avoid assumptions
            # about scheduling order sneaking in. In the long run, I suspect
            # we'll either (a) use strict FIFO ordering and document that for
            # predictability/determinism, or (b) implement a more
            # sophisticated scheduler (e.g. some variant of fair queueing),
            # for better behavior under load. For now, this is the worst of
            # both worlds - but it keeps our options open. (If we do decide to
            # go all in on deterministic scheduling, then there are other
            # things that will probably need to change too, like the deadlines
            # tie-breaker and the non-deterministic ordering of
            # task._notify_queues.)
            batch = list(runner.runq)
            runner.runq.clear()
            if _ALLOW_DETERMINISTIC_SCHEDULING:
                # We're running under Hypothesis, and pytest-trio has patched
                # this in to make the scheduler deterministic and avoid flaky
                # tests. It's not worth the (small) performance cost in normal
                # operation, since we'll shuffle the list and _r is only
                # seeded for tests.
                batch.sort(key=lambda t: t._counter)
                _r.shuffle(batch)
            else:
                # 50% chance of reversing the batch, this way each task
                # can appear before/after any other task.
                if _r.random() < 0.5:
                    batch.reverse()
            while batch:
                task = batch.pop()
                GLOBAL_RUN_CONTEXT.task = task

                if "before_task_step" in runner.instruments:
                    runner.instruments.call("before_task_step", task)

                next_send_fn = task._next_send_fn
                next_send = task._next_send
                task._next_send_fn = task._next_send = None
                final_outcome: Outcome[Any] | None = None
                try:
                    # We used to unwrap the Outcome object here and send/throw
                    # its contents in directly, but it turns out that .throw()
                    # is buggy on CPython (all versions at time of writing):
                    #   https://bugs.python.org/issue29587
                    #   https://bugs.python.org/issue29590
                    #   https://bugs.python.org/issue40694
                    #   https://github.com/python/cpython/issues/108668
                    # So now we send in the Outcome object and unwrap it on the
                    # other side.
                    msg = task.context.run(next_send_fn, next_send)
                except StopIteration as stop_iteration:
                    final_outcome = Value(stop_iteration.value)
                except BaseException as task_exc:
                    # Store for later, removing uninteresting top frames: 1
                    # frame we always remove, because it's this function
                    # catching it, and then in addition we remove however many
                    # more Context.run adds.
                    tb = task_exc.__traceback__
                    for _ in range(1 + CONTEXT_RUN_TB_FRAMES):
                        if tb is not None:  # pragma: no branch
                            tb = tb.tb_next
                    final_outcome = Error(task_exc.with_traceback(tb))
                    # Remove local refs so that e.g. cancelled coroutine locals
                    # are not kept alive by this frame until another exception
                    # comes along.
                    del tb

                if final_outcome is not None:
                    # We can't call this directly inside the except: blocks
                    # above, because then the exceptions end up attaching
                    # themselves to other exceptions as __context__ in
                    # unwanted ways.
                    runner.task_exited(task, final_outcome)
                    # final_outcome may contain a traceback ref. It's not as
                    # crucial compared to the above, but this will allow more
                    # prompt release of resources in coroutine locals.
                    final_outcome = None
                else:
                    task._schedule_points += 1
                    if msg is CancelShieldedCheckpoint:
                        runner.reschedule(task)
                    elif type(msg) is WaitTaskRescheduled:
                        task._cancel_points += 1
                        task._abort_func = msg.abort_func
                        # KI is "outside" all cancel scopes, so check for it
                        # before checking for regular cancellation:
                        if runner.ki_pending and task is runner.main_task:
                            task._attempt_delivery_of_pending_ki()
                        task._attempt_delivery_of_any_pending_cancel()
                    elif type(msg) is PermanentlyDetachCoroutineObject:
                        # Pretend the task just exited with the given outcome
                        runner.task_exited(task, msg.final_outcome)
                    else:
                        exc = TypeError(
                            f"trio.run received unrecognized yield message {msg!r}. "
                            "Are you trying to use a library written for some "
                            "other framework like asyncio? That won't work "
                            "without some kind of compatibility shim."
                        )
                        # The foreign library probably doesn't adhere to our
                        # protocol of unwrapping whatever outcome gets sent in.
                        # Instead, we'll arrange to throw `exc` in directly,
                        # which works for at least asyncio and curio.
                        runner.reschedule(task, exc)  # type: ignore[arg-type]
                        task._next_send_fn = task.coro.throw
                    # prevent long-lived reference
                    # TODO: develop test for this deletion
                    del msg

                if "after_task_step" in runner.instruments:
                    runner.instruments.call("after_task_step", task)
                del GLOBAL_RUN_CONTEXT.task
                # prevent long-lived references
                # TODO: develop test for this deletion
                del task, next_send, next_send_fn

    except GeneratorExit:
        # The run-loop generator has been garbage collected without finishing
        warnings.warn(
            RuntimeWarning(
                "Trio guest run got abandoned without properly finishing... "
                "weird stuff might happen"
            ),
            stacklevel=1,
        )
    except TrioInternalError:
        raise
    except BaseException as exc:
        raise TrioInternalError("internal error in Trio - please file a bug!") from exc
    finally:
        GLOBAL_RUN_CONTEXT.__dict__.clear()
        runner.close()
        # Have to do this after runner.close() has disabled KI protection,
        # because otherwise there's a race where ki_pending could get set
        # after we check it.
        if runner.ki_pending:
            ki = KeyboardInterrupt()
            if isinstance(runner.main_task_outcome, Error):
                ki.__context__ = runner.main_task_outcome.error
            runner.main_task_outcome = Error(ki)


################################################################
# Other public API functions
################################################################


class _TaskStatusIgnored(TaskStatus[Any]):
    def __repr__(self) -> str:
        return "TASK_STATUS_IGNORED"

    def started(self, value: Any = None) -> None:
        pass


TASK_STATUS_IGNORED: Final[TaskStatus[Any]] = _TaskStatusIgnored()


def current_task() -> Task:
    """Return the :class:`Task` object representing the current task.

    Returns:
      Task: the :class:`Task` that called :func:`current_task`.

    """

    try:
        return GLOBAL_RUN_CONTEXT.task
    except AttributeError:
        raise RuntimeError("must be called from async context") from None


def current_effective_deadline() -> float:
    """Returns the current effective deadline for the current task.

    This function examines all the cancellation scopes that are currently in
    effect (taking into account shielding), and returns the deadline that will
    expire first.

    One example of where this might be is useful is if your code is trying to
    decide whether to begin an expensive operation like an RPC call, but wants
    to skip it if it knows that it can't possibly complete in the available
    time. Another example would be if you're using a protocol like gRPC that
    `propagates timeout information to the remote peer
    <http://www.grpc.io/docs/guides/concepts.html#deadlines>`__; this function
    gives a way to fetch that information so you can send it along.

    If this is called in a context where a cancellation is currently active
    (i.e., a blocking call will immediately raise :exc:`Cancelled`), then
    returned deadline is ``-inf``. If it is called in a context where no
    scopes have a deadline set, it returns ``inf``.

    Returns:
        float: the effective deadline, as an absolute time.

    """
    return current_task()._cancel_status.effective_deadline()


async def checkpoint() -> None:
    """A pure :ref:`checkpoint <checkpoints>`.

    This checks for cancellation and allows other tasks to be scheduled,
    without otherwise blocking.

    Note that the scheduler has the option of ignoring this and continuing to
    run the current task if it decides this is appropriate (e.g. for increased
    efficiency).

    Equivalent to ``await trio.sleep(0)`` (which is implemented by calling
    :func:`checkpoint`.)

    """
    # The scheduler is what checks timeouts and converts them into
    # cancellations. So by doing the schedule point first, we ensure that the
    # cancel point has the most up-to-date info.
    await cancel_shielded_checkpoint()
    task = current_task()
    task._cancel_points += 1
    if task._cancel_status.effectively_cancelled or (
        task is task._runner.main_task and task._runner.ki_pending
    ):
        with CancelScope(deadline=-inf):
            await _core.wait_task_rescheduled(lambda _: _core.Abort.SUCCEEDED)


async def checkpoint_if_cancelled() -> None:
    """Issue a :ref:`checkpoint <checkpoints>` if the calling context has been
    cancelled.

    Equivalent to (but potentially more efficient than)::

        if trio.current_effective_deadline() == -inf:
            await trio.lowlevel.checkpoint()

    This is either a no-op, or else it allow other tasks to be scheduled and
    then raises :exc:`trio.Cancelled`.

    Typically used together with :func:`cancel_shielded_checkpoint`.

    """
    task = current_task()
    if task._cancel_status.effectively_cancelled or (
        task is task._runner.main_task and task._runner.ki_pending
    ):
        await _core.checkpoint()
        raise AssertionError("this should never happen")  # pragma: no cover
    task._cancel_points += 1


if sys.platform == "win32":
    from ._generated_io_windows import *
    from ._io_windows import (
        EventResult as EventResult,
        WindowsIOManager as TheIOManager,
        _WindowsStatistics as IOStatistics,
    )
elif sys.platform == "linux" or (not TYPE_CHECKING and hasattr(select, "epoll")):
    from ._generated_io_epoll import *
    from ._io_epoll import (
        EpollIOManager as TheIOManager,
        EventResult as EventResult,
        _EpollStatistics as IOStatistics,
    )
elif TYPE_CHECKING or hasattr(select, "kqueue"):
    from ._generated_io_kqueue import *
    from ._io_kqueue import (
        EventResult as EventResult,
        KqueueIOManager as TheIOManager,
        _KqueueStatistics as IOStatistics,
    )
else:  # pragma: no cover
    raise NotImplementedError("unsupported platform")

from ._generated_instrumentation import *
from ._generated_run import *<|MERGE_RESOLUTION|>--- conflicted
+++ resolved
@@ -1008,15 +1008,11 @@
             "open_nursery(strict_exception_groups=False)",
             version="0.25.0",
             issue=2929,
-<<<<<<< HEAD
-            instead="the default value of True and rewrite exception handlers to handle ExceptionGroups",
-            use_triodeprecationwarning=True,
-=======
             instead=(
                 "the default value of True and rewrite exception handlers to handle ExceptionGroups. "
                 "See https://trio.readthedocs.io/en/stable/reference-core.html#designing-for-multiple-errors"
             ),
->>>>>>> 1bb98ae0
+            use_triodeprecationwarning=True,
         )
 
     if strict_exception_groups is None:
@@ -2272,15 +2268,11 @@
             "trio.run(..., strict_exception_groups=False)",
             version="0.25.0",
             issue=2929,
-<<<<<<< HEAD
-            instead="the default value of True and rewrite exception handlers to handle ExceptionGroups",
-            use_triodeprecationwarning=True,
-=======
             instead=(
                 "the default value of True and rewrite exception handlers to handle ExceptionGroups. "
                 "See https://trio.readthedocs.io/en/stable/reference-core.html#designing-for-multiple-errors"
             ),
->>>>>>> 1bb98ae0
+            use_triodeprecationwarning=True,
         )
 
     __tracebackhide__ = True
@@ -2393,15 +2385,11 @@
             "trio.start_guest_run(..., strict_exception_groups=False)",
             version="0.25.0",
             issue=2929,
-<<<<<<< HEAD
-            instead="the default value of True and rewrite exception handlers to handle ExceptionGroups",
-            use_triodeprecationwarning=True,
-=======
             instead=(
                 "the default value of True and rewrite exception handlers to handle ExceptionGroups. "
                 "See https://trio.readthedocs.io/en/stable/reference-core.html#designing-for-multiple-errors"
             ),
->>>>>>> 1bb98ae0
+            use_triodeprecationwarning=True,
         )
 
     runner = setup_runner(
