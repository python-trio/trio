from __future__ import annotations

import enum
import functools
import gc
import itertools
import random
import select
import sys
import warnings
from collections import deque
from contextlib import AbstractAsyncContextManager, contextmanager, suppress
from contextvars import copy_context
from heapq import heapify, heappop, heappush
from math import inf, isnan
from time import perf_counter
from typing import (
    TYPE_CHECKING,
    Any,
    Final,
    NoReturn,
    Protocol,
    cast,
    overload,
)

import attrs
from outcome import Error, Outcome, Value, capture
from sniffio import thread_local as sniffio_library
from sortedcontainers import SortedDict

from .. import _core
from .._abc import Clock, Instrument
from .._deprecate import warn_deprecated
from .._util import NoPublicConstructor, coroutine_or_error, final
from ._asyncgens import AsyncGenerators
from ._concat_tb import concat_tb
from ._entry_queue import EntryQueue, TrioToken
from ._exceptions import Cancelled, RunFinishedError, TrioInternalError
from ._instrumentation import Instruments
from ._ki import KIManager, enable_ki_protection
from ._parking_lot import GLOBAL_PARKING_LOT_BREAKER
from ._run_context import GLOBAL_RUN_CONTEXT as GLOBAL_RUN_CONTEXT
from ._thread_cache import start_thread_soon
from ._traps import (
    Abort,
    CancelShieldedCheckpoint,
    PermanentlyDetachCoroutineObject,
    WaitTaskRescheduled,
    cancel_shielded_checkpoint,
    wait_task_rescheduled,
)

if sys.version_info < (3, 11):
    from exceptiongroup import BaseExceptionGroup


if TYPE_CHECKING:
    import contextvars
    import types
    from collections.abc import (
        Awaitable,
        Callable,
        Coroutine,
        Generator,
        Iterator,
        Sequence,
    )
    from types import TracebackType

    # for some strange reason Sphinx works with outcome.Outcome, but not Outcome, in
    # start_guest_run. Same with types.FrameType in iter_await_frames
    import outcome
    from typing_extensions import Self, TypeVar, TypeVarTuple, Unpack

    PosArgT = TypeVarTuple("PosArgT")
    StatusT = TypeVar("StatusT", default=None)
    StatusT_contra = TypeVar("StatusT_contra", contravariant=True, default=None)
else:
    from typing import TypeVar

    StatusT = TypeVar("StatusT")
    StatusT_contra = TypeVar("StatusT_contra", contravariant=True)

RetT = TypeVar("RetT")


DEADLINE_HEAP_MIN_PRUNE_THRESHOLD: Final = 1000

# Passed as a sentinel
_NO_SEND: Final[Outcome[object]] = cast("Outcome[object]", object())

# Used to track if an exceptiongroup can be collapsed
NONSTRICT_EXCEPTIONGROUP_NOTE = 'This is a "loose" ExceptionGroup, and may be collapsed by Trio if it only contains one exception - typically after `Cancelled` has been stripped from it. Note this has consequences for exception handling, and strict_exception_groups=True is recommended.'


@final
class _NoStatus(metaclass=NoPublicConstructor):
    """Sentinel for unset TaskStatus._value."""


# Decorator to mark methods public. This does nothing by itself, but
# trio/_tools/gen_exports.py looks for it.
def _public(fn: RetT) -> RetT:
    return fn


# When running under Hypothesis, we want examples to be reproducible and
# shrinkable.  We therefore register `_hypothesis_plugin_setup()` as a
# plugin, so that importing *Hypothesis* will make Trio's task
# scheduling loop deterministic.  We have a test for that, of course.
# Before Hypothesis supported entry-point plugins this integration was
# handled by pytest-trio, but we want it to work in e.g. unittest too.
_ALLOW_DETERMINISTIC_SCHEDULING: Final = False
_r = random.Random()


def _hypothesis_plugin_setup() -> None:
    from hypothesis import register_random

    global _ALLOW_DETERMINISTIC_SCHEDULING
    _ALLOW_DETERMINISTIC_SCHEDULING = True  # type: ignore
    register_random(_r)


def _count_context_run_tb_frames() -> int:
    """Count implementation dependent traceback frames from Context.run()

    On CPython, Context.run() is implemented in C and doesn't show up in
    tracebacks. On PyPy, it is implemented in Python and adds 1 frame to
    tracebacks.

    Returns:
        int: Traceback frame count

    """

    def function_with_unique_name_xyzzy() -> NoReturn:
        try:
            1 / 0  # noqa: B018  # We need a ZeroDivisionError to fire
        except ZeroDivisionError:
            raise
        else:  # pragma: no cover
            raise TrioInternalError(
                "A ZeroDivisionError should have been raised, but it wasn't.",
            )

    ctx = copy_context()
    try:
        ctx.run(function_with_unique_name_xyzzy)
    except ZeroDivisionError as exc:
        tb = exc.__traceback__
        # Skip the frame where we caught it
        tb = tb.tb_next  # type: ignore[union-attr]
        count = 0
        while tb.tb_frame.f_code.co_name != "function_with_unique_name_xyzzy":  # type: ignore[union-attr]
            tb = tb.tb_next  # type: ignore[union-attr]
            count += 1
        return count
    else:  # pragma: no cover
        raise TrioInternalError(
            f"The purpose of {function_with_unique_name_xyzzy.__name__} is "
            "to raise a ZeroDivisionError, but it didn't.",
        )


CONTEXT_RUN_TB_FRAMES: Final = _count_context_run_tb_frames()


@attrs.frozen
class SystemClock(Clock):
    # Add a large random offset to our clock to ensure that if people
    # accidentally call time.perf_counter() directly or start comparing clocks
    # between different runs, then they'll notice the bug quickly:
    offset: float = attrs.Factory(lambda: _r.uniform(10000, 200000))

    def start_clock(self) -> None:
        pass

    # In cPython 3, on every platform except Windows, perf_counter is
    # exactly the same as time.monotonic; and on Windows, it uses
    # QueryPerformanceCounter instead of GetTickCount64.
    def current_time(self) -> float:
        return self.offset + perf_counter()

    def deadline_to_sleep_time(self, deadline: float) -> float:
        return deadline - self.current_time()


class IdlePrimedTypes(enum.Enum):
    WAITING_FOR_IDLE = 1
    AUTOJUMP_CLOCK = 2


################################################################
# CancelScope and friends
################################################################


def collapse_exception_group(
    excgroup: BaseExceptionGroup[BaseException],
) -> BaseException:
    """Recursively collapse any single-exception groups into that single contained
    exception.

    """
    exceptions = list(excgroup.exceptions)
    modified = False
    for i, exc in enumerate(exceptions):
        if isinstance(exc, BaseExceptionGroup):
            new_exc = collapse_exception_group(exc)
            if new_exc is not exc:
                modified = True
                exceptions[i] = new_exc

    if (
        len(exceptions) == 1
        and isinstance(excgroup, BaseExceptionGroup)
        and NONSTRICT_EXCEPTIONGROUP_NOTE in getattr(excgroup, "__notes__", ())
    ):
        exceptions[0].__traceback__ = concat_tb(
            excgroup.__traceback__,
            exceptions[0].__traceback__,
        )
        return exceptions[0]
    if modified:
        return excgroup.derive(exceptions)
    return excgroup


@attrs.define(eq=False)
class Deadlines:
    """A container of deadlined cancel scopes.

    Only contains scopes with non-infinite deadlines that are currently
    attached to at least one task.

    """

    # Heap of (deadline, id(CancelScope), CancelScope)
    _heap: list[tuple[float, int, CancelScope]] = attrs.Factory(list)
    # Count of active deadlines (those that haven't been changed)
    _active: int = 0

    def add(self, deadline: float, cancel_scope: CancelScope) -> None:
        heappush(self._heap, (deadline, id(cancel_scope), cancel_scope))
        self._active += 1

    def remove(self, deadline: float, cancel_scope: CancelScope) -> None:
        self._active -= 1

    def next_deadline(self) -> float:
        while self._heap:
            deadline, _, cancel_scope = self._heap[0]
            if deadline == cancel_scope._registered_deadline:
                return deadline
            # This entry is stale; discard it and try again
            heappop(self._heap)
        return inf

    def _prune(self) -> None:
        # In principle, it's possible for a cancel scope to toggle back and
        # forth repeatedly between the same two deadlines, and end up with
        # lots of stale entries that *look* like they're still active, because
        # their deadline is correct, but in fact are redundant. So when
        # pruning we have to eliminate entries with the wrong deadline, *and*
        # eliminate duplicates.
        seen = set()
        pruned_heap = []
        for deadline, tiebreaker, cancel_scope in self._heap:
            if deadline == cancel_scope._registered_deadline:
                if cancel_scope in seen:
                    continue
                seen.add(cancel_scope)
                pruned_heap.append((deadline, tiebreaker, cancel_scope))
        # See test_cancel_scope_deadline_duplicates for a test that exercises
        # this assert:
        assert len(pruned_heap) == self._active
        heapify(pruned_heap)
        self._heap = pruned_heap

    def expire(self, now: float) -> bool:
        did_something = False
        while self._heap and self._heap[0][0] <= now:
            deadline, _, cancel_scope = heappop(self._heap)
            if deadline == cancel_scope._registered_deadline:
                did_something = True
                # This implicitly calls self.remove(), so we don't need to
                # decrement _active here
                cancel_scope.cancel()
        # If we've accumulated too many stale entries, then prune the heap to
        # keep it under control. (We only do this occasionally in a batch, to
        # keep the amortized cost down)
        if len(self._heap) > self._active * 2 + DEADLINE_HEAP_MIN_PRUNE_THRESHOLD:
            self._prune()
        return did_something


@attrs.define(eq=False)
class CancelStatus:
    """Tracks the cancellation status for a contiguous extent
    of code that will become cancelled, or not, as a unit.

    Each task has at all times a single "active" CancelStatus whose
    cancellation state determines whether checkpoints executed in that
    task raise Cancelled. Each 'with CancelScope(...)' context is
    associated with a particular CancelStatus.  When a task enters
    such a context, a CancelStatus is created which becomes the active
    CancelStatus for that task; when the 'with' block is exited, the
    active CancelStatus for that task goes back to whatever it was
    before.

    CancelStatus objects are arranged in a tree whose structure
    mirrors the lexical nesting of the cancel scope contexts.  When a
    CancelStatus becomes cancelled, it notifies all of its direct
    children, who become cancelled in turn (and continue propagating
    the cancellation down the tree) unless they are shielded. (There
    will be at most one such child except in the case of a
    CancelStatus that immediately encloses a nursery.) At the leaves
    of this tree are the tasks themselves, which get woken up to deliver
    an abort when their direct parent CancelStatus becomes cancelled.

    You can think of CancelStatus as being responsible for the
    "plumbing" of cancellations as oppposed to CancelScope which is
    responsible for the origination of them.

    """

    # Our associated cancel scope. Can be any object with attributes
    # `deadline`, `shield`, and `cancel_called`, but in current usage
    # is always a CancelScope object. Must not be None.
    _scope: CancelScope = attrs.field(alias="scope")

    # True iff the tasks in self._tasks should receive cancellations
    # when they checkpoint. Always True when scope.cancel_called is True;
    # may also be True due to a cancellation propagated from our
    # parent.  Unlike scope.cancel_called, this does not necessarily stay
    # true once it becomes true. For example, we might become
    # effectively cancelled due to the cancel scope two levels out
    # becoming cancelled, but then the cancel scope one level out
    # becomes shielded so we're not effectively cancelled anymore.
    effectively_cancelled: bool = False

    # The CancelStatus whose cancellations can propagate to us; we
    # become effectively cancelled when they do, unless scope.shield
    # is True.  May be None (for the outermost CancelStatus in a call
    # to trio.run(), briefly during TaskStatus.started(), or during
    # recovery from mis-nesting of cancel scopes).
    _parent: CancelStatus | None = attrs.field(default=None, repr=False, alias="parent")

    # All of the CancelStatuses that have this CancelStatus as their parent.
    _children: set[CancelStatus] = attrs.field(factory=set, init=False, repr=False)

    # Tasks whose cancellation state is currently tied directly to
    # the cancellation state of this CancelStatus object. Don't modify
    # this directly; instead, use Task._activate_cancel_status().
    # Invariant: all(task._cancel_status is self for task in self._tasks)
    _tasks: set[Task] = attrs.field(factory=set, init=False, repr=False)

    # Set to True on still-active cancel statuses that are children
    # of a cancel status that's been closed. This is used to permit
    # recovery from mis-nested cancel scopes (well, at least enough
    # recovery to show a useful traceback).
    abandoned_by_misnesting: bool = attrs.field(default=False, init=False, repr=False)

    def __attrs_post_init__(self) -> None:
        if self._parent is not None:
            self._parent._children.add(self)
            self.recalculate()

    # parent/children/tasks accessors are used by TaskStatus.started()

    @property
    def parent(self) -> CancelStatus | None:
        return self._parent

    @parent.setter
    def parent(self, parent: CancelStatus) -> None:
        if self._parent is not None:
            self._parent._children.remove(self)
        self._parent = parent
        if self._parent is not None:
            self._parent._children.add(self)
            self.recalculate()

    @property
    def children(self) -> frozenset[CancelStatus]:
        return frozenset(self._children)

    @property
    def tasks(self) -> frozenset[Task]:
        return frozenset(self._tasks)

    def encloses(self, other: CancelStatus | None) -> bool:
        """Returns true if this cancel status is a direct or indirect
        parent of cancel status *other*, or if *other* is *self*.
        """
        while other is not None:
            if other is self:
                return True
            other = other.parent
        return False

    def close(self) -> None:
        self.parent = None  # now we're not a child of self.parent anymore
        if self._tasks or self._children:
            # Cancel scopes weren't exited in opposite order of being
            # entered. CancelScope._close() deals with raising an error
            # if appropriate; our job is to leave things in a reasonable
            # state for unwinding our dangling children. We choose to leave
            # this part of the CancelStatus tree unlinked from everyone
            # else, cancelled, and marked so that exiting a CancelScope
            # within the abandoned subtree doesn't affect the active
            # CancelStatus. Note that it's possible for us to get here
            # without CancelScope._close() raising an error, if a
            # nursery's cancel scope is closed within the nursery's
            # nested child and no other cancel scopes are involved,
            # but in that case task_exited() will deal with raising
            # the error.
            self._mark_abandoned()

            # Since our CancelScope is about to forget about us, and we
            # have no parent anymore, there's nothing left to call
            # recalculate(). So, we can stay cancelled by setting
            # effectively_cancelled and updating our children.
            self.effectively_cancelled = True
            for task in self._tasks:
                task._attempt_delivery_of_any_pending_cancel()
            for child in self._children:
                child.recalculate()

    @property
    def parent_cancellation_is_visible_to_us(self) -> bool:
        return (
            self._parent is not None
            and not self._scope.shield
            and self._parent.effectively_cancelled
        )

    def recalculate(self) -> None:
        # This does a depth-first traversal over this and descendent cancel
        # statuses, to ensure their state is up-to-date. It's basically a
        # recursive algorithm, but we use an explicit stack to avoid any
        # issues with stack overflow.
        todo = [self]
        while todo:
            current = todo.pop()
            new_state = (
                current._scope.cancel_called
                or current.parent_cancellation_is_visible_to_us
            )
            if new_state != current.effectively_cancelled:
                current.effectively_cancelled = new_state
                if new_state:
                    for task in current._tasks:
                        task._attempt_delivery_of_any_pending_cancel()
                todo.extend(current._children)

    def _mark_abandoned(self) -> None:
        self.abandoned_by_misnesting = True
        for child in self._children:
            child._mark_abandoned()

    def effective_deadline(self) -> float:
        if self.effectively_cancelled:
            return -inf
        if self._parent is None or self._scope.shield:
            return self._scope.deadline
        return min(self._scope.deadline, self._parent.effective_deadline())


MISNESTING_ADVICE = """
This is probably a bug in your code, that has caused Trio's internal state to
become corrupted. We'll do our best to recover, but from now on there are
no guarantees.

Typically this is caused by one of the following:
  - yielding within a generator or async generator that's opened a cancel
    scope or nursery (unless the generator is a @contextmanager or
    @asynccontextmanager); see https://github.com/python-trio/trio/issues/638
  - manually calling __enter__ or __exit__ on a trio.CancelScope, or
    __aenter__ or __aexit__ on the object returned by trio.open_nursery();
    doing so correctly is difficult and you should use @[async]contextmanager
    instead, or maybe [Async]ExitStack
  - using [Async]ExitStack to interleave the entries/exits of cancel scopes
    and/or nurseries in a way that couldn't be achieved by some nesting of
    'with' and 'async with' blocks
  - using the low-level coroutine object protocol to execute some parts of
    an async function in a different cancel scope/nursery context than
    other parts
If you don't believe you're doing any of these things, please file a bug:
https://github.com/python-trio/trio/issues/new
"""


@final
@attrs.define(eq=False, repr=False)
class CancelScope:
    """A *cancellation scope*: the link between a unit of cancellable
    work and Trio's cancellation system.

    A :class:`CancelScope` becomes associated with some cancellable work
    when it is used as a context manager surrounding that work::

        cancel_scope = trio.CancelScope()
        ...
        with cancel_scope:
            await long_running_operation()

    Inside the ``with`` block, a cancellation of ``cancel_scope`` (via
    a call to its :meth:`cancel` method or via the expiry of its
    :attr:`deadline`) will immediately interrupt the
    ``long_running_operation()`` by raising :exc:`Cancelled` at its
    next :ref:`checkpoint <checkpoints>`.

    The context manager ``__enter__`` returns the :class:`CancelScope`
    object itself, so you can also write ``with trio.CancelScope() as
    cancel_scope:``.

    If a cancel scope becomes cancelled before entering its ``with`` block,
    the :exc:`Cancelled` exception will be raised at the first
    checkpoint inside the ``with`` block. This allows a
    :class:`CancelScope` to be created in one :ref:`task <tasks>` and
    passed to another, so that the first task can later cancel some work
    inside the second.

    Cancel scopes are not reusable or reentrant; that is, each cancel
    scope can be used for at most one ``with`` block.  (You'll get a
    :exc:`RuntimeError` if you violate this rule.)

    The :class:`CancelScope` constructor takes initial values for the
    cancel scope's :attr:`deadline` and :attr:`shield` attributes; these
    may be freely modified after construction, whether or not the scope
    has been entered yet, and changes take immediate effect.
    """

    _cancel_status: CancelStatus | None = attrs.field(default=None, init=False)
    _has_been_entered: bool = attrs.field(default=False, init=False)
    _registered_deadline: float = attrs.field(default=inf, init=False)
    _cancel_called: bool = attrs.field(default=False, init=False)
    cancelled_caught: bool = attrs.field(default=False, init=False)

    # Constructor arguments:
    _relative_deadline: float = attrs.field(
        default=inf,
        kw_only=True,
        alias="relative_deadline",
    )
    _deadline: float = attrs.field(default=inf, kw_only=True, alias="deadline")
    _shield: bool = attrs.field(default=False, kw_only=True, alias="shield")

    def __attrs_post_init__(self) -> None:
        if isnan(self._deadline):
            raise ValueError("deadline must not be NaN")
        if isnan(self._relative_deadline):
            raise ValueError("relative deadline must not be NaN")
        if self._relative_deadline < 0:
            raise ValueError("timeout must be non-negative")
        if self._relative_deadline != inf and self._deadline != inf:
            raise ValueError(
                "Cannot specify both a deadline and a relative deadline",
            )

    @enable_ki_protection
    def __enter__(self) -> Self:
        task = _core.current_task()
        if self._has_been_entered:
            raise RuntimeError(
                "Each CancelScope may only be used for a single 'with' block",
            )
        self._has_been_entered = True

        if self._relative_deadline != inf:
            assert self._deadline == inf
            self._deadline = current_time() + self._relative_deadline
            self._relative_deadline = inf

        if current_time() >= self._deadline:
            self.cancel()
        with self._might_change_registered_deadline():
            self._cancel_status = CancelStatus(scope=self, parent=task._cancel_status)
            task._activate_cancel_status(self._cancel_status)
        return self

    def _close(self, exc: BaseException | None) -> BaseException | None:
        if self._cancel_status is None:
            new_exc = RuntimeError(
                f"Cancel scope stack corrupted: attempted to exit {self!r} "
                "which had already been exited",
            )
            new_exc.__context__ = exc
            return new_exc
        scope_task = current_task()
        if scope_task._cancel_status is not self._cancel_status:
            # Cancel scope mis-nesting: this cancel scope isn't the most
            # recently opened by this task (that's still open). That is,
            # our assumptions about context managers forming a stack
            # have been violated. Try and make the best of it.
            if self._cancel_status.abandoned_by_misnesting:
                # We are an inner cancel scope that was still active when
                # some outer scope was closed. The closure of that outer
                # scope threw an error, so we don't need to throw another
                # one; it would just confuse the traceback.
                pass
            elif not self._cancel_status.encloses(scope_task._cancel_status):
                # This task isn't even indirectly contained within the
                # cancel scope it's trying to close. Raise an error
                # without changing any state.
                new_exc = RuntimeError(
                    f"Cancel scope stack corrupted: attempted to exit {self!r} "
                    f"from unrelated {scope_task!r}\n{MISNESTING_ADVICE}",
                )
                new_exc.__context__ = exc
                return new_exc
            else:
                # Otherwise, there's some inner cancel scope(s) that
                # we're abandoning by closing this outer one.
                # CancelStatus.close() will take care of the plumbing;
                # we just need to make sure we don't let the error
                # pass silently.
                new_exc = RuntimeError(
                    f"Cancel scope stack corrupted: attempted to exit {self!r} "
                    f"in {scope_task!r} that's still within its child {scope_task._cancel_status._scope!r}\n{MISNESTING_ADVICE}",
                )
                new_exc.__context__ = exc
                exc = new_exc
                scope_task._activate_cancel_status(self._cancel_status.parent)
        else:
            scope_task._activate_cancel_status(self._cancel_status.parent)
        if (
            exc is not None
            and self._cancel_status.effectively_cancelled
            and not self._cancel_status.parent_cancellation_is_visible_to_us
        ):
            if isinstance(exc, Cancelled):
                self.cancelled_caught = True
                exc = None
            elif isinstance(exc, BaseExceptionGroup):
                matched, exc = exc.split(Cancelled)
                if matched:
                    self.cancelled_caught = True

                if exc:
                    exc = collapse_exception_group(exc)

        self._cancel_status.close()
        with self._might_change_registered_deadline():
            self._cancel_status = None
        return exc

    @enable_ki_protection
    def __exit__(
        self,
        etype: type[BaseException] | None,
        exc: BaseException | None,
        tb: TracebackType | None,
    ) -> bool:
        # NB: NurseryManager calls _close() directly rather than __exit__(),
        # so __exit__() must be just _close() plus this logic for adapting
        # the exception-filtering result to the context manager API.

        # Tracebacks show the 'raise' line below out of context, so let's give
        # this variable a name that makes sense out of context.
        remaining_error_after_cancel_scope = self._close(exc)
        if remaining_error_after_cancel_scope is None:
            return True
        if remaining_error_after_cancel_scope is exc:
            return False
        # Copied verbatim from the old MultiErrorCatcher.  Python doesn't
        # allow us to encapsulate this __context__ fixup.
        old_context = remaining_error_after_cancel_scope.__context__
        try:
            raise remaining_error_after_cancel_scope
        finally:
            _, value, _ = sys.exc_info()
            assert value is remaining_error_after_cancel_scope
            value.__context__ = old_context
            # delete references from locals to avoid creating cycles
            # see test_cancel_scope_exit_doesnt_create_cyclic_garbage
            # Note: still relevant
            del remaining_error_after_cancel_scope, value, _, exc

    def __repr__(self) -> str:
        if self._cancel_status is not None:
            binding = "active"
        elif self._has_been_entered:
            binding = "exited"
        else:
            binding = "unbound"

        if self._cancel_called:
            state = ", cancelled"
        elif self._deadline == inf:
            state = ""
        else:
            try:
                now = current_time()
            except RuntimeError:  # must be called from async context
                state = ""
            else:
                state = ", deadline is {:.2f} seconds {}".format(
                    abs(self._deadline - now),
                    "from now" if self._deadline >= now else "ago",
                )

        return f"<trio.CancelScope at {id(self):#x}, {binding}{state}>"

    @contextmanager
    @enable_ki_protection
    def _might_change_registered_deadline(self) -> Iterator[None]:
        try:
            yield
        finally:
            old = self._registered_deadline
            if self._cancel_status is None or self._cancel_called:
                new = inf
            else:
                new = self._deadline
            if old != new:
                self._registered_deadline = new
                runner = GLOBAL_RUN_CONTEXT.runner
                if runner.is_guest:
                    old_next_deadline = runner.deadlines.next_deadline()
                if old != inf:
                    runner.deadlines.remove(old, self)
                if new != inf:
                    runner.deadlines.add(new, self)
                if runner.is_guest:
                    new_next_deadline = runner.deadlines.next_deadline()
                    if old_next_deadline != new_next_deadline:
                        runner.force_guest_tick_asap()

    @property
    def deadline(self) -> float:
        """Read-write, :class:`float`. An absolute time on the current
        run's clock at which this scope will automatically become
        cancelled. You can adjust the deadline by modifying this
        attribute, e.g.::

           # I need a little more time!
           cancel_scope.deadline += 30

        Note that for efficiency, the core run loop only checks for
        expired deadlines every once in a while. This means that in
        certain cases there may be a short delay between when the clock
        says the deadline should have expired, and when checkpoints
        start raising :exc:`~trio.Cancelled`. This is a very obscure
        corner case that you're unlikely to notice, but we document it
        for completeness. (If this *does* cause problems for you, of
        course, then `we want to know!
        <https://github.com/python-trio/trio/issues>`__)

        Defaults to :data:`math.inf`, which means "no deadline", though
        this can be overridden by the ``deadline=`` argument to
        the :class:`~trio.CancelScope` constructor.
        """
        if self._relative_deadline != inf:
            assert self._deadline == inf
            warnings.warn(
                DeprecationWarning(
                    "unentered relative cancel scope does not have an absolute deadline. Use `.relative_deadline`",
                ),
                stacklevel=2,
            )
            return current_time() + self._relative_deadline
        return self._deadline

    @deadline.setter
    def deadline(self, new_deadline: float) -> None:
        if isnan(new_deadline):
            raise ValueError("deadline must not be NaN")
        if self._relative_deadline != inf:
            assert self._deadline == inf
            warnings.warn(
                DeprecationWarning(
                    "unentered relative cancel scope does not have an absolute deadline. Transforming into an absolute cancel scope. First set `.relative_deadline = math.inf` if you do want an absolute cancel scope.",
                ),
                stacklevel=2,
            )
            self._relative_deadline = inf
        with self._might_change_registered_deadline():
            self._deadline = float(new_deadline)

    @property
    def relative_deadline(self) -> float:
        if self._has_been_entered:
            return self._deadline - current_time()
        if self._deadline != inf:
            assert self._relative_deadline == inf
            raise RuntimeError(
                "unentered non-relative cancel scope does not have a relative deadline",
            )
        return self._relative_deadline

    @relative_deadline.setter
    def relative_deadline(self, new_relative_deadline: float) -> None:
        if isnan(new_relative_deadline):
            raise ValueError("relative deadline must not be NaN")
        if new_relative_deadline < 0:
            raise ValueError("relative deadline must be non-negative")
        if self._has_been_entered:
            with self._might_change_registered_deadline():
                self._deadline = current_time() + float(new_relative_deadline)
        elif self._deadline != inf:
            assert self._relative_deadline == inf
            raise RuntimeError(
                "unentered non-relative cancel scope does not have a relative deadline",
            )
        else:
            self._relative_deadline = new_relative_deadline

    @property
    def is_relative(self) -> bool | None:
        """Returns None after entering. Returns False if both deadline and
        relative_deadline are inf."""
        assert not (self._deadline != inf and self._relative_deadline != inf)
        if self._has_been_entered:
            return None
        return self._relative_deadline != inf

    @property
    def shield(self) -> bool:
        """Read-write, :class:`bool`, default :data:`False`. So long as
        this is set to :data:`True`, then the code inside this scope
        will not receive :exc:`~trio.Cancelled` exceptions from scopes
        that are outside this scope. They can still receive
        :exc:`~trio.Cancelled` exceptions from (1) this scope, or (2)
        scopes inside this scope. You can modify this attribute::

           with trio.CancelScope() as cancel_scope:
               cancel_scope.shield = True
               # This cannot be interrupted by any means short of
               # killing the process:
               await sleep(10)

               cancel_scope.shield = False
               # Now this can be cancelled normally:
               await sleep(10)

        Defaults to :data:`False`, though this can be overridden by the
        ``shield=`` argument to the :class:`~trio.CancelScope` constructor.
        """
        return self._shield

    @shield.setter
    @enable_ki_protection
    def shield(self, new_value: bool) -> None:
        if not isinstance(new_value, bool):
            raise TypeError("shield must be a bool")
        self._shield = new_value
        if self._cancel_status is not None:
            self._cancel_status.recalculate()

    @enable_ki_protection
    def cancel(self) -> None:
        """Cancels this scope immediately.

        This method is idempotent, i.e., if the scope was already
        cancelled then this method silently does nothing.
        """
        if self._cancel_called:
            return
        with self._might_change_registered_deadline():
            self._cancel_called = True
        if self._cancel_status is not None:
            self._cancel_status.recalculate()

    @property
    def cancel_called(self) -> bool:
        """Readonly :class:`bool`. Records whether cancellation has been
        requested for this scope, either by an explicit call to
        :meth:`cancel` or by the deadline expiring.

        This attribute being True does *not* necessarily mean that the
        code within the scope has been, or will be, affected by the
        cancellation. For example, if :meth:`cancel` was called after
        the last checkpoint in the ``with`` block, when it's too late to
        deliver a :exc:`~trio.Cancelled` exception, then this attribute
        will still be True.

        This attribute is mostly useful for debugging and introspection.
        If you want to know whether or not a chunk of code was actually
        cancelled, then :attr:`cancelled_caught` is usually more
        appropriate.
        """
        if (  # noqa: SIM102  # collapsible-if but this way is nicer
            self._cancel_status is not None or not self._has_been_entered
        ):
            # Scope is active or not yet entered: make sure cancel_called
            # is true if the deadline has passed. This shouldn't
            # be able to actually change behavior, since we check for
            # deadline expiry on scope entry and at every checkpoint,
            # but it makes the value returned by cancel_called more
            # closely match expectations.
            if not self._cancel_called and current_time() >= self._deadline:
                self.cancel()
        return self._cancel_called


################################################################
# Nursery and friends
################################################################


class TaskStatus(Protocol[StatusT_contra]):
    """The interface provided by :meth:`Nursery.start()` to the spawned task.

    This is provided via the ``task_status`` keyword-only parameter.
    """

    @overload
    def started(self: TaskStatus[None]) -> None: ...

    @overload
    def started(self, value: StatusT_contra) -> None: ...

    def started(self, value: StatusT_contra | None = None) -> None:
        """Tasks call this method to indicate that they have initialized.

        See `nursery.start() <trio.Nursery.start>` for more information.
        """


# This code needs to be read alongside the code from Nursery.start to make
# sense.
@attrs.define(eq=False, repr=False, slots=False)
class _TaskStatus(TaskStatus[StatusT]):
    _old_nursery: Nursery
    _new_nursery: Nursery
    # NoStatus is a sentinel.
    _value: StatusT | type[_NoStatus] = _NoStatus

    def __repr__(self) -> str:
        return f"<Task status object at {id(self):#x}>"

    @overload
    def started(self: _TaskStatus[None]) -> None: ...

    @overload
    def started(self: _TaskStatus[StatusT], value: StatusT) -> None: ...

    def started(self, value: StatusT | None = None) -> None:
        if self._value is not _NoStatus:
            raise RuntimeError("called 'started' twice on the same task status")
        self._value = cast("StatusT", value)  # If None, StatusT == None

        # If the old nursery is cancelled, then quietly quit now; the child
        # will eventually exit on its own, and we don't want to risk moving
        # children that might have propagating Cancelled exceptions into
        # a place with no cancelled cancel scopes to catch them.
        assert self._old_nursery._cancel_status is not None
        if self._old_nursery._cancel_status.effectively_cancelled:
            return

        # Can't be closed, b/c we checked in start() and then _pending_starts
        # should keep it open.
        assert not self._new_nursery._closed

        # Move tasks from the old nursery to the new
        tasks = self._old_nursery._children
        self._old_nursery._children = set()
        for task in tasks:
            task._parent_nursery = self._new_nursery
            task._eventual_parent_nursery = None
            self._new_nursery._children.add(task)

        # Move all children of the old nursery's cancel status object
        # to be underneath the new nursery instead. This includes both
        # tasks and child cancel status objects.
        # NB: If the new nursery is cancelled, reparenting a cancel
        # status to be underneath it can invoke an abort_fn, which might
        # do something evil like cancel the old nursery. We thus break
        # everything off from the old nursery before we start attaching
        # anything to the new.
        cancel_status_children = self._old_nursery._cancel_status.children
        cancel_status_tasks = set(self._old_nursery._cancel_status.tasks)
        cancel_status_tasks.discard(self._old_nursery._parent_task)
        for cancel_status in cancel_status_children:
            cancel_status.parent = None
        for task in cancel_status_tasks:
            task._activate_cancel_status(None)
        for cancel_status in cancel_status_children:
            cancel_status.parent = self._new_nursery._cancel_status
        for task in cancel_status_tasks:
            task._activate_cancel_status(self._new_nursery._cancel_status)

        # That should have removed all the children from the old nursery
        assert not self._old_nursery._children

        # And finally, poke the old nursery so it notices that all its
        # children have disappeared and can exit.
        self._old_nursery._check_nursery_closed()


@attrs.define(slots=False)
class NurseryManager:
    """Nursery context manager.

    Note we explicitly avoid @asynccontextmanager and @async_generator
    since they add a lot of extraneous stack frames to exceptions, as
    well as cause problematic behavior with handling of StopIteration
    and StopAsyncIteration.

    """

    strict_exception_groups: bool = True

    @enable_ki_protection
    async def __aenter__(self) -> Nursery:
        self._scope = CancelScope()
        self._scope.__enter__()
        self._nursery = Nursery._create(
            current_task(),
            self._scope,
            self.strict_exception_groups,
        )
        return self._nursery

    @enable_ki_protection
    async def __aexit__(
        self,
        etype: type[BaseException] | None,
        exc: BaseException | None,
        tb: TracebackType | None,
    ) -> bool:
        new_exc = await self._nursery._nested_child_finished(exc)
        # Tracebacks show the 'raise' line below out of context, so let's give
        # this variable a name that makes sense out of context.
        combined_error_from_nursery = self._scope._close(new_exc)
        if combined_error_from_nursery is None:
            return True
        if combined_error_from_nursery is exc:
            return False
        # Copied verbatim from the old MultiErrorCatcher.  Python doesn't
        # allow us to encapsulate this __context__ fixup.
        old_context = combined_error_from_nursery.__context__
        try:
            raise combined_error_from_nursery
        finally:
            _, value, _ = sys.exc_info()
            assert value is combined_error_from_nursery
            value.__context__ = old_context
            # delete references from locals to avoid creating cycles
            # see test_cancel_scope_exit_doesnt_create_cyclic_garbage
            del _, combined_error_from_nursery, value, new_exc

    # make sure these raise errors in static analysis if called
    if not TYPE_CHECKING:

        def __enter__(self) -> NoReturn:
            raise RuntimeError(
                "use 'async with open_nursery(...)', not 'with open_nursery(...)'",
            )

        def __exit__(
            self,
            exc_type: type[BaseException] | None,
            exc_value: BaseException | None,
            traceback: TracebackType | None,
        ) -> NoReturn:  # pragma: no cover
            raise AssertionError("Never called, but should be defined")


def open_nursery(
    strict_exception_groups: bool | None = None,
) -> AbstractAsyncContextManager[Nursery]:
    """Returns an async context manager which must be used to create a
    new `Nursery`.

    It does not block on entry; on exit it blocks until all child tasks
    have exited. If no child tasks are running on exit, it will insert a
    schedule point (but no cancellation point) - equivalent to
    :func:`trio.lowlevel.cancel_shielded_checkpoint`. This means a nursery
    is never the source of a cancellation exception, it only propagates it
    from sub-tasks.

    Args:
      strict_exception_groups (bool): Unless set to False, even a single raised exception
          will be wrapped in an exception group. If not specified, uses the value passed
          to :func:`run`, which defaults to true. Setting it to False will be deprecated
          and ultimately removed in a future version of Trio.

    """
    # only warn if explicitly set to falsy, not if we get it from the global context.
    if strict_exception_groups is not None and not strict_exception_groups:
        warn_deprecated(
            "open_nursery(strict_exception_groups=False)",
            version="0.25.0",
            issue=2929,
            instead=(
                "the default value of True and rewrite exception handlers to handle ExceptionGroups. "
                "See https://trio.readthedocs.io/en/stable/reference-core.html#designing-for-multiple-errors"
            ),
            use_triodeprecationwarning=True,
        )

    if strict_exception_groups is None:
        strict_exception_groups = GLOBAL_RUN_CONTEXT.runner.strict_exception_groups

    return NurseryManager(strict_exception_groups=strict_exception_groups)


@final
class Nursery(metaclass=NoPublicConstructor):
    """A context which may be used to spawn (or cancel) child tasks.

    Not constructed directly, use `open_nursery` instead.

    The nursery will remain open until all child tasks have completed,
    or until it is cancelled, at which point it will cancel all its
    remaining child tasks and close.

    Nurseries ensure the absence of orphaned Tasks, since all running
    tasks will belong to an open Nursery.

    Attributes:
        cancel_scope:
            Creating a nursery also implicitly creates a cancellation scope,
            which is exposed as the :attr:`cancel_scope` attribute. This is
            used internally to implement the logic where if an error occurs
            then ``__aexit__`` cancels all children, but you can use it for
            other things, e.g. if you want to explicitly cancel all children
            in response to some external event.
    """

    def __init__(
        self,
        parent_task: Task,
        cancel_scope: CancelScope,
        strict_exception_groups: bool,
    ) -> None:
        self._parent_task = parent_task
        self._strict_exception_groups = strict_exception_groups
        parent_task._child_nurseries.append(self)
        # the cancel status that children inherit - we take a snapshot, so it
        # won't be affected by any changes in the parent.
        self._cancel_status = parent_task._cancel_status
        # the cancel scope that directly surrounds us; used for cancelling all
        # children.
        self.cancel_scope = cancel_scope
        assert self.cancel_scope._cancel_status is self._cancel_status
        self._children: set[Task] = set()
        self._pending_excs: list[BaseException] = []
        # The "nested child" is how this code refers to the contents of the
        # nursery's 'async with' block, which acts like a child Task in all
        # the ways we can make it.
        self._nested_child_running = True
        self._parent_waiting_in_aexit = False
        self._pending_starts = 0
        self._closed = False

    @property
    def child_tasks(self) -> frozenset[Task]:
        """(`frozenset`): Contains all the child :class:`~trio.lowlevel.Task`
        objects which are still running."""
        return frozenset(self._children)

    @property
    def parent_task(self) -> Task:
        "(`~trio.lowlevel.Task`):  The Task that opened this nursery."
        return self._parent_task

    def _add_exc(self, exc: BaseException) -> None:
        self._pending_excs.append(exc)
        self.cancel_scope.cancel()

    def _check_nursery_closed(self) -> None:
        if not any([self._nested_child_running, self._children, self._pending_starts]):
            self._closed = True
            if self._parent_waiting_in_aexit:
                self._parent_waiting_in_aexit = False
                GLOBAL_RUN_CONTEXT.runner.reschedule(self._parent_task)

    def _child_finished(
        self,
        task: Task,
        outcome: Outcome[object],
    ) -> None:
        self._children.remove(task)
        if isinstance(outcome, Error):
            self._add_exc(outcome.error)
        self._check_nursery_closed()

    async def _nested_child_finished(
        self,
        nested_child_exc: BaseException | None,
    ) -> BaseException | None:
        # Returns ExceptionGroup instance (or any exception if the nursery is in loose mode
        # and there is just one contained exception) if there are pending exceptions
        if nested_child_exc is not None:
            self._add_exc(nested_child_exc)
        self._nested_child_running = False
        self._check_nursery_closed()

        if not self._closed:
            # If we have a KeyboardInterrupt injected, we want to save it in
            # the nursery's final exceptions list. But if it's just a
            # Cancelled, then we don't -- see gh-1457.
            def aborted(raise_cancel: _core.RaiseCancelT) -> Abort:
                exn = capture(raise_cancel).error
                if not isinstance(exn, Cancelled):
                    self._add_exc(exn)
                # see test_cancel_scope_exit_doesnt_create_cyclic_garbage
                del exn  # prevent cyclic garbage creation
                return Abort.FAILED

            self._parent_waiting_in_aexit = True
            await wait_task_rescheduled(aborted)
        else:
            # Nothing to wait for, so execute a schedule point, but don't
            # allow us to be cancelled, just like the other branch.  We
            # still need to catch and store non-Cancelled exceptions.
            try:
                await cancel_shielded_checkpoint()
            except BaseException as exc:
                self._add_exc(exc)

        popped = self._parent_task._child_nurseries.pop()
        assert popped is self
        if self._pending_excs:
            try:
                if not self._strict_exception_groups and len(self._pending_excs) == 1:
                    return self._pending_excs[0]
                exception = BaseExceptionGroup(
                    "Exceptions from Trio nursery",
                    self._pending_excs,
                )
                if not self._strict_exception_groups:
                    exception.add_note(NONSTRICT_EXCEPTIONGROUP_NOTE)
                return exception
            finally:
                # avoid a garbage cycle
                # (see test_locals_destroyed_promptly_on_cancel)
                del self._pending_excs
        return None

    def start_soon(
        self,
        async_fn: Callable[[Unpack[PosArgT]], Awaitable[object]],
        *args: Unpack[PosArgT],
        name: object = None,
    ) -> None:
        """Creates a child task, scheduling ``await async_fn(*args)``.

        If you want to run a function and immediately wait for its result,
        then you don't need a nursery; just use ``await async_fn(*args)``.
        If you want to wait for the task to initialize itself before
        continuing, see :meth:`start`, the other fundamental method for
        creating concurrent tasks in Trio.

        Note that this is *not* an async function and you don't use await
        when calling it. It sets up the new task, but then returns
        immediately, *before* the new task has a chance to do anything.
        New tasks may start running in any order, and at any checkpoint the
        scheduler chooses - at latest when the nursery is waiting to exit.

        It's possible to pass a nursery object into another task, which
        allows that task to start new child tasks in the first task's
        nursery.

        The child task inherits its parent nursery's cancel scopes.

        Args:
            async_fn: An async callable.
            args: Positional arguments for ``async_fn``. If you want
                  to pass keyword arguments, use
                  :func:`functools.partial`.
            name: The name for this task. Only used for
                  debugging/introspection
                  (e.g. ``repr(task_obj)``). If this isn't a string,
                  :meth:`start_soon` will try to make it one. A
                  common use case is if you're wrapping a function
                  before spawning a new task, you might pass the
                  original function as the ``name=`` to make
                  debugging easier.

        Raises:
            RuntimeError: If this nursery is no longer open
                          (i.e. its ``async with`` block has
                          exited).
        """
        GLOBAL_RUN_CONTEXT.runner.spawn_impl(async_fn, args, self, name)

    # Typing changes blocked by https://github.com/python/mypy/pull/17512
    # Explicit "Any" is not allowed
    async def start(  # type: ignore[misc]
        self,
        async_fn: Callable[..., Awaitable[object]],
        *args: object,
        name: object = None,
    ) -> Any | None:
        r"""Creates and initializes a child task.

        Like :meth:`start_soon`, but blocks until the new task has
        finished initializing itself, and optionally returns some
        information from it.

        The ``async_fn`` must accept a ``task_status`` keyword argument,
        and it must make sure that it (or someone) eventually calls
        :meth:`task_status.started() <TaskStatus.started>`.

        The conventional way to define ``async_fn`` is like::

            async def async_fn(arg1, arg2, *, task_status=trio.TASK_STATUS_IGNORED):
                ...  # Caller is blocked waiting for this code to run
                task_status.started()
                ...  # This async code can be interleaved with the caller

        :attr:`trio.TASK_STATUS_IGNORED` is a special global object with
        a do-nothing ``started`` method. This way your function supports
        being called either like ``await nursery.start(async_fn, arg1,
        arg2)`` or directly like ``await async_fn(arg1, arg2)``, and
        either way it can call :meth:`task_status.started() <TaskStatus.started>`
        without worrying about which mode it's in. Defining your function like
        this will make it obvious to readers that it supports being used
        in both modes.

        Before the child calls :meth:`task_status.started() <TaskStatus.started>`,
        it's effectively run underneath the call to :meth:`start`: if it
        raises an exception then that exception is reported by
        :meth:`start`, and does *not* propagate out of the nursery. If
        :meth:`start` is cancelled, then the child task is also
        cancelled.

        When the child calls :meth:`task_status.started() <TaskStatus.started>`,
        it's moved out from underneath :meth:`start` and into the given nursery.

        If the child task passes a value to :meth:`task_status.started(value) <TaskStatus.started>`,
        then :meth:`start` returns this value. Otherwise, it returns ``None``.
        """
        if self._closed:
            raise RuntimeError("Nursery is closed to new arrivals")
        try:
            self._pending_starts += 1
            # wrap internal nursery in try-except to unroll any exceptiongroups
            # to avoid wrapping pre-started() exceptions in an extra ExceptionGroup.
            # See #2611.
            try:
                # set strict_exception_groups = True to make sure we always unwrap
                # *this* nursery's exceptiongroup
                async with open_nursery(strict_exception_groups=True) as old_nursery:
                    task_status: _TaskStatus[object | None] = _TaskStatus(
                        old_nursery,
                        self,
                    )
                    thunk = functools.partial(async_fn, task_status=task_status)
                    task = GLOBAL_RUN_CONTEXT.runner.spawn_impl(
                        thunk,
                        args,
                        old_nursery,
                        name,
                    )
                    task._eventual_parent_nursery = self
                    # Wait for either TaskStatus.started or an exception to
                    # cancel this nursery:
            except BaseExceptionGroup as exc:
                if len(exc.exceptions) == 1:
                    raise exc.exceptions[0] from None
                raise TrioInternalError(
                    "Internal nursery should not have multiple tasks. This can be "
                    'caused by the user managing to access the "old" nursery in '
                    "`task_status` and spawning tasks in it.",
                ) from exc

            # If we get here, then the child either got reparented or exited
            # normally. The complicated logic is all in TaskStatus.started().
            # (Any exceptions propagate directly out of the above.)
            if task_status._value is _NoStatus:
                raise RuntimeError("child exited without calling task_status.started()")
            return task_status._value
        finally:
            self._pending_starts -= 1
            self._check_nursery_closed()

    def __del__(self) -> None:
        assert not self._children


################################################################
# Task and friends
################################################################


@final
@attrs.define(eq=False, repr=False)
class Task(metaclass=NoPublicConstructor):  # type: ignore[misc]
    _parent_nursery: Nursery | None
    # Explicit "Any" is not allowed
    coro: Coroutine[Any, Outcome[object], Any]  # type: ignore[misc]
    _runner: Runner
    name: str
    context: contextvars.Context
    _counter: int = attrs.field(init=False, factory=itertools.count().__next__)
    _ki_protected: bool

    # Invariant:
    # - for unscheduled tasks, _next_send_fn and _next_send are both None
    # - for scheduled tasks, _next_send_fn(_next_send) resumes the task;
    #   usually _next_send_fn is self.coro.send and _next_send is an
    #   Outcome. When recovering from a foreign await, _next_send_fn is
    #   self.coro.throw and _next_send is an exception. _next_send_fn
    #   will effectively be at the top of every task's call stack, so
    #   it should be written in C if you don't want to pollute Trio
    #   tracebacks with extraneous frames.
    # - for scheduled tasks, custom_sleep_data is None
    # Tasks start out unscheduled.
    # Explicit "Any" is not allowed
    _next_send_fn: Callable[[Any], object] | None = None  # type: ignore[misc]
    _next_send: Outcome[Any] | BaseException | None = None  # type: ignore[misc]
    _abort_func: Callable[[_core.RaiseCancelT], Abort] | None = None
    custom_sleep_data: Any = None  # type: ignore[misc]

    # For introspection and nursery.start()
    _child_nurseries: list[Nursery] = attrs.Factory(list)
    _eventual_parent_nursery: Nursery | None = None

    # these are counts of how many cancel/schedule points this task has
    # executed, for assert{_no,}_checkpoints
    # XX maybe these should be exposed as part of a statistics() method?
    _cancel_points: int = 0
    _schedule_points: int = 0

    def __repr__(self) -> str:
        return f"<Task {self.name!r} at {id(self):#x}>"

    @property
    def parent_nursery(self) -> Nursery | None:
        """The nursery this task is inside (or None if this is the "init"
        task).

        Example use case: drawing a visualization of the task tree in a
        debugger.

        """
        return self._parent_nursery

    @property
    def eventual_parent_nursery(self) -> Nursery | None:
        """The nursery this task will be inside after it calls
        ``task_status.started()``.

        If this task has already called ``started()``, or if it was not
        spawned using `nursery.start() <trio.Nursery.start>`, then
        its `eventual_parent_nursery` is ``None``.

        """
        return self._eventual_parent_nursery

    @property
    def child_nurseries(self) -> list[Nursery]:
        """The nurseries this task contains.

        This is a list, with outer nurseries before inner nurseries.

        """
        return list(self._child_nurseries)

    def iter_await_frames(self) -> Iterator[tuple[types.FrameType, int]]:
        """Iterates recursively over the coroutine-like objects this
        task is waiting on, yielding the frame and line number at each
        frame.

        This is similar to `traceback.walk_stack` in a synchronous
        context. Note that `traceback.walk_stack` returns frames from
        the bottom of the call stack to the top, while this function
        starts from `Task.coro <trio.lowlevel.Task.coro>` and works it
        way down.

        Example usage: extracting a stack trace::

            import traceback

            def print_stack_for_task(task):
                ss = traceback.StackSummary.extract(task.iter_await_frames())
                print("".join(ss.format()))

        """
        # Ignore static typing as we're doing lots of dynamic introspection
        coro: Any = self.coro  # type: ignore[misc]
        while coro is not None:
            if hasattr(coro, "cr_frame"):
                # A real coroutine
                yield coro.cr_frame, coro.cr_frame.f_lineno
                coro = coro.cr_await
            elif hasattr(coro, "gi_frame"):
                # A generator decorated with @types.coroutine
                yield coro.gi_frame, coro.gi_frame.f_lineno
                coro = coro.gi_yieldfrom
            elif coro.__class__.__name__ in [
                "async_generator_athrow",
                "async_generator_asend",
            ]:
                # cannot extract the generator directly, see https://github.com/python/cpython/issues/76991
                # we can however use the gc to look through the object
                for referent in gc.get_referents(coro):
                    if hasattr(referent, "ag_frame"):  # pragma: no branch
                        yield referent.ag_frame, referent.ag_frame.f_lineno
                        coro = referent.ag_await
                        break
                else:  # pragma: no cover
                    # either cpython changed or we are running on an alternative python implementation
                    return
            else:  # pragma: no cover
                return

    ################
    # Cancellation
    ################

    # The CancelStatus object that is currently active for this task.
    # Don't change this directly; instead, use _activate_cancel_status().
    # This can be None, but only in the init task.
    _cancel_status: CancelStatus = attrs.field(default=None, repr=False)

    def _activate_cancel_status(self, cancel_status: CancelStatus | None) -> None:
        if self._cancel_status is not None:
            self._cancel_status._tasks.remove(self)
        self._cancel_status = cancel_status  # type: ignore[assignment]
        if self._cancel_status is not None:
            self._cancel_status._tasks.add(self)
            if self._cancel_status.effectively_cancelled:
                self._attempt_delivery_of_any_pending_cancel()

    def _attempt_abort(self, raise_cancel: _core.RaiseCancelT) -> None:
        # Either the abort succeeds, in which case we will reschedule the
        # task, or else it fails, in which case it will worry about
        # rescheduling itself (hopefully eventually calling reraise to raise
        # the given exception, but not necessarily).

        # This is only called by the functions immediately below, which both check
        # `self.abort_func is not None`.
        assert self._abort_func is not None, "FATAL INTERNAL ERROR"

        success = self._abort_func(raise_cancel)
        if type(success) is not Abort:
            raise TrioInternalError("abort function must return Abort enum")
        # We only attempt to abort once per blocking call, regardless of
        # whether we succeeded or failed.
        self._abort_func = None
        if success is Abort.SUCCEEDED:
            self._runner.reschedule(self, capture(raise_cancel))

    def _attempt_delivery_of_any_pending_cancel(self) -> None:
        if self._abort_func is None:
            return
        if not self._cancel_status.effectively_cancelled:
            return

        def raise_cancel() -> NoReturn:
            raise Cancelled._create()

        self._attempt_abort(raise_cancel)

    def _attempt_delivery_of_pending_ki(self) -> None:
        assert self._runner.ki_pending
        if self._abort_func is None:
            return

        def raise_cancel() -> NoReturn:
            self._runner.ki_pending = False
            raise KeyboardInterrupt

        self._attempt_abort(raise_cancel)


################################################################
# The central Runner object
################################################################


@attrs.frozen
class RunStatistics:
    """An object containing run-loop-level debugging information.

    Currently, the following fields are defined:

    * ``tasks_living`` (int): The number of tasks that have been spawned
      and not yet exited.
    * ``tasks_runnable`` (int): The number of tasks that are currently
      queued on the run queue (as opposed to blocked waiting for something
      to happen).
    * ``seconds_to_next_deadline`` (float): The time until the next
      pending cancel scope deadline. May be negative if the deadline has
      expired but we haven't yet processed cancellations. May be
      :data:`~math.inf` if there are no pending deadlines.
    * ``run_sync_soon_queue_size`` (int): The number of
      unprocessed callbacks queued via
      :meth:`trio.lowlevel.TrioToken.run_sync_soon`.
    * ``io_statistics`` (object): Some statistics from Trio's I/O
      backend. This always has an attribute ``backend`` which is a string
      naming which operating-system-specific I/O backend is in use; the
      other attributes vary between backends.
    """

    tasks_living: int
    tasks_runnable: int
    seconds_to_next_deadline: float
    io_statistics: IOStatistics
    run_sync_soon_queue_size: int


# This holds all the state that gets trampolined back and forth between
# callbacks when we're running in guest mode.
#
# It has to be a separate object from Runner, and Runner *cannot* hold
# references to it (directly or indirectly)!
#
# The idea is that we want a chance to detect if our host loop quits and stops
# driving us forward. We detect that by unrolled_run_gen being garbage
# collected, and hitting its 'except GeneratorExit:' block. So this only
# happens if unrolled_run_gen is GCed.
#
# The Runner state is referenced from the global GLOBAL_RUN_CONTEXT. The only
# way it gets *un*referenced is by unrolled_run_gen completing, e.g. by being
# GCed. But if Runner has a direct or indirect reference to it, and the host
# loop has abandoned it, then this will never happen!
#
# So this object can reference Runner, but Runner can't reference it. The only
# references to it are the "in flight" callback chain on the host loop /
# worker thread.


@attrs.define(eq=False)
# Explicit "Any" is not allowed
class GuestState:  # type: ignore[misc]
    runner: Runner
    run_sync_soon_threadsafe: Callable[[Callable[[], object]], object]
    run_sync_soon_not_threadsafe: Callable[[Callable[[], object]], object]
    # Explicit "Any" is not allowed
    done_callback: Callable[[Outcome[Any]], object]  # type: ignore[misc]
    unrolled_run_gen: Generator[float, EventResult, None]
    # Explicit "Any" is not allowed
    unrolled_run_next_send: Outcome[Any] = attrs.Factory(lambda: Value(None))  # type: ignore[misc]

    def guest_tick(self) -> None:
        prev_library, sniffio_library.name = sniffio_library.name, "trio"
        try:
            timeout = self.unrolled_run_next_send.send(self.unrolled_run_gen)
        except StopIteration:
            assert self.runner.main_task_outcome is not None
            self.done_callback(self.runner.main_task_outcome)
            return
        except TrioInternalError as exc:
            self.done_callback(Error(exc))
            return
        finally:
            sniffio_library.name = prev_library

        # Optimization: try to skip going into the thread if we can avoid it
        events_outcome: Value[EventResult] | Error = capture(
            self.runner.io_manager.get_events,
            0,
        )
        if timeout <= 0 or isinstance(events_outcome, Error) or events_outcome.value:
            # No need to go into the thread
            self.unrolled_run_next_send = events_outcome
            self.runner.guest_tick_scheduled = True
            self.run_sync_soon_not_threadsafe(self.guest_tick)
        else:
            # Need to go into the thread and call get_events() there
            self.runner.guest_tick_scheduled = False

            def get_events() -> EventResult:
                return self.runner.io_manager.get_events(timeout)

            def deliver(events_outcome: Outcome[EventResult]) -> None:
                def in_main_thread() -> None:
                    self.unrolled_run_next_send = events_outcome
                    self.runner.guest_tick_scheduled = True
                    self.guest_tick()

                self.run_sync_soon_threadsafe(in_main_thread)

            start_thread_soon(get_events, deliver)


@attrs.define(eq=False)
# Explicit "Any" is not allowed
class Runner:  # type: ignore[misc]
    clock: Clock
    instruments: Instruments
    io_manager: TheIOManager
    ki_manager: KIManager
    strict_exception_groups: bool

    # Run-local values, see _local.py
    # Explicit "Any" is not allowed
    _locals: dict[_core.RunVar[Any], object] = attrs.Factory(dict)  # type: ignore[misc]

    runq: deque[Task] = attrs.Factory(deque)
    tasks: set[Task] = attrs.Factory(set)

    deadlines: Deadlines = attrs.Factory(Deadlines)

    init_task: Task | None = None
    system_nursery: Nursery | None = None
    system_context: contextvars.Context = attrs.field(kw_only=True)
    main_task: Task | None = None
    main_task_outcome: Outcome[object] | None = None

    entry_queue: EntryQueue = attrs.Factory(EntryQueue)
    trio_token: TrioToken | None = None
    asyncgens: AsyncGenerators = attrs.Factory(AsyncGenerators)

    # If everything goes idle for this long, we call clock._autojump()
    clock_autojump_threshold: float = inf

    # Guest mode stuff
    is_guest: bool = False
    guest_tick_scheduled: bool = False

    def force_guest_tick_asap(self) -> None:
        if self.guest_tick_scheduled:
            return
        self.guest_tick_scheduled = True
        self.io_manager.force_wakeup()

    def close(self) -> None:
        self.io_manager.close()
        self.entry_queue.close()
        self.asyncgens.close()
        if "after_run" in self.instruments:
            self.instruments.call("after_run")
        # This is where KI protection gets disabled, so we do it last
        self.ki_manager.close()

    @_public
    def current_statistics(self) -> RunStatistics:
        """Returns ``RunStatistics``, which contains run-loop-level debugging information.

        Currently, the following fields are defined:

        * ``tasks_living`` (int): The number of tasks that have been spawned
          and not yet exited.
        * ``tasks_runnable`` (int): The number of tasks that are currently
          queued on the run queue (as opposed to blocked waiting for something
          to happen).
        * ``seconds_to_next_deadline`` (float): The time until the next
          pending cancel scope deadline. May be negative if the deadline has
          expired but we haven't yet processed cancellations. May be
          :data:`~math.inf` if there are no pending deadlines.
        * ``run_sync_soon_queue_size`` (int): The number of
          unprocessed callbacks queued via
          :meth:`trio.lowlevel.TrioToken.run_sync_soon`.
        * ``io_statistics`` (object): Some statistics from Trio's I/O
          backend. This always has an attribute ``backend`` which is a string
          naming which operating-system-specific I/O backend is in use; the
          other attributes vary between backends.

        """
        seconds_to_next_deadline = self.deadlines.next_deadline() - self.current_time()
        return RunStatistics(
            tasks_living=len(self.tasks),
            tasks_runnable=len(self.runq),
            seconds_to_next_deadline=seconds_to_next_deadline,
            io_statistics=self.io_manager.statistics(),
            run_sync_soon_queue_size=self.entry_queue.size(),
        )

    @_public
    def current_time(self) -> float:
        """Returns the current time according to Trio's internal clock.

        Returns:
            float: The current time.

        Raises:
            RuntimeError: if not inside a call to :func:`trio.run`.

        """
        return self.clock.current_time()

    @_public
    def current_clock(self) -> Clock:
        """Returns the current :class:`~trio.abc.Clock`."""
        return self.clock

    @_public
    def current_root_task(self) -> Task | None:
        """Returns the current root :class:`Task`.

        This is the task that is the ultimate parent of all other tasks.

        """
        return self.init_task

    ################
    # Core task handling primitives
    ################

    @_public
    def reschedule(self, task: Task, next_send: Outcome[object] = _NO_SEND) -> None:
        """Reschedule the given task with the given
        :class:`outcome.Outcome`.

        See :func:`wait_task_rescheduled` for the gory details.

        There must be exactly one call to :func:`reschedule` for every call to
        :func:`wait_task_rescheduled`. (And when counting, keep in mind that
        returning :data:`Abort.SUCCEEDED` from an abort callback is equivalent
        to calling :func:`reschedule` once.)

        Args:
          task (trio.lowlevel.Task): the task to be rescheduled. Must be blocked
              in a call to :func:`wait_task_rescheduled`.
          next_send (outcome.Outcome): the value (or error) to return (or
              raise) from :func:`wait_task_rescheduled`.

        """
        if next_send is _NO_SEND:
            next_send = Value(None)

        assert task._runner is self
        assert task._next_send_fn is None
        task._next_send_fn = task.coro.send
        task._next_send = next_send
        task._abort_func = None
        task.custom_sleep_data = None
        if not self.runq and self.is_guest:
            self.force_guest_tick_asap()
        self.runq.append(task)
        if "task_scheduled" in self.instruments:
            self.instruments.call("task_scheduled", task)

    def spawn_impl(
        self,
        async_fn: Callable[[Unpack[PosArgT]], Awaitable[object]],
        args: tuple[Unpack[PosArgT]],
        nursery: Nursery | None,
        name: object,
        *,
        system_task: bool = False,
        context: contextvars.Context | None = None,
    ) -> Task:
        ######
        # Make sure the nursery is in working order
        ######

        # This sorta feels like it should be a method on nursery, except it
        # has to handle nursery=None for init. And it touches the internals of
        # all kinds of objects.
        if nursery is not None and nursery._closed:
            raise RuntimeError("Nursery is closed to new arrivals")
        if nursery is None:
            assert self.init_task is None

        ######
        # Propagate contextvars
        ######
        if context is None:
            context = self.system_context.copy() if system_task else copy_context()

        ######
        # Call the function and get the coroutine object, while giving helpful
        # errors for common mistakes.
        ######
        # TypeVarTuple passed into ParamSpec function confuses Mypy.
        coro = context.run(coroutine_or_error, async_fn, *args)  # type: ignore[arg-type]

        if name is None:
            name = async_fn
        if isinstance(name, functools.partial):
            name = name.func
        if not isinstance(name, str):
            try:
                name = f"{name.__module__}.{name.__qualname__}"  # type: ignore[attr-defined]
            except AttributeError:
                name = repr(name)

        # very old Cython versions (<0.29.24) has the attribute, but with a value of None
        if getattr(coro, "cr_frame", None) is None:
            # This async function is implemented in C or Cython
            async def python_wrapper(orig_coro: Awaitable[RetT]) -> RetT:
                return await orig_coro

            coro = python_wrapper(coro)
        assert coro.cr_frame is not None, "Coroutine frame should exist"

        ######
        # Set up the Task object
        ######
        task = Task._create(
            coro=coro,
            parent_nursery=nursery,
            runner=self,
            name=name,
            context=context,
            ki_protected=system_task,
        )

        self.tasks.add(task)
        if nursery is not None:
            nursery._children.add(task)
            task._activate_cancel_status(nursery._cancel_status)

        if "task_spawned" in self.instruments:
            self.instruments.call("task_spawned", task)
        # Special case: normally next_send should be an Outcome, but for the
        # very first send we have to send a literal unboxed None.
        self.reschedule(task, None)  # type: ignore[arg-type]
        return task

    def task_exited(self, task: Task, outcome: Outcome[object]) -> None:
        # break parking lots associated with the exiting task
        if task in GLOBAL_PARKING_LOT_BREAKER:
            for lot in GLOBAL_PARKING_LOT_BREAKER[task]:
                lot.break_lot(task)
            del GLOBAL_PARKING_LOT_BREAKER[task]

        if (
            task._cancel_status is not None
            and task._cancel_status.abandoned_by_misnesting
            and task._cancel_status.parent is None
        ):
            # The cancel scope surrounding this task's nursery was closed
            # before the task exited. Force the task to exit with an error,
            # since the error might not have been caught elsewhere. See the
            # comments in CancelStatus.close().
            try:
                # Raise this, rather than just constructing it, to get a
                # traceback frame included
                raise RuntimeError(
                    "Cancel scope stack corrupted: cancel scope surrounding "
                    f"{task!r} was closed before the task exited\n{MISNESTING_ADVICE}",
                )
            except RuntimeError as new_exc:
                if isinstance(outcome, Error):
                    new_exc.__context__ = outcome.error
                outcome = Error(new_exc)

        task._activate_cancel_status(None)
        self.tasks.remove(task)
        if task is self.init_task:
            # If the init task crashed, then something is very wrong and we
            # let the error propagate. (It'll eventually be wrapped in a
            # TrioInternalError.)
            outcome.unwrap()
            # the init task should be the last task to exit. If not, then
            # something is very wrong.
            if self.tasks:  # pragma: no cover
                raise TrioInternalError
        else:
            if task is self.main_task:
                self.main_task_outcome = outcome
                outcome = Value(None)
            assert task._parent_nursery is not None, task
            task._parent_nursery._child_finished(task, outcome)

        if "task_exited" in self.instruments:
            self.instruments.call("task_exited", task)

    ################
    # System tasks and init
    ################

    @_public
    def spawn_system_task(
        self,
        async_fn: Callable[[Unpack[PosArgT]], Awaitable[object]],
        *args: Unpack[PosArgT],
        name: object = None,
        context: contextvars.Context | None = None,
    ) -> Task:
        """Spawn a "system" task.

        System tasks have a few differences from regular tasks:

        * They don't need an explicit nursery; instead they go into the
          internal "system nursery".

        * If a system task raises an exception, then it's converted into a
          :exc:`~trio.TrioInternalError` and *all* tasks are cancelled. If you
          write a system task, you should be careful to make sure it doesn't
          crash.

        * System tasks are automatically cancelled when the main task exits.

        * By default, system tasks have :exc:`KeyboardInterrupt` protection
          *enabled*. If you want your task to be interruptible by control-C,
          then you need to use :func:`disable_ki_protection` explicitly (and
          come up with some plan for what to do with a
          :exc:`KeyboardInterrupt`, given that system tasks aren't allowed to
          raise exceptions).

        * System tasks do not inherit context variables from their creator.

        Towards the end of a call to :meth:`trio.run`, after the main
        task and all system tasks have exited, the system nursery
        becomes closed. At this point, new calls to
        :func:`spawn_system_task` will raise ``RuntimeError("Nursery
        is closed to new arrivals")`` instead of creating a system
        task. It's possible to encounter this state either in
        a ``finally`` block in an async generator, or in a callback
        passed to :meth:`TrioToken.run_sync_soon` at the right moment.

        Args:
          async_fn: An async callable.
          args: Positional arguments for ``async_fn``. If you want to pass
              keyword arguments, use :func:`functools.partial`.
          name: The name for this task. Only used for debugging/introspection
              (e.g. ``repr(task_obj)``). If this isn't a string,
              :func:`spawn_system_task` will try to make it one. A common use
              case is if you're wrapping a function before spawning a new
              task, you might pass the original function as the ``name=`` to
              make debugging easier.
          context: An optional ``contextvars.Context`` object with context variables
              to use for this task. You would normally get a copy of the current
              context with ``context = contextvars.copy_context()`` and then you would
              pass that ``context`` object here.

        Returns:
          Task: the newly spawned task

        """
        return self.spawn_impl(
            async_fn,
            args,
            self.system_nursery,
            name,
            system_task=True,
            context=context,
        )

    async def init(
        self,
        async_fn: Callable[[Unpack[PosArgT]], Awaitable[object]],
        args: tuple[Unpack[PosArgT]],
    ) -> None:
        # run_sync_soon task runs here:
        async with open_nursery() as run_sync_soon_nursery:
            # All other system tasks run here:
            async with open_nursery() as self.system_nursery:
                # Only the main task runs here:
                async with open_nursery() as main_task_nursery:
                    try:
                        self.main_task = self.spawn_impl(
                            async_fn,
                            args,
                            main_task_nursery,
                            None,
                        )
                    except BaseException as exc:
                        self.main_task_outcome = Error(exc)
                        return
                    self.spawn_impl(
                        self.entry_queue.task,
                        (),
                        run_sync_soon_nursery,
                        "<TrioToken.run_sync_soon task>",
                        system_task=True,
                    )

                # Main task is done; start shutting down system tasks
                self.system_nursery.cancel_scope.cancel()

            # System nursery is closed; finalize remaining async generators
            await self.asyncgens.finalize_remaining(self)

            # There are no more asyncgens, which means no more user-provided
            # code except possibly run_sync_soon callbacks. It's finally safe
            # to stop the run_sync_soon task and exit run().
            run_sync_soon_nursery.cancel_scope.cancel()

    ################
    # Outside context problems
    ################

    @_public
    def current_trio_token(self) -> TrioToken:
        """Retrieve the :class:`TrioToken` for the current call to
        :func:`trio.run`.

        """
        if self.trio_token is None:
            self.trio_token = TrioToken._create(self.entry_queue)
        return self.trio_token

    ################
    # KI handling
    ################

    ki_pending: bool = False

    # deliver_ki is broke. Maybe move all the actual logic and state into
    # RunToken, and we'll only have one instance per runner? But then we can't
    # have a public constructor. Eh, but current_run_token() returning a
    # unique object per run feels pretty nice. Maybe let's just go for it. And
    # keep the class public so people can isinstance() it if they want.

    # This gets called from signal context
    def deliver_ki(self) -> None:
        self.ki_pending = True
        with suppress(RunFinishedError):
            self.entry_queue.run_sync_soon(self._deliver_ki_cb)

    def _deliver_ki_cb(self) -> None:
        if not self.ki_pending:
            return
        # Can't happen because main_task and run_sync_soon_task are created at
        # the same time -- so even if KI arrives before main_task is created,
        # we won't get here until afterwards.
        assert self.main_task is not None
        if self.main_task_outcome is not None:
            # We're already in the process of exiting -- leave ki_pending set
            # and we'll check it again on our way out of run().
            return
        self.main_task._attempt_delivery_of_pending_ki()

    ################
    # Quiescing
    ################

    # sortedcontainers doesn't have types, and is reportedly very hard to type:
    # https://github.com/grantjenks/python-sortedcontainers/issues/68
    # Explicit "Any" is not allowed
    waiting_for_idle: Any = attrs.Factory(SortedDict)  # type: ignore[misc]

    @_public
    async def wait_all_tasks_blocked(self, cushion: float = 0.0) -> None:
        """Block until there are no runnable tasks.

        This is useful in testing code when you want to give other tasks a
        chance to "settle down". The calling task is blocked, and doesn't wake
        up until all other tasks are also blocked for at least ``cushion``
        seconds. (Setting a non-zero ``cushion`` is intended to handle cases
        like two tasks talking to each other over a local socket, where we
        want to ignore the potential brief moment between a send and receive
        when all tasks are blocked.)

        Note that ``cushion`` is measured in *real* time, not the Trio clock
        time.

        If there are multiple tasks blocked in :func:`wait_all_tasks_blocked`,
        then the one with the shortest ``cushion`` is the one woken (and
        this task becoming unblocked resets the timers for the remaining
        tasks). If there are multiple tasks that have exactly the same
        ``cushion``, then all are woken.

        You should also consider :class:`trio.testing.Sequencer`, which
        provides a more explicit way to control execution ordering within a
        test, and will often produce more readable tests.

        Example:
          Here's an example of one way to test that Trio's locks are fair: we
          take the lock in the parent, start a child, wait for the child to be
          blocked waiting for the lock (!), and then check that we can't
          release and immediately re-acquire the lock::

             async def lock_taker(lock):
                 await lock.acquire()
                 lock.release()

             async def test_lock_fairness():
                 lock = trio.Lock()
                 await lock.acquire()
                 async with trio.open_nursery() as nursery:
                     nursery.start_soon(lock_taker, lock)
                     # child hasn't run yet, we have the lock
                     assert lock.locked()
                     assert lock._owner is trio.lowlevel.current_task()
                     await trio.testing.wait_all_tasks_blocked()
                     # now the child has run and is blocked on lock.acquire(), we
                     # still have the lock
                     assert lock.locked()
                     assert lock._owner is trio.lowlevel.current_task()
                     lock.release()
                     try:
                         # The child has a prior claim, so we can't have it
                         lock.acquire_nowait()
                     except trio.WouldBlock:
                         assert lock._owner is not trio.lowlevel.current_task()
                         print("PASS")
                     else:
                         print("FAIL")

        """
        task = current_task()
        key = (cushion, id(task))
        self.waiting_for_idle[key] = task

        def abort(_: _core.RaiseCancelT) -> Abort:
            del self.waiting_for_idle[key]
            return Abort.SUCCEEDED

        await wait_task_rescheduled(abort)


################################################################
# run
################################################################
#
# Trio's core task scheduler and coroutine runner is in 'unrolled_run'. It's
# called that because it has an unusual feature: it's actually a generator.
# Whenever it needs to fetch IO events from the OS, it yields, and waits for
# its caller to send the IO events back in. So the loop is "unrolled" into a
# sequence of generator send() calls.
#
# The reason for this unusual design is to support two different modes of
# operation, where the IO is handled differently.
#
# In normal mode using trio.run, the scheduler and IO run in the same thread:
#
# Main thread:
#
# +---------------------------+
# | Run tasks                 |
# | (unrolled_run)            |
# +---------------------------+
# | Block waiting for I/O     |
# | (io_manager.get_events)   |
# +---------------------------+
# | Run tasks                 |
# | (unrolled_run)            |
# +---------------------------+
# | Block waiting for I/O     |
# | (io_manager.get_events)   |
# +---------------------------+
# :
#
#
# In guest mode using trio.lowlevel.start_guest_run, the scheduler runs on the
# main thread as a host loop callback, but blocking for IO gets pushed into a
# worker thread:
#
# Main thread executing host loop:           Trio I/O thread:
#
# +---------------------------+
# | Run Trio tasks            |
# | (unrolled_run)            |
# +---------------------------+ --------------+
#                                             v
# +---------------------------+              +----------------------------+
# | Host loop does whatever   |              | Block waiting for Trio I/O |
# | it wants                  |              | (io_manager.get_events)    |
# +---------------------------+              +----------------------------+
#                                             |
# +---------------------------+ <-------------+
# | Run Trio tasks            |
# | (unrolled_run)            |
# +---------------------------+ --------------+
#                                             v
# +---------------------------+              +----------------------------+
# | Host loop does whatever   |              | Block waiting for Trio I/O |
# | it wants                  |              | (io_manager.get_events)    |
# +---------------------------+              +----------------------------+
# :                                            :
#
# Most of Trio's internals don't need to care about this difference. The main
# complication it creates is that in guest mode, we might need to wake up not
# just due to OS-reported IO events, but also because of code running on the
# host loop calling reschedule() or changing task deadlines. Search for
# 'is_guest' to see the special cases we need to handle this.


def setup_runner(
    clock: Clock | None,
    instruments: Sequence[Instrument],
    restrict_keyboard_interrupt_to_checkpoints: bool,
    strict_exception_groups: bool,
) -> Runner:
    """Create a Runner object and install it as the GLOBAL_RUN_CONTEXT."""
    # It wouldn't be *hard* to support nested calls to run(), but I can't
    # think of a single good reason for it, so let's be conservative for
    # now:
    if hasattr(GLOBAL_RUN_CONTEXT, "runner"):
        raise RuntimeError("Attempted to call run() from inside a run()")

    if clock is None:
        clock = SystemClock()
    instrument_group = Instruments(instruments)
    io_manager = TheIOManager()
    system_context = copy_context()
    ki_manager = KIManager()

    runner = Runner(
        clock=clock,
        instruments=instrument_group,
        io_manager=io_manager,
        system_context=system_context,
        ki_manager=ki_manager,
        strict_exception_groups=strict_exception_groups,
    )
    runner.asyncgens.install_hooks(runner)

    # This is where KI protection gets enabled, so we want to do it early - in
    # particular before we start modifying global state like GLOBAL_RUN_CONTEXT
    ki_manager.install(runner.deliver_ki, restrict_keyboard_interrupt_to_checkpoints)

    GLOBAL_RUN_CONTEXT.runner = runner
    return runner


def run(
    async_fn: Callable[[Unpack[PosArgT]], Awaitable[RetT]],
    *args: Unpack[PosArgT],
    clock: Clock | None = None,
    instruments: Sequence[Instrument] = (),
    restrict_keyboard_interrupt_to_checkpoints: bool = False,
    strict_exception_groups: bool = True,
) -> RetT:
    """Run a Trio-flavored async function, and return the result.

    Calling::

       run(async_fn, *args)

    is the equivalent of::

       await async_fn(*args)

    except that :func:`run` can (and must) be called from a synchronous
    context.

    This is Trio's main entry point. Almost every other function in Trio
    requires that you be inside a call to :func:`run`.

    Args:
      async_fn: An async function.

      args: Positional arguments to be passed to *async_fn*. If you need to
          pass keyword arguments, then use :func:`functools.partial`.

      clock: ``None`` to use the default system-specific monotonic clock;
          otherwise, an object implementing the :class:`trio.abc.Clock`
          interface, like (for example) a :class:`trio.testing.MockClock`
          instance.

      instruments (list of :class:`trio.abc.Instrument` objects): Any
          instrumentation you want to apply to this run. This can also be
          modified during the run; see :ref:`instrumentation`.

      restrict_keyboard_interrupt_to_checkpoints (bool): What happens if the
          user hits control-C while :func:`run` is running? If this argument
          is False (the default), then you get the standard Python behavior: a
          :exc:`KeyboardInterrupt` exception will immediately interrupt
          whatever task is running (or if no task is running, then Trio will
          wake up a task to be interrupted). Alternatively, if you set this
          argument to True, then :exc:`KeyboardInterrupt` delivery will be
          delayed: it will be *only* be raised at :ref:`checkpoints
          <checkpoints>`, like a :exc:`Cancelled` exception.

          The default behavior is nice because it means that even if you
          accidentally write an infinite loop that never executes any
          checkpoints, then you can still break out of it using control-C.
          The alternative behavior is nice if you're paranoid about a
          :exc:`KeyboardInterrupt` at just the wrong place leaving your
          program in an inconsistent state, because it means that you only
          have to worry about :exc:`KeyboardInterrupt` at the exact same
          places where you already have to worry about :exc:`Cancelled`.

          This setting has no effect if your program has registered a custom
          SIGINT handler, or if :func:`run` is called from anywhere but the
          main thread (this is a Python limitation), or if you use
          :func:`open_signal_receiver` to catch SIGINT.

      strict_exception_groups (bool): Unless set to False, nurseries will always wrap
          even a single raised exception in an exception group. This can be overridden
          on the level of individual nurseries. Setting it to False will be deprecated
          and ultimately removed in a future version of Trio.

    Returns:
      Whatever ``async_fn`` returns.

    Raises:
      TrioInternalError: if an unexpected error is encountered inside Trio's
          internal machinery. This is a bug and you should `let us know
          <https://github.com/python-trio/trio/issues>`__.

      Anything else: if ``async_fn`` raises an exception, then :func:`run`
          propagates it.

    """
    if strict_exception_groups is not None and not strict_exception_groups:
        warn_deprecated(
            "trio.run(..., strict_exception_groups=False)",
            version="0.25.0",
            issue=2929,
            instead=(
                "the default value of True and rewrite exception handlers to handle ExceptionGroups. "
                "See https://trio.readthedocs.io/en/stable/reference-core.html#designing-for-multiple-errors"
            ),
            use_triodeprecationwarning=True,
        )

    __tracebackhide__ = True

    runner = setup_runner(
        clock,
        instruments,
        restrict_keyboard_interrupt_to_checkpoints,
        strict_exception_groups,
    )

    prev_library, sniffio_library.name = sniffio_library.name, "trio"
    try:
        gen = unrolled_run(runner, async_fn, args)
        # Need to send None in the first time.
        next_send: EventResult = None  # type: ignore[assignment]
        while True:
            try:
                timeout = gen.send(next_send)
            except StopIteration:
                break
            next_send = runner.io_manager.get_events(timeout)
    finally:
        sniffio_library.name = prev_library
    # Inlined copy of runner.main_task_outcome.unwrap() to avoid
    # cluttering every single Trio traceback with an extra frame.
    if isinstance(runner.main_task_outcome, Value):
<<<<<<< HEAD
        return cast(RetT, runner.main_task_outcome.value)
    if isinstance(runner.main_task_outcome, Error):
=======
        return cast("RetT", runner.main_task_outcome.value)
    elif isinstance(runner.main_task_outcome, Error):
>>>>>>> c4c8ce41
        raise runner.main_task_outcome.error
    raise AssertionError(runner.main_task_outcome)  # pragma: no cover


# Explicit .../"Any" not allowed
def start_guest_run(  # type: ignore[misc]
    async_fn: Callable[..., Awaitable[RetT]],
    *args: object,
    run_sync_soon_threadsafe: Callable[[Callable[[], object]], object],
    done_callback: Callable[[outcome.Outcome[RetT]], object],
    run_sync_soon_not_threadsafe: (
        Callable[[Callable[[], object]], object] | None
    ) = None,
    host_uses_signal_set_wakeup_fd: bool = False,
    clock: Clock | None = None,
    instruments: Sequence[Instrument] = (),
    restrict_keyboard_interrupt_to_checkpoints: bool = False,
    strict_exception_groups: bool = True,
) -> None:
    """Start a "guest" run of Trio on top of some other "host" event loop.

    Each host loop can only have one guest run at a time.

    You should always let the Trio run finish before stopping the host loop;
    if not, it may leave Trio's internal data structures in an inconsistent
    state. You might be able to get away with it if you immediately exit the
    program, but it's safest not to go there in the first place.

    Generally, the best way to do this is wrap this in a function that starts
    the host loop and then immediately starts the guest run, and then shuts
    down the host when the guest run completes.

    Once :func:`start_guest_run` returns successfully, the guest run
    has been set up enough that you can invoke sync-colored Trio
    functions such as :func:`~trio.current_time`, :func:`spawn_system_task`,
    and :func:`current_trio_token`. If a `~trio.TrioInternalError` occurs
    during this early setup of the guest run, it will be raised out of
    :func:`start_guest_run`.  All other errors, including all errors
    raised by the *async_fn*, will be delivered to your
    *done_callback* at some point after :func:`start_guest_run` returns
    successfully.

    Args:

      run_sync_soon_threadsafe: An arbitrary callable, which will be passed a
         function as its sole argument::

            def my_run_sync_soon_threadsafe(fn):
                ...

         This callable should schedule ``fn()`` to be run by the host on its
         next pass through its loop. **Must support being called from
         arbitrary threads.**

      done_callback: An arbitrary callable::

            def my_done_callback(run_outcome):
                ...

         When the Trio run has finished, Trio will invoke this callback to let
         you know. The argument is an `outcome.Outcome`, reporting what would
         have been returned or raised by `trio.run`. This function can do
         anything you want, but commonly you'll want it to shut down the
         host loop, unwrap the outcome, etc.

      run_sync_soon_not_threadsafe: Like ``run_sync_soon_threadsafe``, but
         will only be called from inside the host loop's main thread.
         Optional, but if your host loop allows you to implement this more
         efficiently than ``run_sync_soon_threadsafe`` then passing it will
         make things a bit faster.

      host_uses_signal_set_wakeup_fd (bool): Pass `True` if your host loop
         uses `signal.set_wakeup_fd`, and `False` otherwise. For more details,
         see :ref:`guest-run-implementation`.

    For the meaning of other arguments, see `trio.run`.

    """
    if strict_exception_groups is not None and not strict_exception_groups:
        warn_deprecated(
            "trio.start_guest_run(..., strict_exception_groups=False)",
            version="0.25.0",
            issue=2929,
            instead=(
                "the default value of True and rewrite exception handlers to handle ExceptionGroups. "
                "See https://trio.readthedocs.io/en/stable/reference-core.html#designing-for-multiple-errors"
            ),
            use_triodeprecationwarning=True,
        )

    runner = setup_runner(
        clock,
        instruments,
        restrict_keyboard_interrupt_to_checkpoints,
        strict_exception_groups,
    )
    runner.is_guest = True
    runner.guest_tick_scheduled = True

    if run_sync_soon_not_threadsafe is None:
        run_sync_soon_not_threadsafe = run_sync_soon_threadsafe

    guest_state = GuestState(
        runner=runner,
        run_sync_soon_threadsafe=run_sync_soon_threadsafe,
        run_sync_soon_not_threadsafe=run_sync_soon_not_threadsafe,
        done_callback=done_callback,
        unrolled_run_gen=unrolled_run(
            runner,
            async_fn,
            args,
            host_uses_signal_set_wakeup_fd=host_uses_signal_set_wakeup_fd,
        ),
    )

    # Run a few ticks of the guest run synchronously, so that by the
    # time we return, the system nursery exists and callers can use
    # spawn_system_task. We don't actually run any user code during
    # this time, so it shouldn't be possible to get an exception here,
    # except for a TrioInternalError.
    next_send = cast(
        "EventResult",
        None,
    )  # First iteration must be `None`, every iteration after that is EventResult
    for _tick in range(5):  # expected need is 2 iterations + leave some wiggle room
        if runner.system_nursery is not None:
            # We're initialized enough to switch to async guest ticks
            break
        try:
            timeout = guest_state.unrolled_run_gen.send(next_send)
        except StopIteration:  # pragma: no cover
            raise TrioInternalError(
                "Guest runner exited before system nursery was initialized",
            ) from None
        if timeout != 0:  # pragma: no cover
            guest_state.unrolled_run_gen.throw(
                TrioInternalError(
                    "Guest runner blocked before system nursery was initialized",
                ),
            )
        # next_send should be the return value of
        # IOManager.get_events() if no I/O was waiting, which is
        # platform-dependent. We don't actually check for I/O during
        # this init phase because no one should be expecting any yet.
        if sys.platform == "win32":
            next_send = 0
        else:
            next_send = []
    else:  # pragma: no cover
        guest_state.unrolled_run_gen.throw(
            TrioInternalError(
                "Guest runner yielded too many times before "
                "system nursery was initialized",
            ),
        )

    guest_state.unrolled_run_next_send = Value(next_send)
    run_sync_soon_not_threadsafe(guest_state.guest_tick)


# 24 hours is arbitrary, but it avoids issues like people setting timeouts of
# 10**20 and then getting integer overflows in the underlying system calls.
_MAX_TIMEOUT: Final = 24 * 60 * 60


# Weird quirk: this is written as a generator in order to support "guest
# mode", where our core event loop gets unrolled into a series of callbacks on
# the host loop. If you're doing a regular trio.run then this gets run
# straight through.
@enable_ki_protection
def unrolled_run(
    runner: Runner,
    async_fn: Callable[[Unpack[PosArgT]], Awaitable[object]],
    args: tuple[Unpack[PosArgT]],
    host_uses_signal_set_wakeup_fd: bool = False,
) -> Generator[float, EventResult, None]:
    __tracebackhide__ = True

    try:
        if not host_uses_signal_set_wakeup_fd:
            runner.entry_queue.wakeup.wakeup_on_signals()

        if "before_run" in runner.instruments:
            runner.instruments.call("before_run")
        runner.clock.start_clock()
        runner.init_task = runner.spawn_impl(
            runner.init,
            (async_fn, args),
            None,
            "<init>",
            system_task=True,
        )

        # You know how people talk about "event loops"? This 'while' loop right
        # here is our event loop:
        while runner.tasks:
            if runner.runq:
                timeout: float = 0
            else:
                deadline = runner.deadlines.next_deadline()
                timeout = runner.clock.deadline_to_sleep_time(deadline)
            timeout = min(max(0, timeout), _MAX_TIMEOUT)

            idle_primed = None
            if runner.waiting_for_idle:
                cushion, _ = runner.waiting_for_idle.keys()[0]
                if cushion < timeout:
                    timeout = cushion
                    idle_primed = IdlePrimedTypes.WAITING_FOR_IDLE
            # We use 'elif' here because if there are tasks in
            # wait_all_tasks_blocked, then those tasks will wake up without
            # jumping the clock, so we don't need to autojump.
            elif runner.clock_autojump_threshold < timeout:
                timeout = runner.clock_autojump_threshold
                idle_primed = IdlePrimedTypes.AUTOJUMP_CLOCK

            if "before_io_wait" in runner.instruments:
                runner.instruments.call("before_io_wait", timeout)

            # Driver will call io_manager.get_events(timeout) and pass it back
            # in through the yield
            events = yield timeout
            runner.io_manager.process_events(events)

            if "after_io_wait" in runner.instruments:
                runner.instruments.call("after_io_wait", timeout)

            # Process cancellations due to deadline expiry
            now = runner.clock.current_time()
            if runner.deadlines.expire(now):
                idle_primed = None

            # idle_primed != None means: if the IO wait hit the timeout, and
            # still nothing is happening, then we should start waking up
            # wait_all_tasks_blocked tasks or autojump the clock. But there
            # are some subtleties in defining "nothing is happening".
            #
            # 'not runner.runq' means that no tasks are currently runnable.
            # 'not events' means that the last IO wait call hit its full
            # timeout. These are very similar, and if idle_primed != None and
            # we're running in regular mode then they always go together. But,
            # in *guest* mode, they can happen independently, even when
            # idle_primed=True:
            #
            # - runner.runq=empty and events=True: the host loop adjusted a
            #   deadline and that forced an IO wakeup before the timeout expired,
            #   even though no actual tasks were scheduled.
            #
            # - runner.runq=nonempty and events=False: the IO wait hit its
            #   timeout, but then some code in the host thread rescheduled a task
            #   before we got here.
            #
            # So we need to check both.
            if idle_primed is not None and not runner.runq and not events:
                if idle_primed is IdlePrimedTypes.WAITING_FOR_IDLE:
                    while runner.waiting_for_idle:
                        key, task = runner.waiting_for_idle.peekitem(0)
                        if key[0] == cushion:
                            del runner.waiting_for_idle[key]
                            runner.reschedule(task)
                        else:
                            break
                else:
                    assert idle_primed is IdlePrimedTypes.AUTOJUMP_CLOCK
                    assert isinstance(runner.clock, _core.MockClock)
                    runner.clock._autojump()

            # Process all runnable tasks, but only the ones that are already
            # runnable now. Anything that becomes runnable during this cycle
            # needs to wait until the next pass. This avoids various
            # starvation issues by ensuring that there's never an unbounded
            # delay between successive checks for I/O.
            #
            # Also, we randomize the order of each batch to avoid assumptions
            # about scheduling order sneaking in. In the long run, I suspect
            # we'll either (a) use strict FIFO ordering and document that for
            # predictability/determinism, or (b) implement a more
            # sophisticated scheduler (e.g. some variant of fair queueing),
            # for better behavior under load. For now, this is the worst of
            # both worlds - but it keeps our options open. (If we do decide to
            # go all in on deterministic scheduling, then there are other
            # things that will probably need to change too, like the deadlines
            # tie-breaker and the non-deterministic ordering of
            # task._notify_queues.)
            batch = list(runner.runq)
            runner.runq.clear()
            if _ALLOW_DETERMINISTIC_SCHEDULING:
                # We're running under Hypothesis, and pytest-trio has patched
                # this in to make the scheduler deterministic and avoid flaky
                # tests. It's not worth the (small) performance cost in normal
                # operation, since we'll shuffle the list and _r is only
                # seeded for tests.
                batch.sort(key=lambda t: t._counter)
                _r.shuffle(batch)
            else:
                # 50% chance of reversing the batch, this way each task
                # can appear before/after any other task.
                if _r.random() < 0.5:
                    batch.reverse()
            while batch:
                task = batch.pop()
                GLOBAL_RUN_CONTEXT.task = task

                if "before_task_step" in runner.instruments:
                    runner.instruments.call("before_task_step", task)

                next_send_fn = task._next_send_fn
                next_send = task._next_send
                task._next_send_fn = task._next_send = None
                final_outcome: Outcome[object] | None = None
                try:
                    # We used to unwrap the Outcome object here and send/throw
                    # its contents in directly, but it turns out that .throw()
                    # is buggy on CPython (all versions at time of writing):
                    #   https://bugs.python.org/issue29587
                    #   https://bugs.python.org/issue29590
                    #   https://bugs.python.org/issue40694
                    #   https://github.com/python/cpython/issues/108668
                    # So now we send in the Outcome object and unwrap it on the
                    # other side.
                    msg = task.context.run(next_send_fn, next_send)
                except StopIteration as stop_iteration:
                    final_outcome = Value(stop_iteration.value)
                except BaseException as task_exc:
                    # Store for later, removing uninteresting top frames: 1
                    # frame we always remove, because it's this function
                    # catching it, and then in addition we remove however many
                    # more Context.run adds.
                    tb = task_exc.__traceback__
                    for _ in range(1 + CONTEXT_RUN_TB_FRAMES):
                        if tb is not None:  # pragma: no branch
                            tb = tb.tb_next
                    final_outcome = Error(task_exc.with_traceback(tb))
                    # Remove local refs so that e.g. cancelled coroutine locals
                    # are not kept alive by this frame until another exception
                    # comes along.
                    del tb

                if final_outcome is not None:
                    # We can't call this directly inside the except: blocks
                    # above, because then the exceptions end up attaching
                    # themselves to other exceptions as __context__ in
                    # unwanted ways.
                    runner.task_exited(task, final_outcome)
                    # final_outcome may contain a traceback ref. It's not as
                    # crucial compared to the above, but this will allow more
                    # prompt release of resources in coroutine locals.
                    final_outcome = None
                else:
                    task._schedule_points += 1
                    if msg is CancelShieldedCheckpoint:
                        runner.reschedule(task)
                    elif type(msg) is WaitTaskRescheduled:
                        task._cancel_points += 1
                        task._abort_func = msg.abort_func
                        # KI is "outside" all cancel scopes, so check for it
                        # before checking for regular cancellation:
                        if runner.ki_pending and task is runner.main_task:
                            task._attempt_delivery_of_pending_ki()
                        task._attempt_delivery_of_any_pending_cancel()
                    elif type(msg) is PermanentlyDetachCoroutineObject:
                        # Pretend the task just exited with the given outcome
                        runner.task_exited(task, msg.final_outcome)
                    else:
                        exc = TypeError(
                            f"trio.run received unrecognized yield message {msg!r}. "
                            "Are you trying to use a library written for some "
                            "other framework like asyncio? That won't work "
                            "without some kind of compatibility shim.",
                        )
                        # The foreign library probably doesn't adhere to our
                        # protocol of unwrapping whatever outcome gets sent in.
                        # Instead, we'll arrange to throw `exc` in directly,
                        # which works for at least asyncio and curio.
                        runner.reschedule(task, exc)  # type: ignore[arg-type]
                        task._next_send_fn = task.coro.throw
                    # prevent long-lived reference
                    # TODO: develop test for this deletion
                    del msg

                if "after_task_step" in runner.instruments:
                    runner.instruments.call("after_task_step", task)
                del GLOBAL_RUN_CONTEXT.task
                # prevent long-lived references
                # TODO: develop test for this deletion
                del task, next_send, next_send_fn

    except GeneratorExit:
        # The run-loop generator has been garbage collected without finishing
        warnings.warn(
            RuntimeWarning(
                "Trio guest run got abandoned without properly finishing... "
                "weird stuff might happen",
            ),
            stacklevel=1,
        )
    except TrioInternalError:
        raise
    except BaseException as exc:
        raise TrioInternalError("internal error in Trio - please file a bug!") from exc
    finally:
        GLOBAL_RUN_CONTEXT.__dict__.clear()
        runner.close()
        # Have to do this after runner.close() has disabled KI protection,
        # because otherwise there's a race where ki_pending could get set
        # after we check it.
        if runner.ki_pending:
            ki = KeyboardInterrupt()
            if isinstance(runner.main_task_outcome, Error):
                ki.__context__ = runner.main_task_outcome.error
            runner.main_task_outcome = Error(ki)


################################################################
# Other public API functions
################################################################


class _TaskStatusIgnored(TaskStatus[object]):
    def __repr__(self) -> str:
        return "TASK_STATUS_IGNORED"

    def started(self, value: object = None) -> None:
        pass


TASK_STATUS_IGNORED: Final[TaskStatus[object]] = _TaskStatusIgnored()


def current_task() -> Task:
    """Return the :class:`Task` object representing the current task.

    Returns:
      Task: the :class:`Task` that called :func:`current_task`.

    """

    try:
        return GLOBAL_RUN_CONTEXT.task
    except AttributeError:
        raise RuntimeError("must be called from async context") from None


def current_effective_deadline() -> float:
    """Returns the current effective deadline for the current task.

    This function examines all the cancellation scopes that are currently in
    effect (taking into account shielding), and returns the deadline that will
    expire first.

    One example of where this might be is useful is if your code is trying to
    decide whether to begin an expensive operation like an RPC call, but wants
    to skip it if it knows that it can't possibly complete in the available
    time. Another example would be if you're using a protocol like gRPC that
    `propagates timeout information to the remote peer
    <http://www.grpc.io/docs/guides/concepts.html#deadlines>`__; this function
    gives a way to fetch that information so you can send it along.

    If this is called in a context where a cancellation is currently active
    (i.e., a blocking call will immediately raise :exc:`Cancelled`), then
    returned deadline is ``-inf``. If it is called in a context where no
    scopes have a deadline set, it returns ``inf``.

    Returns:
        float: the effective deadline, as an absolute time.

    """
    return current_task()._cancel_status.effective_deadline()


async def checkpoint() -> None:
    """A pure :ref:`checkpoint <checkpoints>`.

    This checks for cancellation and allows other tasks to be scheduled,
    without otherwise blocking.

    Note that the scheduler has the option of ignoring this and continuing to
    run the current task if it decides this is appropriate (e.g. for increased
    efficiency).

    Equivalent to ``await trio.sleep(0)`` (which is implemented by calling
    :func:`checkpoint`.)

    """
    # The scheduler is what checks timeouts and converts them into
    # cancellations. So by doing the schedule point first, we ensure that the
    # cancel point has the most up-to-date info.
    await cancel_shielded_checkpoint()
    task = current_task()
    task._cancel_points += 1
    if task._cancel_status.effectively_cancelled or (
        task is task._runner.main_task and task._runner.ki_pending
    ):
        with CancelScope(deadline=-inf):
            await _core.wait_task_rescheduled(lambda _: _core.Abort.SUCCEEDED)


async def checkpoint_if_cancelled() -> None:
    """Issue a :ref:`checkpoint <checkpoints>` if the calling context has been
    cancelled.

    Equivalent to (but potentially more efficient than)::

        if trio.current_effective_deadline() == -inf:
            await trio.lowlevel.checkpoint()

    This is either a no-op, or else it allow other tasks to be scheduled and
    then raises :exc:`trio.Cancelled`.

    Typically used together with :func:`cancel_shielded_checkpoint`.

    """
    task = current_task()
    if task._cancel_status.effectively_cancelled or (
        task is task._runner.main_task and task._runner.ki_pending
    ):
        await _core.checkpoint()
        raise AssertionError("this should never happen")  # pragma: no cover
    task._cancel_points += 1


if sys.platform == "win32":
    from ._generated_io_windows import *
    from ._io_windows import (
        EventResult as EventResult,
        WindowsIOManager as TheIOManager,
        _WindowsStatistics as IOStatistics,
    )
elif sys.platform == "linux" or (not TYPE_CHECKING and hasattr(select, "epoll")):
    from ._generated_io_epoll import *
    from ._io_epoll import (
        EpollIOManager as TheIOManager,
        EventResult as EventResult,
        _EpollStatistics as IOStatistics,
    )
elif TYPE_CHECKING or hasattr(select, "kqueue"):
    from ._generated_io_kqueue import *
    from ._io_kqueue import (
        EventResult as EventResult,
        KqueueIOManager as TheIOManager,
        _KqueueStatistics as IOStatistics,
    )
else:  # pragma: no cover
    _patchers = sorted({"eventlet", "gevent"}.intersection(sys.modules))
    if _patchers:
        raise NotImplementedError(
            "unsupported platform or primitives trio depends on are monkey-patched out by "
            + ", ".join(_patchers),
        )

    raise NotImplementedError("unsupported platform")

from ._generated_instrumentation import *
from ._generated_run import *<|MERGE_RESOLUTION|>--- conflicted
+++ resolved
@@ -2407,15 +2407,11 @@
     # Inlined copy of runner.main_task_outcome.unwrap() to avoid
     # cluttering every single Trio traceback with an extra frame.
     if isinstance(runner.main_task_outcome, Value):
-<<<<<<< HEAD
-        return cast(RetT, runner.main_task_outcome.value)
+        return cast("RetT", runner.main_task_outcome.value)
     if isinstance(runner.main_task_outcome, Error):
-=======
-        return cast("RetT", runner.main_task_outcome.value)
-    elif isinstance(runner.main_task_outcome, Error):
->>>>>>> c4c8ce41
         raise runner.main_task_outcome.error
-    raise AssertionError(runner.main_task_outcome)  # pragma: no cover
+    # pragma: no cover
+    raise AssertionError(runner.main_task_outcome)
 
 
 # Explicit .../"Any" not allowed
