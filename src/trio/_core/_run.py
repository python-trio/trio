--- conflicted
+++ resolved
@@ -1731,12 +1731,8 @@
         # Call the function and get the coroutine object, while giving helpful
         # errors for common mistakes.
         ######
-<<<<<<< HEAD
         # TypeVarTuple passed into ParamSpec function confuses Mypy.
         coro = context.run(coroutine_or_error, async_fn, *args)  # type: ignore[arg-type]
-=======
-        coro = context.run(coroutine_or_error, async_fn, *args)
->>>>>>> 60b9e142
 
         if name is None:
             name = async_fn
