<<<<<<< HEAD
from typing import NoReturn

from trio import _deprecate
=======
from __future__ import annotations

from typing import TYPE_CHECKING

>>>>>>> d65d3f61
from trio._util import NoPublicConstructor, final

if TYPE_CHECKING:
    from collections.abc import Callable


class TrioInternalError(Exception):
    """Raised by :func:`run` if we encounter a bug in Trio, or (possibly) a
    misuse of one of the low-level :mod:`trio.lowlevel` APIs.

    This should never happen! If you get this error, please file a bug.

    Unfortunately, if you get this error it also means that all bets are off –
    Trio doesn't know what is going on and its normal invariants may be void.
    (For example, we might have "lost track" of a task. Or lost track of all
    tasks.) Again, though, this shouldn't happen.

    """


class RunFinishedError(RuntimeError):
    """Raised by `trio.from_thread.run` and similar functions if the
    corresponding call to :func:`trio.run` has already finished.

    """


class WouldBlock(Exception):
    """Raised by ``X_nowait`` functions if ``X`` would block."""


@final
class Cancelled(BaseException, metaclass=NoPublicConstructor):
    """Raised by blocking calls if the surrounding scope has been cancelled.

    You should let this exception propagate, to be caught by the relevant
    cancel scope. To remind you of this, it inherits from :exc:`BaseException`
    instead of :exc:`Exception`, just like :exc:`KeyboardInterrupt` and
    :exc:`SystemExit` do. This means that if you write something like::

       try:
           ...
       except Exception:
           ...

    then this *won't* catch a :exc:`Cancelled` exception.

    You cannot raise :exc:`Cancelled` yourself. Attempting to do so
    will produce a :exc:`TypeError`. Use :meth:`cancel_scope.cancel()
    <trio.CancelScope.cancel>` instead.

    .. note::

       In the US it's also common to see this word spelled "canceled", with
       only one "l". This is a `recent
       <https://books.google.com/ngrams/graph?content=canceled%2Ccancelled&year_start=1800&year_end=2000&corpus=5&smoothing=3&direct_url=t1%3B%2Ccanceled%3B%2Cc0%3B.t1%3B%2Ccancelled%3B%2Cc0>`__
       and `US-specific
       <https://books.google.com/ngrams/graph?content=canceled%2Ccancelled&year_start=1800&year_end=2000&corpus=18&smoothing=3&share=&direct_url=t1%3B%2Ccanceled%3B%2Cc0%3B.t1%3B%2Ccancelled%3B%2Cc0>`__
       innovation, and even in the US both forms are still commonly used. So
       for consistency with the rest of the world and with "cancellation"
       (which always has two "l"s), Trio uses the two "l" spelling
       everywhere.

    """

    def __str__(self) -> str:
        return "Cancelled"

<<<<<<< HEAD
    def __call__(self) -> NoReturn:
        # If a Cancelled exception is passed to an old abort_fn that
        # expects a raise_cancel callback, someone will eventually try
        # to call the exception instead of raising it. Provide a
        # deprecation warning and raise it instead.
        _deprecate.warn_deprecated(
            "wait_task_rescheduled's abort_fn taking a callback argument",
            "0.30.0",
            issue=2649,
            instead="an exception argument",
        )
        raise self
=======
    def __reduce__(self) -> tuple[Callable[[], Cancelled], tuple[()]]:
        return (Cancelled._create, ())
>>>>>>> d65d3f61


class BusyResourceError(Exception):
    """Raised when a task attempts to use a resource that some other task is
    already using, and this would lead to bugs and nonsense.

    For example, if two tasks try to send data through the same socket at the
    same time, Trio will raise :class:`BusyResourceError` instead of letting
    the data get scrambled.

    """


class ClosedResourceError(Exception):
    """Raised when attempting to use a resource after it has been closed.

    Note that "closed" here means that *your* code closed the resource,
    generally by calling a method with a name like ``close`` or ``aclose``, or
    by exiting a context manager. If a problem arises elsewhere – for example,
    because of a network failure, or because a remote peer closed their end of
    a connection – then that should be indicated by a different exception
    class, like :exc:`BrokenResourceError` or an :exc:`OSError` subclass.

    """


class BrokenResourceError(Exception):
    """Raised when an attempt to use a resource fails due to external
    circumstances.

    For example, you might get this if you try to send data on a stream where
    the remote side has already closed the connection.

    You *don't* get this error if *you* closed the resource – in that case you
    get :class:`ClosedResourceError`.

    This exception's ``__cause__`` attribute will often contain more
    information about the underlying error.

    """


class EndOfChannel(Exception):
    """Raised when trying to receive from a :class:`trio.abc.ReceiveChannel`
    that has no more data to receive.

    This is analogous to an "end-of-file" condition, but for channels.

    """<|MERGE_RESOLUTION|>--- conflicted
+++ resolved
@@ -1,13 +1,8 @@
-<<<<<<< HEAD
-from typing import NoReturn
+from __future__ import annotations
+
+from typing import TYPE_CHECKING, NoReturn
 
 from trio import _deprecate
-=======
-from __future__ import annotations
-
-from typing import TYPE_CHECKING
-
->>>>>>> d65d3f61
 from trio._util import NoPublicConstructor, final
 
 if TYPE_CHECKING:
@@ -76,7 +71,6 @@
     def __str__(self) -> str:
         return "Cancelled"
 
-<<<<<<< HEAD
     def __call__(self) -> NoReturn:
         # If a Cancelled exception is passed to an old abort_fn that
         # expects a raise_cancel callback, someone will eventually try
@@ -89,10 +83,9 @@
             instead="an exception argument",
         )
         raise self
-=======
+
     def __reduce__(self) -> tuple[Callable[[], Cancelled], tuple[()]]:
         return (Cancelled._create, ())
->>>>>>> d65d3f61
 
 
 class BusyResourceError(Exception):
