--- conflicted
+++ resolved
@@ -105,12 +105,8 @@
 
 # Should always return the type a Task "expects", unless you willfully reschedule it
 # with a bad value.
-<<<<<<< HEAD
-async def wait_task_rescheduled(
-=======
 # Explicit "Any" is not allowed
 async def wait_task_rescheduled(  # type: ignore[misc]
->>>>>>> c7801ae1
     abort_func: Callable[[RaiseCancelT], Abort],
 ) -> Any:
     """Put the current task to sleep, with cancellation support.
