from __future__ import annotations

import contextvars
import functools
import gc
import sys
import threading
import time
import types
import weakref
from contextlib import ExitStack, contextmanager, suppress
from math import inf
from typing import TYPE_CHECKING, Any, NoReturn, TypeVar, cast

import outcome
import pytest
import sniffio

from trio.testing import ExpectedExceptionGroup

from ... import _core
from ..._threads import to_thread_run_sync
from ..._timeouts import fail_after, sleep
from ...testing import Sequencer, assert_checkpoints, wait_all_tasks_blocked
from .._run import DEADLINE_HEAP_MIN_PRUNE_THRESHOLD
from .tutil import (
    buggy_pypy_asyncgens,
    check_sequence_matches,
    create_asyncio_future_in_new_loop,
    gc_collect_harder,
    ignore_coroutine_never_awaited_warnings,
    restore_unraisablehook,
    slow,
)

if TYPE_CHECKING:
    from collections.abc import (
        AsyncGenerator,
        AsyncIterator,
        Awaitable,
        Callable,
        Generator,
    )

if sys.version_info < (3, 11):
    from exceptiongroup import BaseExceptionGroup, ExceptionGroup


T = TypeVar("T")


# slightly different from _timeouts.sleep_forever because it returns the value
# its rescheduled with, which is really only useful for tests of
# rescheduling...
async def sleep_forever() -> object:
    return await _core.wait_task_rescheduled(lambda _: _core.Abort.SUCCEEDED)


def not_none(x: T | None) -> T:
    """Assert that this object is not None.

    This is just to satisfy type checkers, if this ever fails the test is broken.
    """
    assert x is not None
    return x


def test_basic() -> None:
    async def trivial(x: T) -> T:
        return x

    assert _core.run(trivial, 8) == 8

    with pytest.raises(TypeError):
        # Missing an argument
        _core.run(trivial)

    with pytest.raises(TypeError):
        # Not an async function
        _core.run(lambda: None)  # type: ignore

    async def trivial2(x: T) -> T:
        await _core.checkpoint()
        return x

    assert _core.run(trivial2, 1) == 1


def test_initial_task_error() -> None:
    async def main(x: object) -> NoReturn:
        raise ValueError(x)

    with pytest.raises(ValueError) as excinfo:
        _core.run(main, 17)
    assert excinfo.value.args == (17,)


def test_run_nesting() -> None:
    async def inception() -> None:
        async def main() -> None:  # pragma: no cover
            pass

        return _core.run(main)

    with pytest.raises(RuntimeError) as excinfo:
        _core.run(inception)
    assert "from inside" in str(excinfo.value)


async def test_nursery_warn_use_async_with() -> None:
    with pytest.raises(RuntimeError) as excinfo:
        on = _core.open_nursery()
        with on:  # type: ignore
            pass  # pragma: no cover
    excinfo.match(
        r"use 'async with open_nursery\(...\)', not 'with open_nursery\(...\)'"
    )

    # avoid unawaited coro.
    async with on:
        pass


async def test_nursery_main_block_error_basic() -> None:
    exc = ValueError("whoops")

    with pytest.raises(ExpectedExceptionGroup(ValueError)) as excinfo:
        async with _core.open_nursery():
            raise exc
    assert len(excinfo.value.exceptions) == 1
    assert excinfo.value.exceptions[0] is exc


async def test_child_crash_basic() -> None:
    exc = ValueError("uh oh")

    async def erroring() -> NoReturn:
        raise exc

    try:
        # nursery.__aexit__ propagates exception from child back to parent
        async with _core.open_nursery() as nursery:
            nursery.start_soon(erroring)
    except ExceptionGroup as e:
        assert len(e.exceptions) == 1
        assert e.exceptions[0] is exc


async def test_basic_interleave() -> None:
    async def looper(whoami: str, record: list[tuple[str, int]]) -> None:
        for i in range(3):
            record.append((whoami, i))
            await _core.checkpoint()

    record: list[tuple[str, int]] = []
    async with _core.open_nursery() as nursery:
        nursery.start_soon(looper, "a", record)
        nursery.start_soon(looper, "b", record)

    check_sequence_matches(
        record, [{("a", 0), ("b", 0)}, {("a", 1), ("b", 1)}, {("a", 2), ("b", 2)}]
    )


def test_task_crash_propagation() -> None:
    looper_record: list[str] = []

    async def looper() -> None:
        try:
            while True:
                await _core.checkpoint()
        except _core.Cancelled:
            print("looper cancelled")
            looper_record.append("cancelled")

    async def crasher() -> NoReturn:
        raise ValueError("argh")

    async def main() -> None:
        async with _core.open_nursery() as nursery:
            nursery.start_soon(looper)
            nursery.start_soon(crasher)

<<<<<<< HEAD
    with pytest.raises(ExpectedExceptionGroup(ValueError("argh"))):
=======
    with pytest.raises(ValueError, match="argh"):
>>>>>>> 592718b1
        _core.run(main)

    assert looper_record == ["cancelled"]


def test_main_and_task_both_crash() -> None:
    # If main crashes and there's also a task crash, then we get both in an
    # ExceptionGroup
    async def crasher() -> NoReturn:
        raise ValueError

    async def main() -> NoReturn:
        async with _core.open_nursery() as nursery:
            nursery.start_soon(crasher)
            raise KeyError

    with pytest.raises(ExpectedExceptionGroup((ValueError, KeyError))):
        _core.run(main)


def test_two_child_crashes() -> None:
    async def crasher(etype: type[Exception]) -> NoReturn:
        raise etype

    async def main() -> None:
        async with _core.open_nursery() as nursery:
            nursery.start_soon(crasher, KeyError)
            nursery.start_soon(crasher, ValueError)

    with pytest.raises(ExpectedExceptionGroup((ValueError, KeyError))):
        _core.run(main)


async def test_child_crash_wakes_parent() -> None:
    async def crasher() -> NoReturn:
        raise ValueError

    with pytest.raises(ExpectedExceptionGroup(ValueError)):
        async with _core.open_nursery() as nursery:
            nursery.start_soon(crasher)
            await sleep_forever()


async def test_reschedule() -> None:
    t1: _core.Task | None = None
    t2: _core.Task | None = None

    async def child1() -> None:
        nonlocal t1, t2
        t1 = _core.current_task()
        print("child1 start")
        x = await sleep_forever()
        print("child1 woke")
        assert x == 0
        print("child1 rescheduling t2")
        _core.reschedule(not_none(t2), outcome.Error(ValueError()))
        print("child1 exit")

    async def child2() -> None:
        nonlocal t1, t2
        print("child2 start")
        t2 = _core.current_task()
        _core.reschedule(not_none(t1), outcome.Value(0))
        print("child2 sleep")
        with pytest.raises(ValueError):
            await sleep_forever()
        print("child2 successful exit")

    async with _core.open_nursery() as nursery:
        nursery.start_soon(child1)
        # let t1 run and fall asleep
        await _core.checkpoint()
        nursery.start_soon(child2)


async def test_current_time() -> None:
    t1 = _core.current_time()
    # Windows clock is pretty low-resolution -- appveyor tests fail unless we
    # sleep for a bit here.
    time.sleep(time.get_clock_info("perf_counter").resolution)  # noqa: ASYNC101
    t2 = _core.current_time()
    assert t1 < t2


async def test_current_time_with_mock_clock(mock_clock: _core.MockClock) -> None:
    start = mock_clock.current_time()
    assert mock_clock.current_time() == _core.current_time()
    assert mock_clock.current_time() == _core.current_time()
    mock_clock.jump(3.14)
    assert start + 3.14 == mock_clock.current_time() == _core.current_time()


async def test_current_clock(mock_clock: _core.MockClock) -> None:
    assert mock_clock is _core.current_clock()


async def test_current_task() -> None:
    parent_task = _core.current_task()

    async def child() -> None:
        assert not_none(_core.current_task().parent_nursery).parent_task is parent_task

    async with _core.open_nursery() as nursery:
        nursery.start_soon(child)


async def test_root_task() -> None:
    root = not_none(_core.current_root_task())
    assert root.parent_nursery is root.eventual_parent_nursery is None


def test_out_of_context() -> None:
    with pytest.raises(RuntimeError):
        _core.current_task()
    with pytest.raises(RuntimeError):
        _core.current_time()


async def test_current_statistics(mock_clock: _core.MockClock) -> None:
    # Make sure all the early startup stuff has settled down
    await wait_all_tasks_blocked()

    # A child that sticks around to make some interesting stats:
    async def child() -> None:
        with suppress(_core.Cancelled):
            await sleep_forever()

    stats = _core.current_statistics()
    print(stats)
    # 2 system tasks + us
    assert stats.tasks_living == 3
    assert stats.run_sync_soon_queue_size == 0

    async with _core.open_nursery() as nursery:
        nursery.start_soon(child)
        await wait_all_tasks_blocked()
        token = _core.current_trio_token()
        token.run_sync_soon(lambda: None)
        token.run_sync_soon(lambda: None, idempotent=True)
        stats = _core.current_statistics()
        print(stats)
        # 2 system tasks + us + child
        assert stats.tasks_living == 4
        # the exact value here might shift if we change how we do accounting
        # (currently it only counts tasks that we already know will be
        # runnable on the next pass), but still useful to at least test the
        # difference between now and after we wake up the child:
        assert stats.tasks_runnable == 0
        assert stats.run_sync_soon_queue_size == 2

        nursery.cancel_scope.cancel()
        stats = _core.current_statistics()
        print(stats)
        assert stats.tasks_runnable == 1

    # Give the child a chance to die and the run_sync_soon a chance to clear
    await _core.checkpoint()
    await _core.checkpoint()

    with _core.CancelScope(deadline=_core.current_time() + 5):
        stats = _core.current_statistics()
        print(stats)
        assert stats.seconds_to_next_deadline == 5
    stats = _core.current_statistics()
    print(stats)
    assert stats.seconds_to_next_deadline == inf


async def test_cancel_scope_repr(mock_clock: _core.MockClock) -> None:
    scope = _core.CancelScope()
    assert "unbound" in repr(scope)
    with scope:
        assert "active" in repr(scope)
        scope.deadline = _core.current_time() - 1
        assert "deadline is 1.00 seconds ago" in repr(scope)
        scope.deadline = _core.current_time() + 10
        assert "deadline is 10.00 seconds from now" in repr(scope)
        # when not in async context, can't get the current time
        assert "deadline" not in await to_thread_run_sync(repr, scope)
        scope.cancel()
        assert "cancelled" in repr(scope)
    assert "exited" in repr(scope)


def test_cancel_points() -> None:
    async def main1() -> None:
        with _core.CancelScope() as scope:
            await _core.checkpoint_if_cancelled()
            scope.cancel()
            with pytest.raises(_core.Cancelled):
                await _core.checkpoint_if_cancelled()

    _core.run(main1)

    async def main2() -> None:
        with _core.CancelScope() as scope:
            await _core.checkpoint()
            scope.cancel()
            with pytest.raises(_core.Cancelled):
                await _core.checkpoint()

    _core.run(main2)

    async def main3() -> None:
        with _core.CancelScope() as scope:
            scope.cancel()
            with pytest.raises(_core.Cancelled):
                await sleep_forever()

    _core.run(main3)

    async def main4() -> None:
        with _core.CancelScope() as scope:
            scope.cancel()
            await _core.cancel_shielded_checkpoint()
            await _core.cancel_shielded_checkpoint()
            with pytest.raises(_core.Cancelled):
                await _core.checkpoint()

    _core.run(main4)


async def test_cancel_edge_cases() -> None:
    with _core.CancelScope() as scope:
        # Two cancels in a row -- idempotent
        scope.cancel()
        scope.cancel()
        await _core.checkpoint()
    assert scope.cancel_called
    assert scope.cancelled_caught

    with _core.CancelScope() as scope:
        # Check level-triggering
        scope.cancel()
        with pytest.raises(_core.Cancelled):
            await sleep_forever()
        with pytest.raises(_core.Cancelled):
            await sleep_forever()


async def test_cancel_scope_multierror_filtering() -> None:
    async def crasher() -> NoReturn:
        raise KeyError

    # This is outside the outer scope, so all the Cancelled
    # exceptions should have been absorbed, leaving just a regular
    # KeyError from crasher()
<<<<<<< HEAD
    with pytest.raises(ExpectedExceptionGroup(KeyError)):
=======
    with pytest.raises(KeyError):
>>>>>>> 592718b1
        with _core.CancelScope() as outer:
            try:
                async with _core.open_nursery() as nursery:
                    # Two children that get cancelled by the nursery scope
                    nursery.start_soon(sleep_forever)  # t1
                    nursery.start_soon(sleep_forever)  # t2
                    nursery.cancel_scope.cancel()
                    with _core.CancelScope(shield=True):
                        await wait_all_tasks_blocked()
                    # One child that gets cancelled by the outer scope
                    nursery.start_soon(sleep_forever)  # t3
                    outer.cancel()
                    # And one that raises a different error
                    nursery.start_soon(crasher)  # t4
                # and then our __aexit__ also receives an outer Cancelled
            except ExceptionGroup as multi_exc:
                # Since the outer scope became cancelled before the
                # nursery block exited, all cancellations inside the
                # nursery block continue propagating to reach the
                # outer scope.
                assert len(multi_exc.exceptions) == 4
                summary: dict[type, int] = {}
                for exc in multi_exc.exceptions:
                    summary.setdefault(type(exc), 0)
                    summary[type(exc)] += 1
                assert summary == {_core.Cancelled: 3, KeyError: 1}
                raise
<<<<<<< HEAD
            else:  # pragma: no cover
                raise AssertionError("no ExceptionGroup raised")
=======
            else:
                raise AssertionError("No ExceptionGroup")
>>>>>>> 592718b1


async def test_precancelled_task() -> None:
    # a task that gets spawned into an already-cancelled nursery should begin
    # execution (https://github.com/python-trio/trio/issues/41), but get a
    # cancelled error at its first blocking call.
    record: list[str] = []

    async def blocker() -> None:
        record.append("started")
        await sleep_forever()

    async with _core.open_nursery() as nursery:
        nursery.cancel_scope.cancel()
        nursery.start_soon(blocker)
    assert record == ["started"]


async def test_cancel_shielding() -> None:
    with _core.CancelScope() as outer:
        with _core.CancelScope() as inner:
            await _core.checkpoint()
            outer.cancel()
            with pytest.raises(_core.Cancelled):
                await _core.checkpoint()

            assert inner.shield is False
            with pytest.raises(TypeError):
                inner.shield = "hello"  # type: ignore
            assert inner.shield is False

            inner.shield = True
            assert inner.shield is True
            # shield protects us from 'outer'
            await _core.checkpoint()

            with _core.CancelScope() as innerest:
                innerest.cancel()
                # but it doesn't protect us from scope inside inner
                with pytest.raises(_core.Cancelled):
                    await _core.checkpoint()
            await _core.checkpoint()

            inner.shield = False
            # can disable shield again
            with pytest.raises(_core.Cancelled):
                await _core.checkpoint()

            # re-enable shield
            inner.shield = True
            await _core.checkpoint()
            # shield doesn't protect us from inner itself
            inner.cancel()
            # This should now raise, but be absorbed by the inner scope
            await _core.checkpoint()
        assert inner.cancelled_caught


# make sure that cancellation propagates immediately to all children
async def test_cancel_inheritance() -> None:
    record: set[str] = set()

    async def leaf(ident: str) -> None:
        try:
            await sleep_forever()
        except _core.Cancelled:
            record.add(ident)

    async def worker(ident: str) -> None:
        async with _core.open_nursery() as nursery:
            nursery.start_soon(leaf, ident + "-l1")
            nursery.start_soon(leaf, ident + "-l2")

    async with _core.open_nursery() as nursery:
        nursery.start_soon(worker, "w1")
        nursery.start_soon(worker, "w2")
        nursery.cancel_scope.cancel()

    assert record == {"w1-l1", "w1-l2", "w2-l1", "w2-l2"}


async def test_cancel_shield_abort() -> None:
    with _core.CancelScope() as outer:
        async with _core.open_nursery() as nursery:
            outer.cancel()
            nursery.cancel_scope.shield = True
            # The outer scope is cancelled, but this task is protected by the
            # shield, so it manages to get to sleep
            record = []

            async def sleeper() -> None:
                record.append("sleeping")
                try:
                    await sleep_forever()
                except _core.Cancelled:
                    record.append("cancelled")

            nursery.start_soon(sleeper)
            await wait_all_tasks_blocked()
            assert record == ["sleeping"]
            # now when we unshield, it should abort the sleep.
            nursery.cancel_scope.shield = False
            # wait for the task to finish before entering the nursery
            # __aexit__, because __aexit__ could make it spuriously look like
            # this worked by cancelling the nursery scope. (When originally
            # written, without these last few lines, the test spuriously
            # passed, even though shield assignment was buggy.)
            with _core.CancelScope(shield=True):
                await wait_all_tasks_blocked()
                assert record == ["sleeping", "cancelled"]


async def test_basic_timeout(mock_clock: _core.MockClock) -> None:
    start = _core.current_time()
    with _core.CancelScope() as scope:
        assert scope.deadline == inf
        scope.deadline = start + 1
        assert scope.deadline == start + 1
    assert not scope.cancel_called
    mock_clock.jump(2)
    await _core.checkpoint()
    await _core.checkpoint()
    await _core.checkpoint()
    assert not scope.cancel_called

    start = _core.current_time()
    with _core.CancelScope(deadline=start + 1) as scope:
        mock_clock.jump(2)
        await sleep_forever()
    # But then the scope swallowed the exception... but we can still see it
    # here:
    assert scope.cancel_called
    assert scope.cancelled_caught

    # changing deadline
    start = _core.current_time()
    with _core.CancelScope() as scope:
        await _core.checkpoint()
        scope.deadline = start + 10
        await _core.checkpoint()
        mock_clock.jump(5)
        await _core.checkpoint()
        scope.deadline = start + 1
        with pytest.raises(_core.Cancelled):
            await _core.checkpoint()
        with pytest.raises(_core.Cancelled):
            await _core.checkpoint()


async def test_cancel_scope_nesting() -> None:
    # Nested scopes: if two triggering at once, the outer one wins
    with _core.CancelScope() as scope1:
        with _core.CancelScope() as scope2:
            with _core.CancelScope() as scope3:
                scope3.cancel()
                scope2.cancel()
                await sleep_forever()
    assert scope3.cancel_called
    assert not scope3.cancelled_caught
    assert scope2.cancel_called
    assert scope2.cancelled_caught
    assert not scope1.cancel_called
    assert not scope1.cancelled_caught

    # shielding
    with _core.CancelScope() as scope1:
        with _core.CancelScope() as scope2:
            scope1.cancel()
            with pytest.raises(_core.Cancelled):
                await _core.checkpoint()
            with pytest.raises(_core.Cancelled):
                await _core.checkpoint()
            scope2.shield = True
            await _core.checkpoint()
            scope2.cancel()
            with pytest.raises(_core.Cancelled):
                await _core.checkpoint()

    # if a scope is pending, but then gets popped off the stack, then it
    # isn't delivered
    with _core.CancelScope() as scope:
        scope.cancel()
        await _core.cancel_shielded_checkpoint()
    await _core.checkpoint()
    assert not scope.cancelled_caught


# Regression test for https://github.com/python-trio/trio/issues/1175
async def test_unshield_while_cancel_propagating() -> None:
    with _core.CancelScope() as outer:
        with _core.CancelScope() as inner:
            outer.cancel()
            try:
                await _core.checkpoint()
            finally:
                inner.shield = True
    assert outer.cancelled_caught and not inner.cancelled_caught


async def test_cancel_unbound() -> None:
    async def sleep_until_cancelled(scope: _core.CancelScope) -> None:
        with scope, fail_after(1):
            await sleep_forever()

    # Cancel before entry
    scope = _core.CancelScope()
    scope.cancel()
    async with _core.open_nursery() as nursery:
        nursery.start_soon(sleep_until_cancelled, scope)

    # Cancel after entry
    scope = _core.CancelScope()
    async with _core.open_nursery() as nursery:
        nursery.start_soon(sleep_until_cancelled, scope)
        await wait_all_tasks_blocked()
        scope.cancel()

    # Shield before entry
    scope = _core.CancelScope()
    scope.shield = True
    with _core.CancelScope() as outer, scope:
        outer.cancel()
        await _core.checkpoint()
        scope.shield = False
        with pytest.raises(_core.Cancelled):
            await _core.checkpoint()

    # Can't reuse
    with _core.CancelScope() as scope:
        await _core.checkpoint()
    scope.cancel()
    await _core.checkpoint()
    assert scope.cancel_called
    assert not scope.cancelled_caught
    with pytest.raises(RuntimeError) as exc_info:
        with scope:
            pass  # pragma: no cover
    assert "single 'with' block" in str(exc_info.value)

    # Can't reenter
    with _core.CancelScope() as scope:
        with pytest.raises(RuntimeError) as exc_info:
            with scope:
                pass  # pragma: no cover
        assert "single 'with' block" in str(exc_info.value)

    # Can't enter from multiple tasks simultaneously
    scope = _core.CancelScope()

    async def enter_scope() -> None:
        with scope:
            await sleep_forever()

    async with _core.open_nursery() as nursery:
        nursery.start_soon(enter_scope, name="this one")
        await wait_all_tasks_blocked()

        with pytest.raises(RuntimeError) as exc_info:
            with scope:
                pass  # pragma: no cover
        assert "single 'with' block" in str(exc_info.value)
        nursery.cancel_scope.cancel()

    # If not yet entered, cancel_called is true when the deadline has passed
    # even if cancel() hasn't been called yet
    scope = _core.CancelScope(deadline=_core.current_time() + 1)
    assert not scope.cancel_called
    scope.deadline -= 1
    assert scope.cancel_called
    scope.deadline += 1
    assert scope.cancel_called  # never become un-cancelled


async def test_cancel_scope_misnesting() -> None:
    outer = _core.CancelScope()
    inner = _core.CancelScope()
    with ExitStack() as stack:
        stack.enter_context(outer)
        with inner:
            with pytest.raises(RuntimeError, match="still within its child"):
                stack.close()
        # No further error is raised when exiting the inner context

    # If there are other tasks inside the abandoned part of the cancel tree,
    # they get cancelled when the misnesting is detected
    async def task1() -> None:
        with pytest.raises(_core.Cancelled):
            await sleep_forever()

    # Even if inside another cancel scope
    async def task2() -> None:
        with _core.CancelScope():
            with pytest.raises(_core.Cancelled):
                await sleep_forever()

    with ExitStack() as stack:
        stack.enter_context(_core.CancelScope())
        async with _core.open_nursery() as nursery:
            nursery.start_soon(task1)
            nursery.start_soon(task2)
            await wait_all_tasks_blocked()
            with pytest.raises(RuntimeError, match="still within its child"):
                stack.close()

    # Variant that makes the child tasks direct children of the scope
    # that noticed the misnesting:
    nursery_mgr = _core.open_nursery()
    nursery = await nursery_mgr.__aenter__()
    try:
        nursery.start_soon(task1)
        nursery.start_soon(task2)
        nursery.start_soon(sleep_forever)
        await wait_all_tasks_blocked()
        nursery.cancel_scope.__exit__(None, None, None)
    finally:
        with pytest.raises(
            RuntimeError, match="which had already been exited"
        ) as exc_info:
            await nursery_mgr.__aexit__(*sys.exc_info())
<<<<<<< HEAD
        assert ExpectedExceptionGroup(
            (RuntimeError("closed before the task exited"),) * 3
        ).matches(exc_info.value.__context__)
        # TODO: TypeGuard
        assert isinstance(exc_info.value.__context__, BaseExceptionGroup)
        assert any(
            isinstance(exc.__context__, _core.Cancelled)
            for exc in exc_info.value.__context__.exceptions
        )
=======
        assert type(exc_info.value.__context__) is NonBaseMultiError
        assert len(exc_info.value.__context__.exceptions) == 3
        cancelled_in_context = False
        for exc in exc_info.value.__context__.exceptions:
            assert isinstance(exc, RuntimeError)
            assert "closed before the task exited" in str(exc)
            cancelled_in_context |= isinstance(exc.__context__, _core.Cancelled)
        assert cancelled_in_context  # for the sleep_forever
>>>>>>> 592718b1

    # Trying to exit a cancel scope from an unrelated task raises an error
    # without affecting any state
    async def task3(task_status: _core.TaskStatus[_core.CancelScope]) -> None:
        with _core.CancelScope() as scope:
            task_status.started(scope)
            await sleep_forever()

    async with _core.open_nursery() as nursery:
        scope: _core.CancelScope = await nursery.start(task3)
        with pytest.raises(RuntimeError, match="from unrelated"):
            scope.__exit__(None, None, None)
        scope.cancel()


@slow
async def test_timekeeping() -> None:
    # probably a good idea to use a real clock for *one* test anyway...
    TARGET = 1.0
    # give it a few tries in case of random CI server flakiness
    for _ in range(4):
        real_start = time.perf_counter()
        with _core.CancelScope() as scope:
            scope.deadline = _core.current_time() + TARGET
            await sleep_forever()
        real_duration = time.perf_counter() - real_start
        accuracy = real_duration / TARGET
        print(accuracy)
        # Actual time elapsed should always be >= target time
        # (== is possible depending on system behavior for time.perf_counter resolution
        if 1.0 <= accuracy < 2:  # pragma: no branch
            break
    else:  # pragma: no cover
        raise AssertionError()


async def test_failed_abort() -> None:
    stubborn_task: _core.Task | None = None
    stubborn_scope: _core.CancelScope | None = None
    record: list[str] = []

    async def stubborn_sleeper() -> None:
        nonlocal stubborn_task, stubborn_scope
        stubborn_task = _core.current_task()
        with _core.CancelScope() as scope:
            stubborn_scope = scope
            record.append("sleep")
            x = await _core.wait_task_rescheduled(lambda _: _core.Abort.FAILED)
            assert x == 1
            record.append("woke")
            try:
                await _core.checkpoint_if_cancelled()
            except _core.Cancelled:
                record.append("cancelled")

    async with _core.open_nursery() as nursery:
        nursery.start_soon(stubborn_sleeper)
        await wait_all_tasks_blocked()
        assert record == ["sleep"]
        not_none(stubborn_scope).cancel()
        await wait_all_tasks_blocked()
        # cancel didn't wake it up
        assert record == ["sleep"]
        # wake it up again by hand
        _core.reschedule(not_none(stubborn_task), outcome.Value(1))
    assert record == ["sleep", "woke", "cancelled"]


@restore_unraisablehook()
def test_broken_abort() -> None:
    async def main() -> None:
        # These yields are here to work around an annoying warning -- we're
        # going to crash the main loop, and if we (by chance) do this before
        # the run_sync_soon task runs for the first time, then Python gives us
        # a spurious warning about it not being awaited. (I mean, the warning
        # is correct, but here we're testing our ability to deliver a
        # semi-meaningful error after things have gone totally pear-shaped, so
        # it's not relevant.) By letting the run_sync_soon_task run first, we
        # avoid the warning.
        await _core.checkpoint()
        await _core.checkpoint()
        with _core.CancelScope() as scope:
            scope.cancel()
            # None is not a legal return value here
            await _core.wait_task_rescheduled(lambda _: None)  # type: ignore

    with pytest.raises(_core.TrioInternalError):
        _core.run(main)

    # Because this crashes, various __del__ methods print complaints on
    # stderr. Make sure that they get run now, so the output is attached to
    # this test.
    gc_collect_harder()


@restore_unraisablehook()
def test_error_in_run_loop() -> None:
    # Blow stuff up real good to check we at least get a TrioInternalError
    async def main() -> None:
        task = _core.current_task()
        task._schedule_points = "hello!"  # type: ignore
        await _core.checkpoint()

    with ignore_coroutine_never_awaited_warnings():
        with pytest.raises(_core.TrioInternalError):
            _core.run(main)


async def test_spawn_system_task() -> None:
    record: list[tuple[str, int]] = []

    async def system_task(x: int) -> None:
        record.append(("x", x))
        record.append(("ki", _core.currently_ki_protected()))
        await _core.checkpoint()

    _core.spawn_system_task(system_task, 1)
    await wait_all_tasks_blocked()
    assert record == [("x", 1), ("ki", True)]


# intentionally make a system task crash
def test_system_task_crash() -> None:
    async def crasher() -> NoReturn:
        raise KeyError

    async def main() -> None:
        _core.spawn_system_task(crasher)
        await sleep_forever()

    with pytest.raises(_core.TrioInternalError):
        _core.run(main)


def test_system_task_crash_MultiError() -> None:
    async def crasher1() -> NoReturn:
        raise KeyError

    async def crasher2() -> NoReturn:
        raise ValueError

    async def system_task() -> None:
        async with _core.open_nursery() as nursery:
            nursery.start_soon(crasher1)
            nursery.start_soon(crasher2)

    async def main() -> None:
        _core.spawn_system_task(system_task)
        await sleep_forever()

    # not wrapped in ExceptionGroup
    with pytest.raises(_core.TrioInternalError) as excinfo:
        _core.run(main)

    # triple-wrapped exceptions ?!?!
    assert ExpectedExceptionGroup(
        ExpectedExceptionGroup(ExpectedExceptionGroup(KeyError, ValueError))
    ).matches(excinfo.value.__cause__)


def test_system_task_crash_plus_Cancelled() -> None:
    # Set up a situation where a system task crashes with a
    # MultiError([Cancelled, ValueError])
    async def crasher() -> None:
        try:
            await sleep_forever()
        except _core.Cancelled:
            raise ValueError from None

    async def cancelme() -> None:
        await sleep_forever()

    async def system_task() -> None:
        async with _core.open_nursery() as nursery:
            nursery.start_soon(crasher)
            nursery.start_soon(cancelme)

    async def main() -> None:
        _core.spawn_system_task(system_task)
        # then we exit, triggering a cancellation

    with pytest.raises(_core.TrioInternalError) as excinfo:
        _core.run(main)
    # triple-wrap
    assert ExpectedExceptionGroup(
        ExpectedExceptionGroup(ExpectedExceptionGroup(ValueError))
    ).matches(excinfo.value.__cause__)


def test_system_task_crash_KeyboardInterrupt() -> None:
    async def ki() -> NoReturn:
        raise KeyboardInterrupt

    async def main() -> None:
        _core.spawn_system_task(ki)
        await sleep_forever()

    with pytest.raises(_core.TrioInternalError) as excinfo:
        _core.run(main)
    assert ExpectedExceptionGroup(ExpectedExceptionGroup(KeyboardInterrupt)).matches(
        excinfo.value.__cause__
    )


# This used to fail because checkpoint was a yield followed by an immediate
# reschedule. So we had:
# 1) this task yields
# 2) this task is rescheduled
# ...
# 3) next iteration of event loop starts, runs timeouts
# 4) this task has timed out
# 5) ...but it's on the run queue, so the timeout is queued to be delivered
#    the next time that it's blocked.
async def test_yield_briefly_checks_for_timeout(mock_clock: _core.MockClock) -> None:
    with _core.CancelScope(deadline=_core.current_time() + 5):
        await _core.checkpoint()
        with pytest.raises(_core.Cancelled):
            mock_clock.jump(10)
            await _core.checkpoint()


# This tests that sys.exc_info is properly saved/restored as we swap between
# tasks. It turns out that the interpreter automagically handles this for us
# so there's no special code in Trio required to pass this test, but it's
# still nice to know that it works :-).
#
# Update: it turns out I was right to be nervous! see the next test...
async def test_exc_info() -> None:
    record: list[str] = []
    seq = Sequencer()

    async def child1() -> None:
        with pytest.raises(ValueError) as excinfo:
            try:
                async with seq(0):
                    pass  # we don't yield until seq(2) below
                record.append("child1 raise")
                raise ValueError("child1")
            except ValueError:
                record.append("child1 sleep")
                async with seq(2):
                    pass
                assert "child2 wake" in record
                record.append("child1 re-raise")
                raise
        assert excinfo.value.__context__ is None
        record.append("child1 success")

    async def child2() -> None:
        with pytest.raises(KeyError) as excinfo:
            async with seq(1):
                pass  # we don't yield until seq(3) below
            assert "child1 sleep" in record
            record.append("child2 wake")
            assert sys.exc_info() == (None, None, None)
            try:
                raise KeyError("child2")
            except KeyError:
                record.append("child2 sleep again")
                async with seq(3):
                    pass
                assert "child1 re-raise" in record
                record.append("child2 re-raise")
                raise
        assert excinfo.value.__context__ is None
        record.append("child2 success")

    async with _core.open_nursery() as nursery:
        nursery.start_soon(child1)
        nursery.start_soon(child2)

    assert record == [
        "child1 raise",
        "child1 sleep",
        "child2 wake",
        "child2 sleep again",
        "child1 re-raise",
        "child1 success",
        "child2 re-raise",
        "child2 success",
    ]


# Before CPython 3.9, using .throw() to raise an exception inside a
# coroutine/generator causes the original exc_info state to be lost, so things
# like re-raising and exception chaining are broken.
#
# https://bugs.python.org/issue29587
async def test_exc_info_after_yield_error() -> None:
    child_task: _core.Task | None = None

    async def child() -> None:
        nonlocal child_task
        child_task = _core.current_task()

        try:
            raise KeyError
        except Exception:
            with suppress(Exception):
                await sleep_forever()
            raise

    with pytest.raises(ExpectedExceptionGroup(KeyError)):
        async with _core.open_nursery() as nursery:
            nursery.start_soon(child)
            await wait_all_tasks_blocked()
            _core.reschedule(not_none(child_task), outcome.Error(ValueError()))


# Similar to previous test -- if the ValueError() gets sent in via 'throw',
# then Python's normal implicit chaining stuff is broken.
async def test_exception_chaining_after_yield_error() -> None:
    child_task: _core.Task | None = None

    async def child() -> None:
        nonlocal child_task
        child_task = _core.current_task()

        try:
            raise KeyError
        except Exception:
            await sleep_forever()

    with pytest.raises(ExpectedExceptionGroup(ValueError)) as excinfo:
        async with _core.open_nursery() as nursery:
            nursery.start_soon(child)
            await wait_all_tasks_blocked()
            _core.reschedule(not_none(child_task), outcome.Error(ValueError()))
    assert isinstance(excinfo.value.exceptions[0].__context__, KeyError)


async def test_nursery_exception_chaining_doesnt_make_context_loops() -> None:
    async def crasher() -> NoReturn:
        raise KeyError

    with pytest.raises(ExpectedExceptionGroup(KeyError, ValueError)) as excinfo:
        async with _core.open_nursery() as nursery:
            nursery.start_soon(crasher)
            raise ValueError
    # the MultiError should not have the KeyError or ValueError as context
    assert excinfo.value.__context__ is None


def test_TrioToken_identity() -> None:
    async def get_and_check_token() -> _core.TrioToken:
        token = _core.current_trio_token()
        # Two calls in the same run give the same object
        assert token is _core.current_trio_token()
        return token

    t1 = _core.run(get_and_check_token)
    t2 = _core.run(get_and_check_token)
    assert t1 is not t2
    assert t1 != t2
    assert hash(t1) != hash(t2)


async def test_TrioToken_run_sync_soon_basic() -> None:
    record: list[tuple[str, int]] = []

    def cb(x: int) -> None:
        record.append(("cb", x))

    token = _core.current_trio_token()
    token.run_sync_soon(cb, 1)
    assert not record
    await wait_all_tasks_blocked()
    assert record == [("cb", 1)]


def test_TrioToken_run_sync_soon_too_late() -> None:
    token: _core.TrioToken | None = None

    async def main() -> None:
        nonlocal token
        token = _core.current_trio_token()

    _core.run(main)
    with pytest.raises(_core.RunFinishedError):
        not_none(token).run_sync_soon(lambda: None)  # pragma: no branch


async def test_TrioToken_run_sync_soon_idempotent() -> None:
    record: list[int] = []

    def cb(x: int) -> None:
        record.append(x)

    token = _core.current_trio_token()
    token.run_sync_soon(cb, 1)
    token.run_sync_soon(cb, 1, idempotent=True)
    token.run_sync_soon(cb, 1, idempotent=True)
    token.run_sync_soon(cb, 1, idempotent=True)
    token.run_sync_soon(cb, 2, idempotent=True)
    token.run_sync_soon(cb, 2, idempotent=True)
    await wait_all_tasks_blocked()
    assert len(record) == 3
    assert sorted(record) == [1, 1, 2]

    # ordering test
    record = []
    for _ in range(3):
        for i in range(100):
            token.run_sync_soon(cb, i, idempotent=True)
    await wait_all_tasks_blocked()
    # We guarantee FIFO
    assert record == list(range(100))


def test_TrioToken_run_sync_soon_idempotent_requeue() -> None:
    # We guarantee that if a call has finished, queueing it again will call it
    # again. Due to the lack of synchronization, this effectively means that
    # we have to guarantee that once a call has *started*, queueing it again
    # will call it again. Also this is much easier to test :-)
    record: list[None] = []

    def redo(token: _core.TrioToken) -> None:
        record.append(None)
        with suppress(_core.RunFinishedError):
            token.run_sync_soon(redo, token, idempotent=True)

    async def main() -> None:
        token = _core.current_trio_token()
        token.run_sync_soon(redo, token, idempotent=True)
        await _core.checkpoint()
        await _core.checkpoint()
        await _core.checkpoint()

    _core.run(main)

    assert len(record) >= 2


def test_TrioToken_run_sync_soon_after_main_crash() -> None:
    record: list[str] = []

    async def main() -> None:
        token = _core.current_trio_token()
        # After main exits but before finally cleaning up, callback processed
        # normally
        token.run_sync_soon(lambda: record.append("sync-cb"))
        raise ValueError

    with pytest.raises(ValueError):
        _core.run(main)

    assert record == ["sync-cb"]


def test_TrioToken_run_sync_soon_crashes() -> None:
    record: set[str] = set()

    async def main() -> None:
        token = _core.current_trio_token()
        token.run_sync_soon(lambda: {}["nope"])  # type: ignore[index]
        # check that a crashing run_sync_soon callback doesn't stop further
        # calls to run_sync_soon
        token.run_sync_soon(lambda: record.add("2nd run_sync_soon ran"))
        try:
            await sleep_forever()
        except _core.Cancelled:
            record.add("cancelled!")

    with pytest.raises(_core.TrioInternalError) as excinfo:
        _core.run(main)
    assert ExpectedExceptionGroup(ExpectedExceptionGroup(KeyError)).matches(
        excinfo.value.__cause__
    )
    assert record == {"2nd run_sync_soon ran", "cancelled!"}


async def test_TrioToken_run_sync_soon_FIFO() -> None:
    N = 100
    record = []
    token = _core.current_trio_token()
    for i in range(N):
        token.run_sync_soon(lambda j: record.append(j), i)
    await wait_all_tasks_blocked()
    assert record == list(range(N))


def test_TrioToken_run_sync_soon_starvation_resistance() -> None:
    # Even if we push callbacks in from callbacks, so that the callback queue
    # never empties out, then we still can't starve out other tasks from
    # running.
    token: _core.TrioToken | None = None
    record: list[tuple[str, int]] = []

    def naughty_cb(i: int) -> None:
        try:
            not_none(token).run_sync_soon(naughty_cb, i + 1)
        except _core.RunFinishedError:
            record.append(("run finished", i))

    async def main() -> None:
        nonlocal token
        token = _core.current_trio_token()
        token.run_sync_soon(naughty_cb, 0)
        record.append(("starting", 0))
        for _ in range(20):
            await _core.checkpoint()

    _core.run(main)
    assert len(record) == 2
    assert record[0] == ("starting", 0)
    assert record[1][0] == "run finished"
    assert record[1][1] >= 19


def test_TrioToken_run_sync_soon_threaded_stress_test() -> None:
    cb_counter = 0

    def cb() -> None:
        nonlocal cb_counter
        cb_counter += 1

    def stress_thread(token: _core.TrioToken) -> None:
        try:
            while True:
                token.run_sync_soon(cb)
                time.sleep(0)
        except _core.RunFinishedError:
            pass

    async def main() -> None:
        token = _core.current_trio_token()
        thread = threading.Thread(target=stress_thread, args=(token,))
        thread.start()
        for _ in range(10):
            start_value = cb_counter
            while cb_counter == start_value:
                await sleep(0.01)

    _core.run(main)
    print(cb_counter)


async def test_TrioToken_run_sync_soon_massive_queue() -> None:
    # There are edge cases in the wakeup fd code when the wakeup fd overflows,
    # so let's try to make that happen. This is also just a good stress test
    # in general. (With the current-as-of-2017-02-14 code using a socketpair
    # with minimal buffer, Linux takes 6 wakeups to fill the buffer and macOS
    # takes 1 wakeup. So 1000 is overkill if anything. Windows OTOH takes
    # ~600,000 wakeups, but has the same code paths...)
    COUNT = 1000
    token = _core.current_trio_token()
    counter = [0]

    def cb(i: int) -> None:
        # This also tests FIFO ordering of callbacks
        assert counter[0] == i
        counter[0] += 1

    for i in range(COUNT):
        token.run_sync_soon(cb, i)
    await wait_all_tasks_blocked()
    assert counter[0] == COUNT


@pytest.mark.skipif(buggy_pypy_asyncgens, reason="PyPy 7.2 is buggy")
def test_TrioToken_run_sync_soon_late_crash() -> None:
    # Crash after system nursery is closed -- easiest way to do that is
    # from an async generator finalizer.
    record: list[str] = []
    saved: list[AsyncGenerator[int, None]] = []

    async def agen() -> AsyncGenerator[int, None]:
        token = _core.current_trio_token()
        try:
            yield 1
        finally:
            token.run_sync_soon(lambda: {}["nope"])  # type: ignore[index]
            token.run_sync_soon(lambda: record.append("2nd ran"))

    async def main() -> None:
        saved.append(agen())
        await saved[-1].asend(None)
        record.append("main exiting")

    with pytest.raises(_core.TrioInternalError) as excinfo:
        _core.run(main)

    assert ExpectedExceptionGroup(KeyError).matches(excinfo.value.__cause__)
    assert record == ["main exiting", "2nd ran"]


async def test_slow_abort_basic() -> None:
    with _core.CancelScope() as scope:
        scope.cancel()
        with pytest.raises(_core.Cancelled):
            task = _core.current_task()
            token = _core.current_trio_token()

            def slow_abort(raise_cancel: _core.RaiseCancelT) -> _core.Abort:
                result = outcome.capture(raise_cancel)
                token.run_sync_soon(_core.reschedule, task, result)
                return _core.Abort.FAILED

            await _core.wait_task_rescheduled(slow_abort)


async def test_slow_abort_edge_cases() -> None:
    record: list[str] = []

    async def slow_aborter() -> None:
        task = _core.current_task()
        token = _core.current_trio_token()

        def slow_abort(raise_cancel: _core.RaiseCancelT) -> _core.Abort:
            record.append("abort-called")
            result = outcome.capture(raise_cancel)
            token.run_sync_soon(_core.reschedule, task, result)
            return _core.Abort.FAILED

        with pytest.raises(_core.Cancelled):
            record.append("sleeping")
            await _core.wait_task_rescheduled(slow_abort)
        record.append("cancelled")
        # blocking again, this time it's okay, because we're shielded
        await _core.checkpoint()
        record.append("done")

    with _core.CancelScope() as outer1:
        with _core.CancelScope() as outer2:
            async with _core.open_nursery() as nursery:
                # So we have a task blocked on an operation that can't be
                # aborted immediately
                nursery.start_soon(slow_aborter)
                await wait_all_tasks_blocked()
                assert record == ["sleeping"]
                # And then we cancel it, so the abort callback gets run
                outer1.cancel()
                assert record == ["sleeping", "abort-called"]
                # In fact that happens twice! (This used to cause the abort
                # callback to be run twice)
                outer2.cancel()
                assert record == ["sleeping", "abort-called"]
                # But then before the abort finishes, the task gets shielded!
                nursery.cancel_scope.shield = True
                # Now we wait for the task to finish...
            # The cancellation was delivered, even though it was shielded
            assert record == ["sleeping", "abort-called", "cancelled", "done"]


async def test_task_tree_introspection() -> None:
    tasks: dict[str, _core.Task] = {}
    nurseries: dict[str, _core.Nursery] = {}

    async def parent(
        task_status: _core.TaskStatus[None] = _core.TASK_STATUS_IGNORED,
    ) -> None:
        tasks["parent"] = _core.current_task()

        assert tasks["parent"].child_nurseries == []

        async with _core.open_nursery() as nursery1:
            async with _core.open_nursery() as nursery2:
                assert tasks["parent"].child_nurseries == [nursery1, nursery2]

        assert tasks["parent"].child_nurseries == []

        nursery: _core.Nursery | None
        async with _core.open_nursery() as nursery:
            nurseries["parent"] = nursery
            await nursery.start(child1)

        # Upward links survive after tasks/nurseries exit
        assert nurseries["parent"].parent_task is tasks["parent"]
        assert tasks["child1"].parent_nursery is nurseries["parent"]
        assert nurseries["child1"].parent_task is tasks["child1"]
        assert tasks["child2"].parent_nursery is nurseries["child1"]

        nursery = _core.current_task().parent_nursery
        # Make sure that chaining eventually gives a nursery of None (and not,
        # for example, an error)
        while nursery is not None:
            t = nursery.parent_task
            nursery = t.parent_nursery

    async def child2() -> None:
        tasks["child2"] = _core.current_task()
        assert tasks["parent"].child_nurseries == [nurseries["parent"]]
        assert nurseries["parent"].child_tasks == frozenset({tasks["child1"]})
        assert tasks["child1"].child_nurseries == [nurseries["child1"]]
        assert nurseries["child1"].child_tasks == frozenset({tasks["child2"]})
        assert tasks["child2"].child_nurseries == []

    async def child1(
        task_status: _core.TaskStatus[None] = _core.TASK_STATUS_IGNORED,
    ) -> None:
        me = tasks["child1"] = _core.current_task()
        assert not_none(me.parent_nursery).parent_task is tasks["parent"]
        assert me.parent_nursery is not nurseries["parent"]
        assert me.eventual_parent_nursery is nurseries["parent"]
        task_status.started()
        assert me.parent_nursery is nurseries["parent"]
        assert me.eventual_parent_nursery is None

        # Wait for the start() call to return and close its internal nursery, to
        # ensure consistent results in child2:
        await _core.wait_all_tasks_blocked()

        async with _core.open_nursery() as nursery:
            nurseries["child1"] = nursery
            nursery.start_soon(child2)

    async with _core.open_nursery() as nursery:
        nursery.start_soon(parent)

    # There are no pending starts, so no one should have a non-None
    # eventual_parent_nursery
    for task in tasks.values():
        assert task.eventual_parent_nursery is None


async def test_nursery_closure() -> None:
    async def child1(nursery: _core.Nursery) -> None:
        # We can add new tasks to the nursery even after entering __aexit__,
        # so long as there are still tasks running
        nursery.start_soon(child2)

    async def child2() -> None:
        pass

    async with _core.open_nursery() as nursery:
        nursery.start_soon(child1, nursery)

    # But once we've left __aexit__, the nursery is closed
    with pytest.raises(RuntimeError):
        nursery.start_soon(child2)


async def test_spawn_name() -> None:
    async def func1(expected: str) -> None:
        task = _core.current_task()
        assert expected in task.name

    async def func2() -> None:  # pragma: no cover
        pass

    async def check(spawn_fn: Callable[..., object]) -> None:
        spawn_fn(func1, "func1")
        spawn_fn(func1, "func2", name=func2)
        spawn_fn(func1, "func3", name="func3")
        spawn_fn(functools.partial(func1, "func1"))
        spawn_fn(func1, "object", name=object())

    async with _core.open_nursery() as nursery:
        await check(nursery.start_soon)
    await check(_core.spawn_system_task)


async def test_current_effective_deadline(mock_clock: _core.MockClock) -> None:
    assert _core.current_effective_deadline() == inf

    with _core.CancelScope(deadline=5) as scope1:
        with _core.CancelScope(deadline=10) as scope2:
            assert _core.current_effective_deadline() == 5
            scope2.deadline = 3
            assert _core.current_effective_deadline() == 3
            scope2.deadline = 10
            assert _core.current_effective_deadline() == 5
            scope2.shield = True
            assert _core.current_effective_deadline() == 10
            scope2.shield = False
            assert _core.current_effective_deadline() == 5
            scope1.cancel()
            assert _core.current_effective_deadline() == -inf
            scope2.shield = True
            assert _core.current_effective_deadline() == 10
        assert _core.current_effective_deadline() == -inf
    assert _core.current_effective_deadline() == inf


def test_nice_error_on_bad_calls_to_run_or_spawn() -> None:
    def bad_call_run(
        func: Callable[..., Awaitable[object]],
        *args: tuple[object, ...],
    ) -> None:
        _core.run(func, *args)

    def bad_call_spawn(
        func: Callable[..., Awaitable[object]],
        *args: tuple[object, ...],
    ) -> None:
        async def main() -> None:
            async with _core.open_nursery() as nursery:
                nursery.start_soon(func, *args)

        _core.run(main)

    for bad_call in bad_call_run, bad_call_spawn:

        async def f() -> None:  # pragma: no cover
            pass

        async def async_gen(arg: T) -> AsyncGenerator[T, None]:  # pragma: no cover
            yield arg

        # this is obviously horribly ugly code
        # but one raising an exceptiongroup and one not doing so is probably bad
        if bad_call is bad_call_run:
            with pytest.raises(TypeError, match="expecting an async function"):
                bad_call(f())  # type: ignore[arg-type]
            with pytest.raises(
                TypeError, match="expected an async function but got an async generator"
            ):
                bad_call(async_gen, 0)  # type: ignore
        else:
            with pytest.raises(
                ExpectedExceptionGroup(TypeError("expecting an async function"))
            ):
                bad_call(f())  # type: ignore[arg-type]

            with pytest.raises(
                ExpectedExceptionGroup(
                    TypeError("expected an async function but got an async generator")
                )
            ):
                bad_call(async_gen, 0)  # type: ignore


def test_calling_asyncio_function_gives_nice_error() -> None:
    async def child_xyzzy() -> None:
        await create_asyncio_future_in_new_loop()

    async def misguided() -> None:
        await child_xyzzy()

    with pytest.raises(TypeError, match="asyncio") as excinfo:
        _core.run(misguided)

    # The traceback should point to the location of the foreign await
    assert any(  # pragma: no branch
        entry.name == "child_xyzzy" for entry in excinfo.traceback
    )


async def test_asyncio_function_inside_nursery_does_not_explode() -> None:
    # Regression test for https://github.com/python-trio/trio/issues/552
<<<<<<< HEAD
    with pytest.raises(ExpectedExceptionGroup(TypeError("asyncio"))):
=======
    with pytest.raises(TypeError, match="asyncio"):
>>>>>>> 592718b1
        async with _core.open_nursery() as nursery:
            nursery.start_soon(sleep_forever)
            await create_asyncio_future_in_new_loop()


async def test_trivial_yields() -> None:
    with assert_checkpoints():
        await _core.checkpoint()

    with assert_checkpoints():
        await _core.checkpoint_if_cancelled()
        await _core.cancel_shielded_checkpoint()

    # Weird case: opening and closing a nursery schedules, but doesn't check
    # for cancellation (unless something inside the nursery does)
    task = _core.current_task()
    before_schedule_points = task._schedule_points
    with _core.CancelScope() as cs:
        cs.cancel()
        async with _core.open_nursery():
            pass
    assert not cs.cancelled_caught
    assert task._schedule_points > before_schedule_points

    before_schedule_points = task._schedule_points

    async def noop_with_no_checkpoint() -> None:
        pass

    with _core.CancelScope() as cs:
        cs.cancel()
        async with _core.open_nursery() as nursery:
            nursery.start_soon(noop_with_no_checkpoint)
    assert not cs.cancelled_caught

    assert task._schedule_points > before_schedule_points

    with _core.CancelScope() as cancel_scope:
        cancel_scope.cancel()
        with pytest.raises(ExpectedExceptionGroup(KeyError)):
            async with _core.open_nursery():
                raise KeyError


async def test_nursery_start(autojump_clock: _core.MockClock) -> None:
    async def no_args() -> None:  # pragma: no cover
        pass

    # Errors in calling convention get raised immediately from start
    async with _core.open_nursery() as nursery:
        with pytest.raises(TypeError):
            await nursery.start(no_args)

    async def sleep_then_start(
        seconds: int, *, task_status: _core.TaskStatus[int] = _core.TASK_STATUS_IGNORED
    ) -> None:
        repr(task_status)  # smoke test
        await sleep(seconds)
        task_status.started(seconds)
        await sleep(seconds)

    # Basic happy-path check: start waits for the task to call started(), then
    # returns, passes back the value, and the given nursery then waits for it
    # to exit.
    for seconds in [1, 2]:
        async with _core.open_nursery() as nursery:
            assert len(nursery.child_tasks) == 0
            t0 = _core.current_time()
            assert await nursery.start(sleep_then_start, seconds) == seconds
            assert _core.current_time() - t0 == seconds
            assert len(nursery.child_tasks) == 1
        assert _core.current_time() - t0 == 2 * seconds

    # Make sure TASK_STATUS_IGNORED works so task function can be called
    # directly
    t0 = _core.current_time()
    await sleep_then_start(3)
    assert _core.current_time() - t0 == 2 * 3

    # calling started twice
    async def double_started(
        task_status: _core.TaskStatus[None] = _core.TASK_STATUS_IGNORED,
    ) -> None:
        task_status.started()
        with pytest.raises(RuntimeError):
            task_status.started()

    async with _core.open_nursery() as nursery:
        await nursery.start(double_started)

    # child crashes before calling started -> error comes out of .start()
    async def raise_keyerror(
        task_status: _core.TaskStatus[None] = _core.TASK_STATUS_IGNORED,
    ) -> None:
        raise KeyError("oops")

    async with _core.open_nursery() as nursery:
        with pytest.raises(KeyError):
            await nursery.start(raise_keyerror)

    # child exiting cleanly before calling started -> triggers a RuntimeError
    async def nothing(
        task_status: _core.TaskStatus[None] = _core.TASK_STATUS_IGNORED,
    ) -> None:
        return

    async with _core.open_nursery() as nursery:
        with pytest.raises(RuntimeError) as excinfo1:
            await nursery.start(nothing)
        assert "exited without calling" in str(excinfo1.value)

    # if the call to start() is cancelled, then the call to started() does
    # nothing -- the child keeps executing under start(). The value it passed
    # is ignored; start() raises Cancelled.
    async def just_started(
        task_status: _core.TaskStatus[str] = _core.TASK_STATUS_IGNORED,
    ) -> None:
        task_status.started("hi")
        await _core.checkpoint()

    async with _core.open_nursery() as nursery:
        with _core.CancelScope() as cs:
            cs.cancel()
            with pytest.raises(_core.Cancelled):
                await nursery.start(just_started)

    # but if the task does not execute any checkpoints, and exits, then start()
    # doesn't raise Cancelled, since the task completed successfully.
    async def started_with_no_checkpoint(
        *, task_status: _core.TaskStatus[None] = _core.TASK_STATUS_IGNORED
    ) -> None:
        task_status.started(None)

    async with _core.open_nursery() as nursery:
        with _core.CancelScope() as cs:
            cs.cancel()
            await nursery.start(started_with_no_checkpoint)
        assert not cs.cancelled_caught

    # and since starting in a cancelled context makes started() a no-op, if
    # the child crashes after calling started(), the error can *still* come
    # out of start()
    async def raise_keyerror_after_started(
        *, task_status: _core.TaskStatus[None] = _core.TASK_STATUS_IGNORED
    ) -> None:
        task_status.started()
        raise KeyError("whoopsiedaisy")

    async with _core.open_nursery() as nursery:
        with _core.CancelScope() as cs:
            cs.cancel()
            with pytest.raises(KeyError):
                await nursery.start(raise_keyerror_after_started)

    # trying to start in a closed nursery raises an error immediately
    async with _core.open_nursery() as closed_nursery:
        pass
    t0 = _core.current_time()
    with pytest.raises(RuntimeError):
        await closed_nursery.start(sleep_then_start, 7)
    assert _core.current_time() == t0


async def test_task_nursery_stack() -> None:
    task = _core.current_task()
    assert task._child_nurseries == []
    async with _core.open_nursery() as nursery1:
        assert task._child_nurseries == [nursery1]
        with pytest.raises(ExpectedExceptionGroup(KeyError)):
            async with _core.open_nursery() as nursery2:
                assert task._child_nurseries == [nursery1, nursery2]
                raise KeyError
        assert task._child_nurseries == [nursery1]
    assert task._child_nurseries == []


async def test_nursery_start_with_cancelled_nursery() -> None:
    # This function isn't testing task_status, it's using task_status as a
    # convenient way to get a nursery that we can test spawning stuff into.
    async def setup_nursery(
        task_status: _core.TaskStatus[_core.Nursery] = _core.TASK_STATUS_IGNORED,
    ) -> None:
        async with _core.open_nursery() as nursery:
            task_status.started(nursery)
            await sleep_forever()

    # Calls started() while children are asleep, so we can make sure
    # that the cancellation machinery notices and aborts when a sleeping task
    # is moved into a cancelled scope.
    async def sleeping_children(
        fn: Callable[[], object],
        *,
        task_status: _core.TaskStatus[None] = _core.TASK_STATUS_IGNORED,
    ) -> None:
        async with _core.open_nursery() as nursery:
            nursery.start_soon(sleep_forever)
            nursery.start_soon(sleep_forever)
            await wait_all_tasks_blocked()
            fn()
            task_status.started()

    # Cancelling the setup_nursery just *before* calling started()
    async with _core.open_nursery() as nursery:
        target_nursery: _core.Nursery = await nursery.start(setup_nursery)
        await target_nursery.start(
            sleeping_children, target_nursery.cancel_scope.cancel
        )

    # Cancelling the setup_nursery just *after* calling started()
    async with _core.open_nursery() as nursery:
        target_nursery = await nursery.start(setup_nursery)
        await target_nursery.start(sleeping_children, lambda: None)
        target_nursery.cancel_scope.cancel()


async def test_nursery_start_keeps_nursery_open(
    autojump_clock: _core.MockClock,
) -> None:
    async def sleep_a_bit(
        task_status: _core.TaskStatus[None] = _core.TASK_STATUS_IGNORED,
    ) -> None:
        await sleep(2)
        task_status.started()
        await sleep(3)

    async with _core.open_nursery() as nursery1:
        t0 = _core.current_time()
        async with _core.open_nursery() as nursery2:
            # Start the 'start' call running in the background
            nursery1.start_soon(nursery2.start, sleep_a_bit)
            # Sleep a bit
            await sleep(1)
            # Start another one.
            nursery1.start_soon(nursery2.start, sleep_a_bit)
            # Then exit this nursery. At this point, there are no tasks
            # present in this nursery -- the only thing keeping it open is
            # that the tasks will be placed into it soon, when they call
            # started().
        assert _core.current_time() - t0 == 6

    # Check that it still works even if the task that the nursery is waiting
    # for ends up crashing, and never actually enters the nursery.
    async def sleep_then_crash(
        task_status: _core.TaskStatus[None] = _core.TASK_STATUS_IGNORED,
    ) -> None:
        await sleep(7)
        raise KeyError

    async def start_sleep_then_crash(nursery: _core.Nursery) -> None:
        with pytest.raises(KeyError):
            await nursery.start(sleep_then_crash)

    async with _core.open_nursery() as nursery1:
        t0 = _core.current_time()
        async with _core.open_nursery() as nursery2:
            nursery1.start_soon(start_sleep_then_crash, nursery2)
            await wait_all_tasks_blocked()
        assert _core.current_time() - t0 == 7


async def test_nursery_explicit_exception() -> None:
    with pytest.raises(ExpectedExceptionGroup(KeyError)):
        async with _core.open_nursery():
            raise KeyError()


async def test_nursery_stop_iteration() -> None:
    async def fail() -> NoReturn:
        raise ValueError

<<<<<<< HEAD
    with pytest.raises(ExpectedExceptionGroup(StopIteration, ValueError)):
        async with _core.open_nursery() as nursery:
            nursery.start_soon(fail)
            raise StopIteration
=======
    with pytest.raises(ExceptionGroup) as excinfo:
        async with _core.open_nursery() as nursery:
            nursery.start_soon(fail)
            raise StopIteration
    assert tuple(map(type, excinfo.value.exceptions)) == (StopIteration, ValueError)
>>>>>>> 592718b1


async def test_nursery_stop_async_iteration() -> None:
    class it:
        def __init__(self, count: int) -> None:
            self.count = count
            self.val = 0

        async def __anext__(self) -> int:
            await sleep(0)
            val = self.val
            if val >= self.count:
                raise StopAsyncIteration
            self.val += 1
            return val

    class async_zip:
        def __init__(self, *largs: it) -> None:
            self.nexts = [obj.__anext__ for obj in largs]

        async def _accumulate(
            self, f: Callable[[], Awaitable[int]], items: list[int | None], i: int
        ) -> None:
            items[i] = await f()

        def __aiter__(self) -> async_zip:
            return self

        async def __anext__(self) -> list[int]:
            nexts = self.nexts
            items: list[int] = [-1] * len(nexts)

            try:
                async with _core.open_nursery() as nursery:
                    for i, f in enumerate(nexts):
                        nursery.start_soon(self._accumulate, f, items, i)
            except ExceptionGroup as e:
                # I think requiring this is acceptable?
                if len(e.exceptions) == 1 and isinstance(
                    e.exceptions[0], StopAsyncIteration
                ):
                    raise StopAsyncIteration from None
                else:
                    raise

            return items

    result: list[list[int]] = []
    async for vals in async_zip(it(4), it(2)):
        result.append(vals)
    assert result == [[0, 0], [1, 1]]


async def test_traceback_frame_removal() -> None:
    async def my_child_task() -> NoReturn:
        raise KeyError()

<<<<<<< HEAD
    with pytest.raises(ExceptionGroup) as exc:
=======
    with pytest.raises(ExceptionGroup) as excinfo:
>>>>>>> 592718b1
        # Trick: For now cancel/nursery scopes still leave a bunch of tb gunk
        # behind. But if there's a MultiError, they leave it on the MultiError,
        # which lets us get a clean look at the KeyError itself. Someday I
        # guess this will always be a MultiError (#611), but for now we can
        # force it by raising two exceptions.
        async with _core.open_nursery() as nursery:
            nursery.start_soon(my_child_task)
            nursery.start_soon(my_child_task)
<<<<<<< HEAD
    first_exc = exc.value.exceptions[0]
=======
    first_exc = excinfo.value.exceptions[0]
>>>>>>> 592718b1
    assert isinstance(first_exc, KeyError)
    # The top frame in the exception traceback should be inside the child
    # task, not trio/contextvars internals. And there's only one frame
    # inside the child task, so this will also detect if our frame-removal
    # is too eager.
    tb = first_exc.__traceback__
    assert tb is not None
    assert tb.tb_frame.f_code is my_child_task.__code__


def test_contextvar_support() -> None:
    var: contextvars.ContextVar[str] = contextvars.ContextVar("test")
    var.set("before")

    assert var.get() == "before"

    async def inner() -> None:
        task = _core.current_task()
        assert task.context.get(var) == "before"
        assert var.get() == "before"
        var.set("after")
        assert var.get() == "after"
        assert var in task.context
        assert task.context.get(var) == "after"

    _core.run(inner)
    assert var.get() == "before"


async def test_contextvar_multitask() -> None:
    var = contextvars.ContextVar("test", default="hmmm")

    async def t1() -> None:
        assert var.get() == "hmmm"
        var.set("hmmmm")
        assert var.get() == "hmmmm"

    async def t2() -> None:
        assert var.get() == "hmmmm"

    async with _core.open_nursery() as n:
        n.start_soon(t1)
        await wait_all_tasks_blocked()
        assert var.get() == "hmmm"
        var.set("hmmmm")
        n.start_soon(t2)
        await wait_all_tasks_blocked()


def test_system_task_contexts() -> None:
    cvar: contextvars.ContextVar[str] = contextvars.ContextVar("qwilfish")
    cvar.set("water")

    async def system_task() -> None:
        assert cvar.get() == "water"

    async def regular_task() -> None:
        assert cvar.get() == "poison"

    async def inner() -> None:
        async with _core.open_nursery() as nursery:
            cvar.set("poison")
            nursery.start_soon(regular_task)
            _core.spawn_system_task(system_task)
            await wait_all_tasks_blocked()

    _core.run(inner)


async def test_Nursery_init() -> None:
    """Test that nurseries cannot be constructed directly."""
    # This function is async so that we have access to a task object we can
    # pass in. It should never be accessed though.
    task = _core.current_task()
    scope = _core.CancelScope()
    with pytest.raises(TypeError):
        _core._run.Nursery(task, scope, True)


async def test_Nursery_private_init() -> None:
    # context manager creation should not raise
    async with _core.open_nursery() as nursery:
        assert not nursery._closed


def test_Nursery_subclass() -> None:
    with pytest.raises(TypeError):
        type("Subclass", (_core._run.Nursery,), {})


def test_Cancelled_init() -> None:
    with pytest.raises(TypeError):
        raise _core.Cancelled

    with pytest.raises(TypeError):
        _core.Cancelled()

    # private constructor should not raise
    _core.Cancelled._create()


def test_Cancelled_str() -> None:
    cancelled = _core.Cancelled._create()
    assert str(cancelled) == "Cancelled"


def test_Cancelled_subclass() -> None:
    with pytest.raises(TypeError):
        type("Subclass", (_core.Cancelled,), {})


def test_CancelScope_subclass() -> None:
    with pytest.raises(TypeError):
        type("Subclass", (_core.CancelScope,), {})


def test_sniffio_integration() -> None:
    with pytest.raises(sniffio.AsyncLibraryNotFoundError):
        sniffio.current_async_library()

    async def check_inside_trio() -> None:
        assert sniffio.current_async_library() == "trio"

    def check_function_returning_coroutine() -> Awaitable[object]:
        assert sniffio.current_async_library() == "trio"
        return check_inside_trio()

    _core.run(check_inside_trio)

    with pytest.raises(sniffio.AsyncLibraryNotFoundError):
        sniffio.current_async_library()

    @contextmanager
    def alternate_sniffio_library() -> Generator[None, None, None]:
        prev_token = sniffio.current_async_library_cvar.set("nullio")
        prev_library, sniffio.thread_local.name = sniffio.thread_local.name, "nullio"
        try:
            yield
            assert sniffio.current_async_library() == "nullio"
        finally:
            sniffio.thread_local.name = prev_library
            sniffio.current_async_library_cvar.reset(prev_token)

    async def check_new_task_resets_sniffio_library() -> None:
        with alternate_sniffio_library():
            _core.spawn_system_task(check_inside_trio)
        async with _core.open_nursery() as nursery:
            with alternate_sniffio_library():
                nursery.start_soon(check_inside_trio)
                nursery.start_soon(check_function_returning_coroutine)

    _core.run(check_new_task_resets_sniffio_library)


async def test_Task_custom_sleep_data() -> None:
    task = _core.current_task()
    assert task.custom_sleep_data is None
    task.custom_sleep_data = 1
    assert task.custom_sleep_data == 1
    await _core.checkpoint()
    assert task.custom_sleep_data is None


@types.coroutine
def async_yield(value: T) -> Generator[T, None, None]:
    yield value


async def test_permanently_detach_coroutine_object() -> None:
    task: _core.Task | None = None
    pdco_outcome: outcome.Outcome[str] | None = None

    async def detachable_coroutine(
        task_outcome: outcome.Outcome[None],
        yield_value: object,
    ) -> None:
        await sleep(0)
        nonlocal task, pdco_outcome
        task = _core.current_task()
        pdco_outcome = await outcome.acapture(
            _core.permanently_detach_coroutine_object, task_outcome
        )
        await async_yield(yield_value)

    async with _core.open_nursery() as nursery:
        nursery.start_soon(detachable_coroutine, outcome.Value(None), "I'm free!")

    # If we get here then Trio thinks the task has exited... but the coroutine
    # is still iterable. At that point anything can be sent into the coroutine, so the .coro type
    # is wrong.
    assert pdco_outcome is None
    assert not_none(task).coro.send(cast(Any, "be free!")) == "I'm free!"
    assert pdco_outcome == outcome.Value("be free!")
    with pytest.raises(StopIteration):
        not_none(task).coro.send(cast(Any, None))

    # Check the exception paths too
    task = None
    pdco_outcome = None
    with pytest.raises(ExpectedExceptionGroup(KeyError)):
        async with _core.open_nursery() as nursery:
            nursery.start_soon(detachable_coroutine, outcome.Error(KeyError()), "uh oh")
    throw_in = ValueError()
    assert isinstance(task, _core.Task)  # For type checkers.
    assert not_none(task).coro.throw(throw_in) == "uh oh"
    assert pdco_outcome == outcome.Error(throw_in)
    with pytest.raises(StopIteration):
        task.coro.send(cast(Any, None))

    async def bad_detach() -> None:
        async with _core.open_nursery():
            with pytest.raises(RuntimeError) as excinfo:
                await _core.permanently_detach_coroutine_object(outcome.Value(None))
            assert "open nurser" in str(excinfo.value)

    async with _core.open_nursery() as nursery:
        nursery.start_soon(bad_detach)


async def test_detach_and_reattach_coroutine_object() -> None:
    unrelated_task: _core.Task | None = None
    task: _core.Task | None = None

    async def unrelated_coroutine() -> None:
        nonlocal unrelated_task
        unrelated_task = _core.current_task()

    async def reattachable_coroutine() -> None:
        nonlocal task
        await sleep(0)

        task = _core.current_task()

        def abort_fn(_: _core.RaiseCancelT) -> _core.Abort:  # pragma: no cover
            return _core.Abort.FAILED

        got = await _core.temporarily_detach_coroutine_object(abort_fn)
        assert got == "not trio!"

        await async_yield(1)
        await async_yield(2)

        with pytest.raises(RuntimeError) as excinfo:
            await _core.reattach_detached_coroutine_object(
                not_none(unrelated_task), None
            )
        assert "does not match" in str(excinfo.value)

        await _core.reattach_detached_coroutine_object(task, "byebye")

        await sleep(0)

    async with _core.open_nursery() as nursery:
        nursery.start_soon(unrelated_coroutine)
        nursery.start_soon(reattachable_coroutine)
        await wait_all_tasks_blocked()

        # Okay, it's detached. Here's our coroutine runner:
        assert not_none(task).coro.send(cast(Any, "not trio!")) == 1
        assert not_none(task).coro.send(cast(Any, None)) == 2
        assert not_none(task).coro.send(cast(Any, None)) == "byebye"

        # Now it's been reattached, and we can leave the nursery


async def test_detached_coroutine_cancellation() -> None:
    abort_fn_called = False
    task: _core.Task | None = None

    async def reattachable_coroutine() -> None:
        await sleep(0)

        nonlocal task
        task = _core.current_task()

        def abort_fn(_: _core.RaiseCancelT) -> _core.Abort:
            nonlocal abort_fn_called
            abort_fn_called = True
            return _core.Abort.FAILED

        await _core.temporarily_detach_coroutine_object(abort_fn)
        await _core.reattach_detached_coroutine_object(task, None)
        with pytest.raises(_core.Cancelled):
            await sleep(0)

    async with _core.open_nursery() as nursery:
        nursery.start_soon(reattachable_coroutine)
        await wait_all_tasks_blocked()
        assert task is not None
        nursery.cancel_scope.cancel()
        task.coro.send(cast(Any, None))

    assert abort_fn_called


@restore_unraisablehook()
def test_async_function_implemented_in_C() -> None:
    # These used to crash because we'd try to mutate the coroutine object's
    # cr_frame, but C functions don't have Python frames.

    async def agen_fn(record: list[str]) -> AsyncIterator[None]:
        assert not _core.currently_ki_protected()
        record.append("the generator ran")
        yield

    run_record: list[str] = []
    agen = agen_fn(run_record)
    _core.run(agen.__anext__)
    assert run_record == ["the generator ran"]

    async def main() -> None:
        start_soon_record: list[str] = []
        agen = agen_fn(start_soon_record)
        async with _core.open_nursery() as nursery:
            nursery.start_soon(agen.__anext__)
        assert start_soon_record == ["the generator ran"]

    _core.run(main)


async def test_very_deep_cancel_scope_nesting() -> None:
    # This used to crash with a RecursionError in CancelStatus.recalculate
    with ExitStack() as exit_stack:
        outermost_scope = _core.CancelScope()
        exit_stack.enter_context(outermost_scope)
        for _ in range(5000):
            exit_stack.enter_context(_core.CancelScope())
        outermost_scope.cancel()


async def test_cancel_scope_deadline_duplicates() -> None:
    # This exercises an assert in Deadlines._prune, by intentionally creating
    # duplicate entries in the deadline heap.
    now = _core.current_time()
    with _core.CancelScope() as cscope:
        for _ in range(DEADLINE_HEAP_MIN_PRUNE_THRESHOLD * 2):
            cscope.deadline = now + 9998
            cscope.deadline = now + 9999
        await sleep(0.01)


@pytest.mark.skipif(
    sys.implementation.name != "cpython", reason="Only makes sense with refcounting GC"
)
async def test_simple_cancel_scope_usage_doesnt_create_cyclic_garbage() -> None:
    # https://github.com/python-trio/trio/issues/1770
    gc.collect()

    async def do_a_cancel() -> None:
        with _core.CancelScope() as cscope:
            cscope.cancel()
            await sleep_forever()

    async def crasher() -> NoReturn:
        raise ValueError

    old_flags = gc.get_debug()
    try:
        gc.collect()
        gc.set_debug(gc.DEBUG_SAVEALL)

        # cover outcome.Error.unwrap
        # (See https://github.com/python-trio/outcome/pull/29)
        await do_a_cancel()
        # cover outcome.Error.unwrap if unrolled_run hangs on to exception refs
        # (See https://github.com/python-trio/trio/pull/1864)
        await do_a_cancel()

        with pytest.raises(ExpectedExceptionGroup(ValueError)):
            async with _core.open_nursery() as nursery:
                # cover NurseryManager.__aexit__
                nursery.start_soon(crasher)

        gc.collect()
        assert not gc.garbage
    finally:
        gc.set_debug(old_flags)
        gc.garbage.clear()


@pytest.mark.skipif(
    sys.implementation.name != "cpython", reason="Only makes sense with refcounting GC"
)
async def test_cancel_scope_exit_doesnt_create_cyclic_garbage() -> None:
    # https://github.com/python-trio/trio/pull/2063
    gc.collect()

    async def crasher() -> NoReturn:
        raise ValueError

    old_flags = gc.get_debug()
    try:
        with pytest.raises(
            ExpectedExceptionGroup(ValueError)
        ), _core.CancelScope() as outer:
            async with _core.open_nursery() as nursery:
                gc.collect()
                gc.set_debug(gc.DEBUG_SAVEALL)
                # One child that gets cancelled by the outer scope
                nursery.start_soon(sleep_forever)
                outer.cancel()
                # And one that raises a different error
                nursery.start_soon(crasher)
                # so that outer filters a Cancelled from the MultiError and
                # covers CancelScope.__exit__ (and NurseryManager.__aexit__)
                # (See https://github.com/python-trio/trio/pull/2063)

        gc.collect()
        assert not gc.garbage
    finally:
        gc.set_debug(old_flags)
        gc.garbage.clear()


@pytest.mark.skipif(
    sys.implementation.name != "cpython", reason="Only makes sense with refcounting GC"
)
async def test_nursery_cancel_doesnt_create_cyclic_garbage() -> None:
    collected = False

    # https://github.com/python-trio/trio/issues/1770#issuecomment-730229423
    def toggle_collected() -> None:
        nonlocal collected
        collected = True

    gc.collect()
    old_flags = gc.get_debug()
    try:
        gc.set_debug(0)
        gc.collect()
        gc.set_debug(gc.DEBUG_SAVEALL)

        # cover Nursery._nested_child_finished
        async with _core.open_nursery() as nursery:
            nursery.cancel_scope.cancel()

        weakref.finalize(nursery, toggle_collected)
        del nursery
        # a checkpoint clears the nursery from the internals, apparently
        # TODO: stop event loop from hanging on to the nursery at this point
        await _core.checkpoint()

        assert collected
        gc.collect()
        assert not gc.garbage
    finally:
        gc.set_debug(old_flags)
        gc.garbage.clear()


@pytest.mark.skipif(
    sys.implementation.name != "cpython", reason="Only makes sense with refcounting GC"
)
async def test_locals_destroyed_promptly_on_cancel() -> None:
    destroyed = False

    def finalizer() -> None:
        nonlocal destroyed
        destroyed = True

    class A:
        pass

    async def task() -> None:
        a = A()
        weakref.finalize(a, finalizer)
        await _core.checkpoint()

    async with _core.open_nursery() as nursery:
        nursery.start_soon(task)
        nursery.cancel_scope.cancel()
    assert destroyed


def test_run_strict_exception_groups() -> None:
    """
    Test that nurseries respect the global context setting of strict_exception_groups.
    """

    async def main() -> NoReturn:
        async with _core.open_nursery():
            raise Exception("foo")

    with pytest.raises(ExpectedExceptionGroup(Exception("foo"))) as exc:
        _core.run(main, strict_exception_groups=True)

    assert type(exc.value.exceptions[0]) is Exception


def test_run_strict_exception_groups_nursery_override() -> None:
    """
    Test that a nursery can override the global context setting of
    strict_exception_groups.
    """

    async def main() -> NoReturn:
        async with _core.open_nursery(strict_exception_groups=False):
            raise Exception("foo")

    with pytest.raises(Exception, match="foo"):
        _core.run(main, strict_exception_groups=True)


async def test_nursery_strict_exception_groups() -> None:
    """Test that strict exception groups can be enabled on a per-nursery basis."""
    with pytest.raises(ExpectedExceptionGroup(Exception("foo"))):
        async with _core.open_nursery(strict_exception_groups=True):
            raise Exception("foo")


async def test_nursery_collapse_strict() -> None:
    """
    Test that a single exception from a nested nursery with strict semantics doesn't get
    collapsed when CancelledErrors are stripped from it.
    """

    async def raise_error() -> NoReturn:
        raise RuntimeError("test error")

    with pytest.raises(
        ExpectedExceptionGroup((RuntimeError, ExpectedExceptionGroup(RuntimeError)))
    ):
        async with _core.open_nursery() as nursery:
            nursery.start_soon(sleep_forever)
            nursery.start_soon(raise_error)
            async with _core.open_nursery(strict_exception_groups=True) as nursery2:
                nursery2.start_soon(sleep_forever)
                nursery2.start_soon(raise_error)
                nursery.cancel_scope.cancel()


async def test_nursery_collapse_loose() -> None:
    """
    Test that a single exception from a nested nursery with loose semantics gets
    collapsed when CancelledErrors are stripped from it.
    """

    async def raise_error() -> NoReturn:
        raise RuntimeError("test error")

    with pytest.raises(ExpectedExceptionGroup(RuntimeError, RuntimeError)):
        async with _core.open_nursery(strict_exception_groups=False) as nursery:
            nursery.start_soon(sleep_forever)
            nursery.start_soon(raise_error)
            async with _core.open_nursery(strict_exception_groups=False) as nursery2:
                nursery2.start_soon(sleep_forever)
                nursery2.start_soon(raise_error)
                nursery.cancel_scope.cancel()


async def test_cancel_scope_no_cancellederror() -> None:
    """
    Test that when a cancel scope encounters an exception group that does NOT contain
    a Cancelled exception, it will NOT set the ``cancelled_caught`` flag.
    """

    with pytest.raises(ExceptionGroup):
        with _core.CancelScope() as scope:
            scope.cancel()
            raise ExceptionGroup("test", [RuntimeError(), RuntimeError()])

    assert not scope.cancelled_caught


@pytest.mark.parametrize("run_strict", [False, True])
@pytest.mark.parametrize("start_raiser_strict", [False, True, None])
@pytest.mark.parametrize("raise_after_started", [False, True])
@pytest.mark.parametrize("raise_custom_exc_grp", [False, True])
def test_trio_run_strict_before_started(
    run_strict: bool,
    start_raiser_strict: bool | None,
    raise_after_started: bool,
    raise_custom_exc_grp: bool,
) -> None:
    """
    Regression tests for #2611, where exceptions raised before
    `TaskStatus.started()` caused `Nursery.start()` to wrap them in an
    ExceptionGroup when using `run(..., strict_exception_groups=True)`.

    Regression tests for #2844, where #2611 was initially fixed in a way that
    had unintended side effects.
    """

    raiser_exc: ValueError | ExceptionGroup[ValueError]
    if raise_custom_exc_grp:
        raiser_exc = ExceptionGroup("my group", [ValueError()])
    else:
        raiser_exc = ValueError()

    async def raiser(*, task_status: _core.TaskStatus[None]) -> None:
        if raise_after_started:
            task_status.started()
        raise raiser_exc

    async def start_raiser() -> None:
        try:
            async with _core.open_nursery(
                strict_exception_groups=start_raiser_strict
            ) as nursery:
                await nursery.start(raiser)
        except BaseExceptionGroup as exc_group:
            if start_raiser_strict:
                # Iff the code using the nursery *forced* it to be strict
                # (overriding the runner setting) then it may replace the bland
                # exception group raised by trio with a more specific one (subtype,
                # different message, etc.).
                raise BaseExceptionGroup(
                    "start_raiser nursery custom message", exc_group.exceptions
                ) from None
            raise

    with pytest.raises(BaseException) as exc_info:
        _core.run(start_raiser, strict_exception_groups=run_strict)

    if start_raiser_strict or (run_strict and start_raiser_strict is None):
        # start_raiser's nursery was strict.
        assert isinstance(exc_info.value, BaseExceptionGroup)
        if start_raiser_strict:
            # start_raiser didn't unknowingly inherit its nursery strictness
            # from `run`---it explicitly chose for its nursery to be strict.
            assert exc_info.value.message == "start_raiser nursery custom message"
        assert len(exc_info.value.exceptions) == 1
        should_be_raiser_exc = exc_info.value.exceptions[0]
    else:
        # start_raiser's nursery was not strict.
        should_be_raiser_exc = exc_info.value
    if isinstance(raiser_exc, ValueError):
        assert should_be_raiser_exc is raiser_exc
    else:
        # Check attributes, not identity, because should_be_raiser_exc may be a
        # copy of raiser_exc rather than raiser_exc by identity.
        assert type(should_be_raiser_exc) == type(raiser_exc)
        assert should_be_raiser_exc.message == raiser_exc.message
        assert should_be_raiser_exc.exceptions == raiser_exc.exceptions<|MERGE_RESOLUTION|>--- conflicted
+++ resolved
@@ -181,11 +181,7 @@
             nursery.start_soon(looper)
             nursery.start_soon(crasher)
 
-<<<<<<< HEAD
     with pytest.raises(ExpectedExceptionGroup(ValueError("argh"))):
-=======
-    with pytest.raises(ValueError, match="argh"):
->>>>>>> 592718b1
         _core.run(main)
 
     assert looper_record == ["cancelled"]
@@ -432,12 +428,8 @@
 
     # This is outside the outer scope, so all the Cancelled
     # exceptions should have been absorbed, leaving just a regular
-    # KeyError from crasher()
-<<<<<<< HEAD
+    # KeyError from crasher(), wrapped in an ExceptionGroup
     with pytest.raises(ExpectedExceptionGroup(KeyError)):
-=======
-    with pytest.raises(KeyError):
->>>>>>> 592718b1
         with _core.CancelScope() as outer:
             try:
                 async with _core.open_nursery() as nursery:
@@ -465,13 +457,8 @@
                     summary[type(exc)] += 1
                 assert summary == {_core.Cancelled: 3, KeyError: 1}
                 raise
-<<<<<<< HEAD
-            else:  # pragma: no cover
-                raise AssertionError("no ExceptionGroup raised")
-=======
             else:
                 raise AssertionError("No ExceptionGroup")
->>>>>>> 592718b1
 
 
 async def test_precancelled_task() -> None:
@@ -791,7 +778,6 @@
             RuntimeError, match="which had already been exited"
         ) as exc_info:
             await nursery_mgr.__aexit__(*sys.exc_info())
-<<<<<<< HEAD
         assert ExpectedExceptionGroup(
             (RuntimeError("closed before the task exited"),) * 3
         ).matches(exc_info.value.__context__)
@@ -801,16 +787,6 @@
             isinstance(exc.__context__, _core.Cancelled)
             for exc in exc_info.value.__context__.exceptions
         )
-=======
-        assert type(exc_info.value.__context__) is NonBaseMultiError
-        assert len(exc_info.value.__context__.exceptions) == 3
-        cancelled_in_context = False
-        for exc in exc_info.value.__context__.exceptions:
-            assert isinstance(exc, RuntimeError)
-            assert "closed before the task exited" in str(exc)
-            cancelled_in_context |= isinstance(exc.__context__, _core.Cancelled)
-        assert cancelled_in_context  # for the sleep_forever
->>>>>>> 592718b1
 
     # Trying to exit a cancel scope from an unrelated task raises an error
     # without affecting any state
@@ -1651,11 +1627,7 @@
 
 async def test_asyncio_function_inside_nursery_does_not_explode() -> None:
     # Regression test for https://github.com/python-trio/trio/issues/552
-<<<<<<< HEAD
     with pytest.raises(ExpectedExceptionGroup(TypeError("asyncio"))):
-=======
-    with pytest.raises(TypeError, match="asyncio"):
->>>>>>> 592718b1
         async with _core.open_nursery() as nursery:
             nursery.start_soon(sleep_forever)
             await create_asyncio_future_in_new_loop()
@@ -1926,18 +1898,10 @@
     async def fail() -> NoReturn:
         raise ValueError
 
-<<<<<<< HEAD
     with pytest.raises(ExpectedExceptionGroup(StopIteration, ValueError)):
         async with _core.open_nursery() as nursery:
             nursery.start_soon(fail)
             raise StopIteration
-=======
-    with pytest.raises(ExceptionGroup) as excinfo:
-        async with _core.open_nursery() as nursery:
-            nursery.start_soon(fail)
-            raise StopIteration
-    assert tuple(map(type, excinfo.value.exceptions)) == (StopIteration, ValueError)
->>>>>>> 592718b1
 
 
 async def test_nursery_stop_async_iteration() -> None:
@@ -1995,11 +1959,7 @@
     async def my_child_task() -> NoReturn:
         raise KeyError()
 
-<<<<<<< HEAD
-    with pytest.raises(ExceptionGroup) as exc:
-=======
     with pytest.raises(ExceptionGroup) as excinfo:
->>>>>>> 592718b1
         # Trick: For now cancel/nursery scopes still leave a bunch of tb gunk
         # behind. But if there's a MultiError, they leave it on the MultiError,
         # which lets us get a clean look at the KeyError itself. Someday I
@@ -2008,11 +1968,7 @@
         async with _core.open_nursery() as nursery:
             nursery.start_soon(my_child_task)
             nursery.start_soon(my_child_task)
-<<<<<<< HEAD
-    first_exc = exc.value.exceptions[0]
-=======
     first_exc = excinfo.value.exceptions[0]
->>>>>>> 592718b1
     assert isinstance(first_exc, KeyError)
     # The top frame in the exception traceback should be inside the child
     # task, not trio/contextvars internals. And there's only one frame
