--- conflicted
+++ resolved
@@ -1818,19 +1818,11 @@
             await nursery.start(nothing)
         assert "exited without calling" in str(excinfo1.value)
 
-<<<<<<< HEAD
     # if the call to start() is effectively cancelled when the child checkpoints
     # (before calling started()), the child raises Cancelled up out of start().
+    # The value it passed is ignored; start() raises Cancelled.
     async def checkpoint_before_started(
-        task_status: _core.TaskStatus[None] = _core.TASK_STATUS_IGNORED,
-=======
-    # if the call to start() is cancelled, then the call to started() does
-    # nothing -- the child keeps executing under start(). The value it passed
-    # is ignored; start() raises Cancelled.
-    async def just_started(
-        *,
         task_status: _core.TaskStatus[str] = _core.TASK_STATUS_IGNORED,
->>>>>>> f1cb2419
     ) -> None:
         await _core.checkpoint()
         raise AssertionError()  # pragma: no cover
