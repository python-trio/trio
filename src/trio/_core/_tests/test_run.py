from __future__ import annotations

import contextvars
import functools
import gc
import sys
import threading
import time
import types
import weakref
from contextlib import ExitStack, contextmanager, suppress
from math import inf
from typing import TYPE_CHECKING, Any, NoReturn, TypeVar, cast

import outcome
import pytest
import sniffio

from ... import _core
from ..._threads import to_thread_run_sync
from ..._timeouts import fail_after, sleep
from ...testing import (
    Matcher,
    RaisesGroup,
    Sequencer,
    assert_checkpoints,
    wait_all_tasks_blocked,
)
from .._run import DEADLINE_HEAP_MIN_PRUNE_THRESHOLD
from .tutil import (
    check_sequence_matches,
    create_asyncio_future_in_new_loop,
    gc_collect_harder,
    ignore_coroutine_never_awaited_warnings,
    restore_unraisablehook,
    slow,
)

if TYPE_CHECKING:
    from collections.abc import (
        AsyncGenerator,
        AsyncIterator,
        Awaitable,
        Callable,
        Generator,
    )

if sys.version_info < (3, 11):
    from exceptiongroup import BaseExceptionGroup, ExceptionGroup


T = TypeVar("T")


# slightly different from _timeouts.sleep_forever because it returns the value
# its rescheduled with, which is really only useful for tests of
# rescheduling...
async def sleep_forever() -> object:
    return await _core.wait_task_rescheduled(lambda _: _core.Abort.SUCCEEDED)


def not_none(x: T | None) -> T:
    """Assert that this object is not None.

    This is just to satisfy type checkers, if this ever fails the test is broken.
    """
    assert x is not None
    return x


def test_basic() -> None:
    async def trivial(x: T) -> T:
        return x

    assert _core.run(trivial, 8) == 8

    with pytest.raises(TypeError):
        # Missing an argument
        _core.run(trivial)

    with pytest.raises(TypeError):
        # Not an async function
        _core.run(lambda: None)  # type: ignore

    async def trivial2(x: T) -> T:
        await _core.checkpoint()
        return x

    assert _core.run(trivial2, 1) == 1


def test_initial_task_error() -> None:
    async def main(x: object) -> NoReturn:
        raise ValueError(x)

    with pytest.raises(ValueError, match="^17$") as excinfo:
        _core.run(main, 17)
    assert excinfo.value.args == (17,)


def test_run_nesting() -> None:
    async def inception() -> None:
        async def main() -> None:  # pragma: no cover
            pass

        return _core.run(main)

    with pytest.raises(RuntimeError) as excinfo:
        _core.run(inception)
    assert "from inside" in str(excinfo.value)


async def test_nursery_warn_use_async_with() -> None:
    on = _core.open_nursery()
    with pytest.raises(RuntimeError) as excinfo:
        with on:  # type: ignore
            pass  # pragma: no cover
    excinfo.match(
        r"use 'async with open_nursery\(...\)', not 'with open_nursery\(...\)'"
    )

    # avoid unawaited coro.
    async with on:
        pass


async def test_nursery_main_block_error_basic() -> None:
    exc = ValueError("whoops")

    with pytest.raises(ValueError, match="^whoops$") as excinfo:
        async with _core.open_nursery():
            raise exc
    assert excinfo.value is exc


async def test_child_crash_basic() -> None:
    exc = ValueError("uh oh")

    async def erroring() -> NoReturn:
        raise exc

    with pytest.raises(ValueError, match="^uh oh$") as excinfo:
        # nursery.__aexit__ propagates exception from child back to parent
        async with _core.open_nursery() as nursery:
            nursery.start_soon(erroring)
    assert excinfo.value is exc


async def test_basic_interleave() -> None:
    async def looper(whoami: str, record: list[tuple[str, int]]) -> None:
        for i in range(3):
            record.append((whoami, i))
            await _core.checkpoint()

    record: list[tuple[str, int]] = []
    async with _core.open_nursery() as nursery:
        nursery.start_soon(looper, "a", record)
        nursery.start_soon(looper, "b", record)

    check_sequence_matches(
        record, [{("a", 0), ("b", 0)}, {("a", 1), ("b", 1)}, {("a", 2), ("b", 2)}]
    )


def test_task_crash_propagation() -> None:
    looper_record: list[str] = []

    async def looper() -> None:
        try:
            while True:
                await _core.checkpoint()
        except _core.Cancelled:
            print("looper cancelled")
            looper_record.append("cancelled")

    async def crasher() -> NoReturn:
        raise ValueError("argh")

    async def main() -> None:
        async with _core.open_nursery() as nursery:
            nursery.start_soon(looper)
            nursery.start_soon(crasher)

    with pytest.raises(ValueError, match="^argh$"):
        _core.run(main)

    assert looper_record == ["cancelled"]


def test_main_and_task_both_crash() -> None:
    # If main crashes and there's also a task crash, then we get both in a
    # MultiError
    async def crasher() -> NoReturn:
        raise ValueError

    async def main() -> NoReturn:
        async with _core.open_nursery() as nursery:
            nursery.start_soon(crasher)
            raise KeyError

    with RaisesGroup(ValueError, KeyError):
        _core.run(main)


def test_two_child_crashes() -> None:
    async def crasher(etype: type[Exception]) -> NoReturn:
        raise etype

    async def main() -> None:
        async with _core.open_nursery() as nursery:
            nursery.start_soon(crasher, KeyError)
            nursery.start_soon(crasher, ValueError)

    with RaisesGroup(ValueError, KeyError):
        _core.run(main)


async def test_child_crash_wakes_parent() -> None:
    async def crasher() -> NoReturn:
        raise ValueError("this is a crash")

    with pytest.raises(ValueError, match="^this is a crash$"):  # noqa: PT012
        async with _core.open_nursery() as nursery:
            nursery.start_soon(crasher)
            await sleep_forever()


async def test_reschedule() -> None:
    t1: _core.Task | None = None
    t2: _core.Task | None = None

    async def child1() -> None:
        nonlocal t1, t2
        t1 = _core.current_task()
        print("child1 start")
        x = await sleep_forever()
        print("child1 woke")
        assert x == 0
        print("child1 rescheduling t2")
        _core.reschedule(not_none(t2), outcome.Error(ValueError("error message")))
        print("child1 exit")

    async def child2() -> None:
        nonlocal t1, t2
        print("child2 start")
        t2 = _core.current_task()
        _core.reschedule(not_none(t1), outcome.Value(0))
        print("child2 sleep")
        with pytest.raises(ValueError, match="^error message$"):
            await sleep_forever()
        print("child2 successful exit")

    async with _core.open_nursery() as nursery:
        nursery.start_soon(child1)
        # let t1 run and fall asleep
        await _core.checkpoint()
        nursery.start_soon(child2)


async def test_current_time() -> None:
    t1 = _core.current_time()
    # Windows clock is pretty low-resolution -- appveyor tests fail unless we
    # sleep for a bit here.
    time.sleep(time.get_clock_info("perf_counter").resolution)  # noqa: ASYNC101
    t2 = _core.current_time()
    assert t1 < t2


async def test_current_time_with_mock_clock(mock_clock: _core.MockClock) -> None:
    start = mock_clock.current_time()
    assert mock_clock.current_time() == _core.current_time()
    assert mock_clock.current_time() == _core.current_time()
    mock_clock.jump(3.14)
    assert start + 3.14 == mock_clock.current_time() == _core.current_time()


async def test_current_clock(mock_clock: _core.MockClock) -> None:
    assert mock_clock is _core.current_clock()


async def test_current_task() -> None:
    parent_task = _core.current_task()

    async def child() -> None:
        assert not_none(_core.current_task().parent_nursery).parent_task is parent_task

    async with _core.open_nursery() as nursery:
        nursery.start_soon(child)


async def test_root_task() -> None:
    root = not_none(_core.current_root_task())
    assert root.parent_nursery is root.eventual_parent_nursery is None


def test_out_of_context() -> None:
    with pytest.raises(RuntimeError):
        _core.current_task()
    with pytest.raises(RuntimeError):
        _core.current_time()


async def test_current_statistics(mock_clock: _core.MockClock) -> None:
    # Make sure all the early startup stuff has settled down
    await wait_all_tasks_blocked()

    # A child that sticks around to make some interesting stats:
    async def child() -> None:
        with suppress(_core.Cancelled):
            await sleep_forever()

    stats = _core.current_statistics()
    print(stats)
    # 2 system tasks + us
    assert stats.tasks_living == 3
    assert stats.run_sync_soon_queue_size == 0

    async with _core.open_nursery() as nursery:
        nursery.start_soon(child)
        await wait_all_tasks_blocked()
        token = _core.current_trio_token()
        token.run_sync_soon(lambda: None)
        token.run_sync_soon(lambda: None, idempotent=True)
        stats = _core.current_statistics()
        print(stats)
        # 2 system tasks + us + child
        assert stats.tasks_living == 4
        # the exact value here might shift if we change how we do accounting
        # (currently it only counts tasks that we already know will be
        # runnable on the next pass), but still useful to at least test the
        # difference between now and after we wake up the child:
        assert stats.tasks_runnable == 0
        assert stats.run_sync_soon_queue_size == 2

        nursery.cancel_scope.cancel()
        stats = _core.current_statistics()
        print(stats)
        assert stats.tasks_runnable == 1

    # Give the child a chance to die and the run_sync_soon a chance to clear
    await _core.checkpoint()
    await _core.checkpoint()

    with _core.CancelScope(deadline=_core.current_time() + 5):
        stats = _core.current_statistics()
        print(stats)
        assert stats.seconds_to_next_deadline == 5
    stats = _core.current_statistics()
    print(stats)
    assert stats.seconds_to_next_deadline == inf


async def test_cancel_scope_repr(mock_clock: _core.MockClock) -> None:
    scope = _core.CancelScope()
    assert "unbound" in repr(scope)
    with scope:
        assert "active" in repr(scope)
        scope.deadline = _core.current_time() - 1
        assert "deadline is 1.00 seconds ago" in repr(scope)
        scope.deadline = _core.current_time() + 10
        assert "deadline is 10.00 seconds from now" in repr(scope)
        # when not in async context, can't get the current time
        assert "deadline" not in await to_thread_run_sync(repr, scope)
        scope.cancel()
        assert "cancelled" in repr(scope)
    assert "exited" in repr(scope)


def test_cancel_points() -> None:
    async def main1() -> None:
        with _core.CancelScope() as scope:
            await _core.checkpoint_if_cancelled()
            scope.cancel()
            with pytest.raises(_core.Cancelled):
                await _core.checkpoint_if_cancelled()

    _core.run(main1)

    async def main2() -> None:
        with _core.CancelScope() as scope:
            await _core.checkpoint()
            scope.cancel()
            with pytest.raises(_core.Cancelled):
                await _core.checkpoint()

    _core.run(main2)

    async def main3() -> None:
        with _core.CancelScope() as scope:
            scope.cancel()
            with pytest.raises(_core.Cancelled):
                await sleep_forever()

    _core.run(main3)

    async def main4() -> None:
        with _core.CancelScope() as scope:
            scope.cancel()
            await _core.cancel_shielded_checkpoint()
            await _core.cancel_shielded_checkpoint()
            with pytest.raises(_core.Cancelled):
                await _core.checkpoint()

    _core.run(main4)


async def test_cancel_edge_cases() -> None:
    with _core.CancelScope() as scope:
        # Two cancels in a row -- idempotent
        scope.cancel()
        scope.cancel()
        await _core.checkpoint()
    assert scope.cancel_called
    assert scope.cancelled_caught

    with _core.CancelScope() as scope:
        # Check level-triggering
        scope.cancel()
        with pytest.raises(_core.Cancelled):
            await sleep_forever()
        with pytest.raises(_core.Cancelled):
            await sleep_forever()


async def test_cancel_scope_multierror_filtering() -> None:
    async def crasher() -> NoReturn:
        raise KeyError

    # This is outside the outer scope, so all the Cancelled
    # exceptions should have been absorbed, leaving just a regular
    # KeyError from crasher()
    with pytest.raises(KeyError):  # noqa: PT012
        with _core.CancelScope() as outer:
            # Since the outer scope became cancelled before the
            # nursery block exited, all cancellations inside the
            # nursery block continue propagating to reach the
            # outer scope.
            with RaisesGroup(
                _core.Cancelled, _core.Cancelled, _core.Cancelled, KeyError
            ) as excinfo:
                async with _core.open_nursery() as nursery:
                    # Two children that get cancelled by the nursery scope
                    nursery.start_soon(sleep_forever)  # t1
                    nursery.start_soon(sleep_forever)  # t2
                    nursery.cancel_scope.cancel()
                    with _core.CancelScope(shield=True):
                        await wait_all_tasks_blocked()
                    # One child that gets cancelled by the outer scope
                    nursery.start_soon(sleep_forever)  # t3
                    outer.cancel()
                    # And one that raises a different error
                    nursery.start_soon(crasher)  # t4
                # and then our __aexit__ also receives an outer Cancelled
<<<<<<< HEAD
            raise excinfo.value
=======
            except MultiError as multi_exc:
                # Since the outer scope became cancelled before the
                # nursery block exited, all cancellations inside the
                # nursery block continue propagating to reach the
                # outer scope.
                # the noqa is for "Found assertion on exception `multi_exc` in `except` block"
                assert len(multi_exc.exceptions) == 4  # noqa: PT017
                summary: dict[type, int] = {}
                for exc in multi_exc.exceptions:
                    summary.setdefault(type(exc), 0)
                    summary[type(exc)] += 1
                assert summary == {_core.Cancelled: 3, KeyError: 1}
                raise
            else:
                raise AssertionError("No ExceptionGroup")
>>>>>>> 4ba3f60a


async def test_precancelled_task() -> None:
    # a task that gets spawned into an already-cancelled nursery should begin
    # execution (https://github.com/python-trio/trio/issues/41), but get a
    # cancelled error at its first blocking call.
    record: list[str] = []

    async def blocker() -> None:
        record.append("started")
        await sleep_forever()

    async with _core.open_nursery() as nursery:
        nursery.cancel_scope.cancel()
        nursery.start_soon(blocker)
    assert record == ["started"]


async def test_cancel_shielding() -> None:
    with _core.CancelScope() as outer:
        with _core.CancelScope() as inner:
            await _core.checkpoint()
            outer.cancel()
            with pytest.raises(_core.Cancelled):
                await _core.checkpoint()

            assert inner.shield is False
            with pytest.raises(TypeError):
                inner.shield = "hello"  # type: ignore
            assert inner.shield is False

            inner.shield = True
            assert inner.shield is True
            # shield protects us from 'outer'
            await _core.checkpoint()

            with _core.CancelScope() as innerest:
                innerest.cancel()
                # but it doesn't protect us from scope inside inner
                with pytest.raises(_core.Cancelled):
                    await _core.checkpoint()
            await _core.checkpoint()

            inner.shield = False
            # can disable shield again
            with pytest.raises(_core.Cancelled):
                await _core.checkpoint()

            # re-enable shield
            inner.shield = True
            await _core.checkpoint()
            # shield doesn't protect us from inner itself
            inner.cancel()
            # This should now raise, but be absorbed by the inner scope
            await _core.checkpoint()
        assert inner.cancelled_caught


# make sure that cancellation propagates immediately to all children
async def test_cancel_inheritance() -> None:
    record: set[str] = set()

    async def leaf(ident: str) -> None:
        try:
            await sleep_forever()
        except _core.Cancelled:
            record.add(ident)

    async def worker(ident: str) -> None:
        async with _core.open_nursery() as nursery:
            nursery.start_soon(leaf, ident + "-l1")
            nursery.start_soon(leaf, ident + "-l2")

    async with _core.open_nursery() as nursery:
        nursery.start_soon(worker, "w1")
        nursery.start_soon(worker, "w2")
        nursery.cancel_scope.cancel()

    assert record == {"w1-l1", "w1-l2", "w2-l1", "w2-l2"}


async def test_cancel_shield_abort() -> None:
    with _core.CancelScope() as outer:
        async with _core.open_nursery() as nursery:
            outer.cancel()
            nursery.cancel_scope.shield = True
            # The outer scope is cancelled, but this task is protected by the
            # shield, so it manages to get to sleep
            record = []

            async def sleeper() -> None:
                record.append("sleeping")
                try:
                    await sleep_forever()
                except _core.Cancelled:
                    record.append("cancelled")

            nursery.start_soon(sleeper)
            await wait_all_tasks_blocked()
            assert record == ["sleeping"]
            # now when we unshield, it should abort the sleep.
            nursery.cancel_scope.shield = False
            # wait for the task to finish before entering the nursery
            # __aexit__, because __aexit__ could make it spuriously look like
            # this worked by cancelling the nursery scope. (When originally
            # written, without these last few lines, the test spuriously
            # passed, even though shield assignment was buggy.)
            with _core.CancelScope(shield=True):
                await wait_all_tasks_blocked()
                assert record == ["sleeping", "cancelled"]


async def test_basic_timeout(mock_clock: _core.MockClock) -> None:
    start = _core.current_time()
    with _core.CancelScope() as scope:
        assert scope.deadline == inf
        scope.deadline = start + 1
        assert scope.deadline == start + 1
    assert not scope.cancel_called
    mock_clock.jump(2)
    await _core.checkpoint()
    await _core.checkpoint()
    await _core.checkpoint()
    assert not scope.cancel_called

    start = _core.current_time()
    with _core.CancelScope(deadline=start + 1) as scope:
        mock_clock.jump(2)
        await sleep_forever()
    # But then the scope swallowed the exception... but we can still see it
    # here:
    assert scope.cancel_called
    assert scope.cancelled_caught

    # changing deadline
    start = _core.current_time()
    with _core.CancelScope() as scope:
        await _core.checkpoint()
        scope.deadline = start + 10
        await _core.checkpoint()
        mock_clock.jump(5)
        await _core.checkpoint()
        scope.deadline = start + 1
        with pytest.raises(_core.Cancelled):
            await _core.checkpoint()
        with pytest.raises(_core.Cancelled):
            await _core.checkpoint()


async def test_cancel_scope_nesting() -> None:
    # Nested scopes: if two triggering at once, the outer one wins
    with _core.CancelScope() as scope1:
        with _core.CancelScope() as scope2:
            with _core.CancelScope() as scope3:
                scope3.cancel()
                scope2.cancel()
                await sleep_forever()
    assert scope3.cancel_called
    assert not scope3.cancelled_caught
    assert scope2.cancel_called
    assert scope2.cancelled_caught
    assert not scope1.cancel_called
    assert not scope1.cancelled_caught

    # shielding
    with _core.CancelScope() as scope1:
        with _core.CancelScope() as scope2:
            scope1.cancel()
            with pytest.raises(_core.Cancelled):
                await _core.checkpoint()
            with pytest.raises(_core.Cancelled):
                await _core.checkpoint()
            scope2.shield = True
            await _core.checkpoint()
            scope2.cancel()
            with pytest.raises(_core.Cancelled):
                await _core.checkpoint()

    # if a scope is pending, but then gets popped off the stack, then it
    # isn't delivered
    with _core.CancelScope() as scope:
        scope.cancel()
        await _core.cancel_shielded_checkpoint()
    await _core.checkpoint()
    assert not scope.cancelled_caught


# Regression test for https://github.com/python-trio/trio/issues/1175
async def test_unshield_while_cancel_propagating() -> None:
    with _core.CancelScope() as outer:
        with _core.CancelScope() as inner:
            outer.cancel()
            try:
                await _core.checkpoint()
            finally:
                inner.shield = True
    assert outer.cancelled_caught
    assert not inner.cancelled_caught


async def test_cancel_unbound() -> None:
    async def sleep_until_cancelled(scope: _core.CancelScope) -> None:
        with scope, fail_after(1):
            await sleep_forever()

    # Cancel before entry
    scope = _core.CancelScope()
    scope.cancel()
    async with _core.open_nursery() as nursery:
        nursery.start_soon(sleep_until_cancelled, scope)

    # Cancel after entry
    scope = _core.CancelScope()
    async with _core.open_nursery() as nursery:
        nursery.start_soon(sleep_until_cancelled, scope)
        await wait_all_tasks_blocked()
        scope.cancel()

    # Shield before entry
    scope = _core.CancelScope()
    scope.shield = True
    with _core.CancelScope() as outer, scope:
        outer.cancel()
        await _core.checkpoint()
        scope.shield = False
        with pytest.raises(_core.Cancelled):
            await _core.checkpoint()

    # Can't reuse
    with _core.CancelScope() as scope:
        await _core.checkpoint()
    scope.cancel()
    await _core.checkpoint()
    assert scope.cancel_called
    assert not scope.cancelled_caught
    with pytest.raises(RuntimeError) as exc_info:
        with scope:
            pass  # pragma: no cover
    assert "single 'with' block" in str(exc_info.value)

    # Can't reenter
    with _core.CancelScope() as scope:
        with pytest.raises(RuntimeError) as exc_info:
            with scope:
                pass  # pragma: no cover
        assert "single 'with' block" in str(exc_info.value)

    # Can't enter from multiple tasks simultaneously
    scope = _core.CancelScope()

    async def enter_scope() -> None:
        with scope:
            await sleep_forever()

    async with _core.open_nursery() as nursery:
        nursery.start_soon(enter_scope, name="this one")
        await wait_all_tasks_blocked()

        with pytest.raises(RuntimeError) as exc_info:
            with scope:
                pass  # pragma: no cover
        assert "single 'with' block" in str(exc_info.value)
        nursery.cancel_scope.cancel()

    # If not yet entered, cancel_called is true when the deadline has passed
    # even if cancel() hasn't been called yet
    scope = _core.CancelScope(deadline=_core.current_time() + 1)
    assert not scope.cancel_called
    scope.deadline -= 1
    assert scope.cancel_called
    scope.deadline += 1
    assert scope.cancel_called  # never become un-cancelled


async def test_cancel_scope_misnesting() -> None:
    outer = _core.CancelScope()
    inner = _core.CancelScope()
    with ExitStack() as stack:
        stack.enter_context(outer)
        with inner:
            with pytest.raises(RuntimeError, match="still within its child"):
                stack.close()
        # No further error is raised when exiting the inner context

    # If there are other tasks inside the abandoned part of the cancel tree,
    # they get cancelled when the misnesting is detected
    async def task1() -> None:
        with pytest.raises(_core.Cancelled):
            await sleep_forever()

    # Even if inside another cancel scope
    async def task2() -> None:
        with _core.CancelScope():
            with pytest.raises(_core.Cancelled):
                await sleep_forever()

    with ExitStack() as stack:
        stack.enter_context(_core.CancelScope())
        async with _core.open_nursery() as nursery:
            nursery.start_soon(task1)
            nursery.start_soon(task2)
            await wait_all_tasks_blocked()
            with pytest.raises(RuntimeError, match="still within its child"):
                stack.close()

    # Variant that makes the child tasks direct children of the scope
    # that noticed the misnesting:
    nursery_mgr = _core.open_nursery()
    nursery = await nursery_mgr.__aenter__()
    try:
        nursery.start_soon(task1)
        nursery.start_soon(task2)
        nursery.start_soon(sleep_forever)
        await wait_all_tasks_blocked()
        nursery.cancel_scope.__exit__(None, None, None)
    finally:
        with pytest.raises(
            RuntimeError, match="which had already been exited"
        ) as exc_info:
            await nursery_mgr.__aexit__(*sys.exc_info())

    def no_context(exc: RuntimeError) -> bool:
        return exc.__context__ is None

    msg = "closed before the task exited"
    group = RaisesGroup(
        Matcher(RuntimeError, match=msg, check=no_context),
        Matcher(RuntimeError, match=msg, check=no_context),
        # sleep_forever
        Matcher(
            RuntimeError,
            match=msg,
            check=lambda x: isinstance(x.__context__, _core.Cancelled),
        ),
    )
    assert group.matches(exc_info.value.__context__)

    # Trying to exit a cancel scope from an unrelated task raises an error
    # without affecting any state
    async def task3(task_status: _core.TaskStatus[_core.CancelScope]) -> None:
        with _core.CancelScope() as scope:
            task_status.started(scope)
            await sleep_forever()

    async with _core.open_nursery() as nursery:
        scope: _core.CancelScope = await nursery.start(task3)
        with pytest.raises(RuntimeError, match="from unrelated"):
            scope.__exit__(None, None, None)
        scope.cancel()


@slow
async def test_timekeeping() -> None:
    # probably a good idea to use a real clock for *one* test anyway...
    TARGET = 1.0
    # give it a few tries in case of random CI server flakiness
    for _ in range(4):
        real_start = time.perf_counter()
        with _core.CancelScope() as scope:
            scope.deadline = _core.current_time() + TARGET
            await sleep_forever()
        real_duration = time.perf_counter() - real_start
        accuracy = real_duration / TARGET
        print(accuracy)
        # Actual time elapsed should always be >= target time
        # (== is possible depending on system behavior for time.perf_counter resolution
        if 1.0 <= accuracy < 2:  # pragma: no branch
            break
    else:  # pragma: no cover
        raise AssertionError()


async def test_failed_abort() -> None:
    stubborn_task: _core.Task | None = None
    stubborn_scope: _core.CancelScope | None = None
    record: list[str] = []

    async def stubborn_sleeper() -> None:
        nonlocal stubborn_task, stubborn_scope
        stubborn_task = _core.current_task()
        with _core.CancelScope() as scope:
            stubborn_scope = scope
            record.append("sleep")
            x = await _core.wait_task_rescheduled(lambda _: _core.Abort.FAILED)
            assert x == 1
            record.append("woke")
            try:
                await _core.checkpoint_if_cancelled()
            except _core.Cancelled:
                record.append("cancelled")

    async with _core.open_nursery() as nursery:
        nursery.start_soon(stubborn_sleeper)
        await wait_all_tasks_blocked()
        assert record == ["sleep"]
        not_none(stubborn_scope).cancel()
        await wait_all_tasks_blocked()
        # cancel didn't wake it up
        assert record == ["sleep"]
        # wake it up again by hand
        _core.reschedule(not_none(stubborn_task), outcome.Value(1))
    assert record == ["sleep", "woke", "cancelled"]


@restore_unraisablehook()
def test_broken_abort() -> None:
    async def main() -> None:
        # These yields are here to work around an annoying warning -- we're
        # going to crash the main loop, and if we (by chance) do this before
        # the run_sync_soon task runs for the first time, then Python gives us
        # a spurious warning about it not being awaited. (I mean, the warning
        # is correct, but here we're testing our ability to deliver a
        # semi-meaningful error after things have gone totally pear-shaped, so
        # it's not relevant.) By letting the run_sync_soon_task run first, we
        # avoid the warning.
        await _core.checkpoint()
        await _core.checkpoint()
        with _core.CancelScope() as scope:
            scope.cancel()
            # None is not a legal return value here
            await _core.wait_task_rescheduled(lambda _: None)  # type: ignore

    with pytest.raises(_core.TrioInternalError):
        _core.run(main)

    # Because this crashes, various __del__ methods print complaints on
    # stderr. Make sure that they get run now, so the output is attached to
    # this test.
    gc_collect_harder()


@restore_unraisablehook()
def test_error_in_run_loop() -> None:
    # Blow stuff up real good to check we at least get a TrioInternalError
    async def main() -> None:
        task = _core.current_task()
        task._schedule_points = "hello!"  # type: ignore
        await _core.checkpoint()

    with ignore_coroutine_never_awaited_warnings():
        with pytest.raises(_core.TrioInternalError):
            _core.run(main)


async def test_spawn_system_task() -> None:
    record: list[tuple[str, int]] = []

    async def system_task(x: int) -> None:
        record.append(("x", x))
        record.append(("ki", _core.currently_ki_protected()))
        await _core.checkpoint()

    _core.spawn_system_task(system_task, 1)
    await wait_all_tasks_blocked()
    assert record == [("x", 1), ("ki", True)]


# intentionally make a system task crash
def test_system_task_crash() -> None:
    async def crasher() -> NoReturn:
        raise KeyError

    async def main() -> None:
        _core.spawn_system_task(crasher)
        await sleep_forever()

    with pytest.raises(_core.TrioInternalError):
        _core.run(main)


def test_system_task_crash_MultiError() -> None:
    async def crasher1() -> NoReturn:
        raise KeyError

    async def crasher2() -> NoReturn:
        raise ValueError

    async def system_task() -> None:
        async with _core.open_nursery() as nursery:
            nursery.start_soon(crasher1)
            nursery.start_soon(crasher2)

    async def main() -> None:
        _core.spawn_system_task(system_task)
        await sleep_forever()

    with pytest.raises(_core.TrioInternalError) as excinfo:
        _core.run(main)

    assert RaisesGroup(KeyError, ValueError).matches(excinfo.value.__cause__)


def test_system_task_crash_plus_Cancelled() -> None:
    # Set up a situation where a system task crashes with a
    # MultiError([Cancelled, ValueError])
    async def crasher() -> None:
        try:
            await sleep_forever()
        except _core.Cancelled:
            raise ValueError from None

    async def cancelme() -> None:
        await sleep_forever()

    async def system_task() -> None:
        async with _core.open_nursery() as nursery:
            nursery.start_soon(crasher)
            nursery.start_soon(cancelme)

    async def main() -> None:
        _core.spawn_system_task(system_task)
        # then we exit, triggering a cancellation

    with pytest.raises(_core.TrioInternalError) as excinfo:
        _core.run(main)
    assert type(excinfo.value.__cause__) is ValueError


def test_system_task_crash_KeyboardInterrupt() -> None:
    async def ki() -> NoReturn:
        raise KeyboardInterrupt

    async def main() -> None:
        _core.spawn_system_task(ki)
        await sleep_forever()

    with pytest.raises(_core.TrioInternalError) as excinfo:
        _core.run(main)
    assert isinstance(excinfo.value.__cause__, KeyboardInterrupt)


# This used to fail because checkpoint was a yield followed by an immediate
# reschedule. So we had:
# 1) this task yields
# 2) this task is rescheduled
# ...
# 3) next iteration of event loop starts, runs timeouts
# 4) this task has timed out
# 5) ...but it's on the run queue, so the timeout is queued to be delivered
#    the next time that it's blocked.
async def test_yield_briefly_checks_for_timeout(mock_clock: _core.MockClock) -> None:
    with _core.CancelScope(deadline=_core.current_time() + 5):
        await _core.checkpoint()
        mock_clock.jump(10)
        with pytest.raises(_core.Cancelled):
            await _core.checkpoint()


# This tests that sys.exc_info is properly saved/restored as we swap between
# tasks. It turns out that the interpreter automagically handles this for us
# so there's no special code in Trio required to pass this test, but it's
# still nice to know that it works :-).
#
# Update: it turns out I was right to be nervous! see the next test...
async def test_exc_info() -> None:
    record: list[str] = []
    seq = Sequencer()

    async def child1() -> None:
        async with seq(0):
            pass  # we don't yield until seq(2) below
        record.append("child1 raise")
        with pytest.raises(ValueError, match="^child1$") as excinfo:  # noqa: PT012
            try:
                raise ValueError("child1")
            except ValueError:
                record.append("child1 sleep")
                async with seq(2):
                    pass
                assert "child2 wake" in record
                record.append("child1 re-raise")
                raise
        assert excinfo.value.__context__ is None
        record.append("child1 success")

    async def child2() -> None:
        async with seq(1):
            pass  # we don't yield until seq(3) below
        assert "child1 sleep" in record
        record.append("child2 wake")
        assert sys.exc_info() == (None, None, None)
        with pytest.raises(KeyError) as excinfo:  # noqa: PT012
            try:
                raise KeyError("child2")
            except KeyError:
                record.append("child2 sleep again")
                async with seq(3):
                    pass
                assert "child1 re-raise" in record
                record.append("child2 re-raise")
                raise
        assert excinfo.value.__context__ is None
        record.append("child2 success")

    async with _core.open_nursery() as nursery:
        nursery.start_soon(child1)
        nursery.start_soon(child2)

    assert record == [
        "child1 raise",
        "child1 sleep",
        "child2 wake",
        "child2 sleep again",
        "child1 re-raise",
        "child1 success",
        "child2 re-raise",
        "child2 success",
    ]


# On all CPython versions (at time of writing), using .throw() to raise an
# exception inside a coroutine/generator can cause the original `exc_info` state
# to be lost, so things like re-raising and exception chaining are broken unless
# Trio implements its workaround. At time of writing, CPython main (3.13-dev)
# and every CPython release (excluding releases for old Python versions not
# supported by Trio) is affected (albeit in differing ways).
#
# If the `ValueError()` gets sent in via `throw` and is suppressed, then CPython
# loses track of the original `exc_info`:
#   https://bugs.python.org/issue25612 (Example 1)
#   https://bugs.python.org/issue29587 (Example 2)
# This is fixed in CPython >= 3.7.
async def test_exc_info_after_throw_suppressed() -> None:
    child_task: _core.Task | None = None

    async def child() -> None:
        nonlocal child_task
        child_task = _core.current_task()

        try:
            raise KeyError
        except KeyError:
            with suppress(ValueError):
                await sleep_forever()
            raise

    with pytest.raises(KeyError) as excinfo:  # noqa: PT012
        async with _core.open_nursery() as nursery:
            nursery.start_soon(child)
            await wait_all_tasks_blocked()
            _core.reschedule(not_none(child_task), outcome.Error(ValueError()))

    assert excinfo.value.__context__ is None


# Similar to previous test -- if the `ValueError()` gets sent in via 'throw' and
# propagates out, then CPython doesn't set its `__context__` so normal implicit
# exception chaining is broken:
#   https://bugs.python.org/issue25612 (Example 2)
#   https://bugs.python.org/issue25683
#   https://bugs.python.org/issue29587 (Example 1)
# This is fixed in CPython >= 3.9.
async def test_exception_chaining_after_throw() -> None:
    child_task: _core.Task | None = None

    async def child() -> None:
        nonlocal child_task
        child_task = _core.current_task()

        try:
            raise KeyError
        except KeyError:
            await sleep_forever()

    with pytest.raises(ValueError, match="^error text$") as excinfo:  # noqa: PT012
        async with _core.open_nursery() as nursery:
            nursery.start_soon(child)
            await wait_all_tasks_blocked()
            _core.reschedule(
                not_none(child_task), outcome.Error(ValueError("error text"))
            )

    assert isinstance(excinfo.value.__context__, KeyError)


# Similar to previous tests -- if the `ValueError()` gets sent into an inner
# `await` via 'throw' and is suppressed there, then CPython loses track of
# `exc_info` in the inner coroutine:
#   https://github.com/python/cpython/issues/108668
# This is unfixed in CPython at time of writing.
async def test_exc_info_after_throw_to_inner_suppressed() -> None:
    child_task: _core.Task | None = None

    async def child() -> None:
        nonlocal child_task
        child_task = _core.current_task()

        try:
            raise KeyError
        except KeyError as exc:
            await inner(exc)
            raise

    async def inner(exc: BaseException) -> None:
        with suppress(ValueError):
            await sleep_forever()
        assert not_none(sys.exc_info()[1]) is exc

    with pytest.raises(KeyError) as excinfo:  # noqa: PT012
        async with _core.open_nursery() as nursery:
            nursery.start_soon(child)
            await wait_all_tasks_blocked()
            _core.reschedule(not_none(child_task), outcome.Error(ValueError()))

    assert excinfo.value.__context__ is None


# Similar to previous tests -- if the `ValueError()` gets sent into an inner
# `await` via `throw` and propagates out, then CPython incorrectly sets its
# `__context__` so normal implicit exception chaining is broken:
#   https://bugs.python.org/issue40694
# This is unfixed in CPython at time of writing.
async def test_exception_chaining_after_throw_to_inner() -> None:
    child_task: _core.Task | None = None

    async def child() -> None:
        nonlocal child_task
        child_task = _core.current_task()

        try:
            raise KeyError
        except KeyError:
            await inner()

    async def inner() -> None:
        try:
            raise IndexError
        except IndexError:
            await sleep_forever()

    with pytest.raises(ValueError, match="^Unique Text$") as excinfo:  # noqa: PT012
        async with _core.open_nursery() as nursery:
            nursery.start_soon(child)
            await wait_all_tasks_blocked()
            _core.reschedule(
                not_none(child_task), outcome.Error(ValueError("Unique Text"))
            )

    assert isinstance(excinfo.value.__context__, IndexError)
    assert isinstance(excinfo.value.__context__.__context__, KeyError)


async def test_nursery_exception_chaining_doesnt_make_context_loops() -> None:
    async def crasher() -> NoReturn:
        raise KeyError

<<<<<<< HEAD
    with RaisesGroup(ValueError, KeyError) as excinfo:
=======
    with pytest.raises(MultiError) as excinfo:  # noqa: PT012
>>>>>>> 4ba3f60a
        async with _core.open_nursery() as nursery:
            nursery.start_soon(crasher)
            raise ValueError
    # the ExceptionGroup should not have the KeyError or ValueError as context
    assert excinfo.value.__context__ is None


def test_TrioToken_identity() -> None:
    async def get_and_check_token() -> _core.TrioToken:
        token = _core.current_trio_token()
        # Two calls in the same run give the same object
        assert token is _core.current_trio_token()
        return token

    t1 = _core.run(get_and_check_token)
    t2 = _core.run(get_and_check_token)
    assert t1 is not t2
    assert t1 != t2
    assert hash(t1) != hash(t2)


async def test_TrioToken_run_sync_soon_basic() -> None:
    record: list[tuple[str, int]] = []

    def cb(x: int) -> None:
        record.append(("cb", x))

    token = _core.current_trio_token()
    token.run_sync_soon(cb, 1)
    assert not record
    await wait_all_tasks_blocked()
    assert record == [("cb", 1)]


def test_TrioToken_run_sync_soon_too_late() -> None:
    token: _core.TrioToken | None = None

    async def main() -> None:
        nonlocal token
        token = _core.current_trio_token()

    _core.run(main)
    with pytest.raises(_core.RunFinishedError):
        not_none(token).run_sync_soon(lambda: None)  # pragma: no branch


async def test_TrioToken_run_sync_soon_idempotent() -> None:
    record: list[int] = []

    def cb(x: int) -> None:
        record.append(x)

    token = _core.current_trio_token()
    token.run_sync_soon(cb, 1)
    token.run_sync_soon(cb, 1, idempotent=True)
    token.run_sync_soon(cb, 1, idempotent=True)
    token.run_sync_soon(cb, 1, idempotent=True)
    token.run_sync_soon(cb, 2, idempotent=True)
    token.run_sync_soon(cb, 2, idempotent=True)
    await wait_all_tasks_blocked()
    assert len(record) == 3
    assert sorted(record) == [1, 1, 2]

    # ordering test
    record = []
    for _ in range(3):
        for i in range(100):
            token.run_sync_soon(cb, i, idempotent=True)
    await wait_all_tasks_blocked()
    # We guarantee FIFO
    assert record == list(range(100))


def test_TrioToken_run_sync_soon_idempotent_requeue() -> None:
    # We guarantee that if a call has finished, queueing it again will call it
    # again. Due to the lack of synchronization, this effectively means that
    # we have to guarantee that once a call has *started*, queueing it again
    # will call it again. Also this is much easier to test :-)
    record: list[None] = []

    def redo(token: _core.TrioToken) -> None:
        record.append(None)
        with suppress(_core.RunFinishedError):
            token.run_sync_soon(redo, token, idempotent=True)

    async def main() -> None:
        token = _core.current_trio_token()
        token.run_sync_soon(redo, token, idempotent=True)
        await _core.checkpoint()
        await _core.checkpoint()
        await _core.checkpoint()

    _core.run(main)

    assert len(record) >= 2


def test_TrioToken_run_sync_soon_after_main_crash() -> None:
    record: list[str] = []

    async def main() -> None:
        token = _core.current_trio_token()
        # After main exits but before finally cleaning up, callback processed
        # normally
        token.run_sync_soon(lambda: record.append("sync-cb"))
        raise ValueError("error text")

    with pytest.raises(ValueError, match="^error text$"):
        _core.run(main)

    assert record == ["sync-cb"]


def test_TrioToken_run_sync_soon_crashes() -> None:
    record: set[str] = set()

    async def main() -> None:
        token = _core.current_trio_token()
        token.run_sync_soon(lambda: {}["nope"])  # type: ignore[index]
        # check that a crashing run_sync_soon callback doesn't stop further
        # calls to run_sync_soon
        token.run_sync_soon(lambda: record.add("2nd run_sync_soon ran"))
        try:
            await sleep_forever()
        except _core.Cancelled:
            record.add("cancelled!")

    with pytest.raises(_core.TrioInternalError) as excinfo:
        _core.run(main)

    assert type(excinfo.value.__cause__) is KeyError
    assert record == {"2nd run_sync_soon ran", "cancelled!"}


async def test_TrioToken_run_sync_soon_FIFO() -> None:
    N = 100
    record = []
    token = _core.current_trio_token()
    for i in range(N):
        token.run_sync_soon(lambda j: record.append(j), i)
    await wait_all_tasks_blocked()
    assert record == list(range(N))


def test_TrioToken_run_sync_soon_starvation_resistance() -> None:
    # Even if we push callbacks in from callbacks, so that the callback queue
    # never empties out, then we still can't starve out other tasks from
    # running.
    token: _core.TrioToken | None = None
    record: list[tuple[str, int]] = []

    def naughty_cb(i: int) -> None:
        try:
            not_none(token).run_sync_soon(naughty_cb, i + 1)
        except _core.RunFinishedError:
            record.append(("run finished", i))

    async def main() -> None:
        nonlocal token
        token = _core.current_trio_token()
        token.run_sync_soon(naughty_cb, 0)
        record.append(("starting", 0))
        for _ in range(20):
            await _core.checkpoint()

    _core.run(main)
    assert len(record) == 2
    assert record[0] == ("starting", 0)
    assert record[1][0] == "run finished"
    assert record[1][1] >= 19


def test_TrioToken_run_sync_soon_threaded_stress_test() -> None:
    cb_counter = 0

    def cb() -> None:
        nonlocal cb_counter
        cb_counter += 1

    def stress_thread(token: _core.TrioToken) -> None:
        try:
            while True:
                token.run_sync_soon(cb)
                time.sleep(0)
        except _core.RunFinishedError:
            pass

    async def main() -> None:
        token = _core.current_trio_token()
        thread = threading.Thread(target=stress_thread, args=(token,))
        thread.start()
        for _ in range(10):
            start_value = cb_counter
            while cb_counter == start_value:
                await sleep(0.01)

    _core.run(main)
    print(cb_counter)


async def test_TrioToken_run_sync_soon_massive_queue() -> None:
    # There are edge cases in the wakeup fd code when the wakeup fd overflows,
    # so let's try to make that happen. This is also just a good stress test
    # in general. (With the current-as-of-2017-02-14 code using a socketpair
    # with minimal buffer, Linux takes 6 wakeups to fill the buffer and macOS
    # takes 1 wakeup. So 1000 is overkill if anything. Windows OTOH takes
    # ~600,000 wakeups, but has the same code paths...)
    COUNT = 1000
    token = _core.current_trio_token()
    counter = [0]

    def cb(i: int) -> None:
        # This also tests FIFO ordering of callbacks
        assert counter[0] == i
        counter[0] += 1

    for i in range(COUNT):
        token.run_sync_soon(cb, i)
    await wait_all_tasks_blocked()
    assert counter[0] == COUNT


def test_TrioToken_run_sync_soon_late_crash() -> None:
    # Crash after system nursery is closed -- easiest way to do that is
    # from an async generator finalizer.
    record: list[str] = []
    saved: list[AsyncGenerator[int, None]] = []

    async def agen() -> AsyncGenerator[int, None]:
        token = _core.current_trio_token()
        try:
            yield 1
        finally:
            token.run_sync_soon(lambda: {}["nope"])  # type: ignore[index]
            token.run_sync_soon(lambda: record.append("2nd ran"))

    async def main() -> None:
        saved.append(agen())
        await saved[-1].asend(None)
        record.append("main exiting")

    with pytest.raises(_core.TrioInternalError) as excinfo:
        _core.run(main)

    assert type(excinfo.value.__cause__) is KeyError
    assert record == ["main exiting", "2nd ran"]


async def test_slow_abort_basic() -> None:
    with _core.CancelScope() as scope:
        scope.cancel()

        task = _core.current_task()
        token = _core.current_trio_token()

        def slow_abort(raise_cancel: _core.RaiseCancelT) -> _core.Abort:
            result = outcome.capture(raise_cancel)
            token.run_sync_soon(_core.reschedule, task, result)
            return _core.Abort.FAILED

        with pytest.raises(_core.Cancelled):
            await _core.wait_task_rescheduled(slow_abort)


async def test_slow_abort_edge_cases() -> None:
    record: list[str] = []

    async def slow_aborter() -> None:
        task = _core.current_task()
        token = _core.current_trio_token()

        def slow_abort(raise_cancel: _core.RaiseCancelT) -> _core.Abort:
            record.append("abort-called")
            result = outcome.capture(raise_cancel)
            token.run_sync_soon(_core.reschedule, task, result)
            return _core.Abort.FAILED

        record.append("sleeping")
        with pytest.raises(_core.Cancelled):
            await _core.wait_task_rescheduled(slow_abort)
        record.append("cancelled")
        # blocking again, this time it's okay, because we're shielded
        await _core.checkpoint()
        record.append("done")

    with _core.CancelScope() as outer1:
        with _core.CancelScope() as outer2:
            async with _core.open_nursery() as nursery:
                # So we have a task blocked on an operation that can't be
                # aborted immediately
                nursery.start_soon(slow_aborter)
                await wait_all_tasks_blocked()
                assert record == ["sleeping"]
                # And then we cancel it, so the abort callback gets run
                outer1.cancel()
                assert record == ["sleeping", "abort-called"]
                # In fact that happens twice! (This used to cause the abort
                # callback to be run twice)
                outer2.cancel()
                assert record == ["sleeping", "abort-called"]
                # But then before the abort finishes, the task gets shielded!
                nursery.cancel_scope.shield = True
                # Now we wait for the task to finish...
            # The cancellation was delivered, even though it was shielded
            assert record == ["sleeping", "abort-called", "cancelled", "done"]


async def test_task_tree_introspection() -> None:
    tasks: dict[str, _core.Task] = {}
    nurseries: dict[str, _core.Nursery] = {}

    async def parent(
        task_status: _core.TaskStatus[None] = _core.TASK_STATUS_IGNORED,
    ) -> None:
        tasks["parent"] = _core.current_task()

        assert tasks["parent"].child_nurseries == []

        async with _core.open_nursery() as nursery1:
            async with _core.open_nursery() as nursery2:
                assert tasks["parent"].child_nurseries == [nursery1, nursery2]

        assert tasks["parent"].child_nurseries == []

        nursery: _core.Nursery | None
        async with _core.open_nursery() as nursery:
            nurseries["parent"] = nursery
            await nursery.start(child1)

        # Upward links survive after tasks/nurseries exit
        assert nurseries["parent"].parent_task is tasks["parent"]
        assert tasks["child1"].parent_nursery is nurseries["parent"]
        assert nurseries["child1"].parent_task is tasks["child1"]
        assert tasks["child2"].parent_nursery is nurseries["child1"]

        nursery = _core.current_task().parent_nursery
        # Make sure that chaining eventually gives a nursery of None (and not,
        # for example, an error)
        while nursery is not None:
            t = nursery.parent_task
            nursery = t.parent_nursery

    async def child2() -> None:
        tasks["child2"] = _core.current_task()
        assert tasks["parent"].child_nurseries == [nurseries["parent"]]
        assert nurseries["parent"].child_tasks == frozenset({tasks["child1"]})
        assert tasks["child1"].child_nurseries == [nurseries["child1"]]
        assert nurseries["child1"].child_tasks == frozenset({tasks["child2"]})
        assert tasks["child2"].child_nurseries == []

    async def child1(
        *,
        task_status: _core.TaskStatus[None] = _core.TASK_STATUS_IGNORED,
    ) -> None:
        me = tasks["child1"] = _core.current_task()
        assert not_none(me.parent_nursery).parent_task is tasks["parent"]
        assert me.parent_nursery is not nurseries["parent"]
        assert me.eventual_parent_nursery is nurseries["parent"]
        task_status.started()
        assert me.parent_nursery is nurseries["parent"]
        assert me.eventual_parent_nursery is None

        # Wait for the start() call to return and close its internal nursery, to
        # ensure consistent results in child2:
        await _core.wait_all_tasks_blocked()

        async with _core.open_nursery() as nursery:
            nurseries["child1"] = nursery
            nursery.start_soon(child2)

    async with _core.open_nursery() as nursery:
        nursery.start_soon(parent)

    # There are no pending starts, so no one should have a non-None
    # eventual_parent_nursery
    for task in tasks.values():
        assert task.eventual_parent_nursery is None


async def test_nursery_closure() -> None:
    async def child1(nursery: _core.Nursery) -> None:
        # We can add new tasks to the nursery even after entering __aexit__,
        # so long as there are still tasks running
        nursery.start_soon(child2)

    async def child2() -> None:
        pass

    async with _core.open_nursery() as nursery:
        nursery.start_soon(child1, nursery)

    # But once we've left __aexit__, the nursery is closed
    with pytest.raises(RuntimeError):
        nursery.start_soon(child2)


async def test_spawn_name() -> None:
    async def func1(expected: str) -> None:
        task = _core.current_task()
        assert expected in task.name

    async def func2() -> None:  # pragma: no cover
        pass

    async def check(spawn_fn: Callable[..., object]) -> None:
        spawn_fn(func1, "func1")
        spawn_fn(func1, "func2", name=func2)
        spawn_fn(func1, "func3", name="func3")
        spawn_fn(functools.partial(func1, "func1"))
        spawn_fn(func1, "object", name=object())

    async with _core.open_nursery() as nursery:
        await check(nursery.start_soon)
    await check(_core.spawn_system_task)


async def test_current_effective_deadline(mock_clock: _core.MockClock) -> None:
    assert _core.current_effective_deadline() == inf

    with _core.CancelScope(deadline=5) as scope1:
        with _core.CancelScope(deadline=10) as scope2:
            assert _core.current_effective_deadline() == 5
            scope2.deadline = 3
            assert _core.current_effective_deadline() == 3
            scope2.deadline = 10
            assert _core.current_effective_deadline() == 5
            scope2.shield = True
            assert _core.current_effective_deadline() == 10
            scope2.shield = False
            assert _core.current_effective_deadline() == 5
            scope1.cancel()
            assert _core.current_effective_deadline() == -inf
            scope2.shield = True
            assert _core.current_effective_deadline() == 10
        assert _core.current_effective_deadline() == -inf
    assert _core.current_effective_deadline() == inf


def test_nice_error_on_bad_calls_to_run_or_spawn() -> None:
    def bad_call_run(
        func: Callable[..., Awaitable[object]],
        *args: tuple[object, ...],
    ) -> None:
        _core.run(func, *args)

    def bad_call_spawn(
        func: Callable[..., Awaitable[object]],
        *args: tuple[object, ...],
    ) -> None:
        async def main() -> None:
            async with _core.open_nursery() as nursery:
                nursery.start_soon(func, *args)

        _core.run(main)

    for bad_call in bad_call_run, bad_call_spawn:

        async def f() -> None:  # pragma: no cover
            pass

        with pytest.raises(
            TypeError,
            match="^Trio was expecting an async function, but instead it got a coroutine object <.*>",
        ):
            bad_call(f())  # type: ignore[arg-type]

        async def async_gen(arg: T) -> AsyncGenerator[T, None]:  # pragma: no cover
            yield arg

        with pytest.raises(
            TypeError, match="expected an async function but got an async generator"
        ):
            bad_call(async_gen, 0)  # type: ignore


def test_calling_asyncio_function_gives_nice_error() -> None:
    async def child_xyzzy() -> None:
        await create_asyncio_future_in_new_loop()

    async def misguided() -> None:
        await child_xyzzy()

    with pytest.raises(TypeError, match="asyncio") as excinfo:
        _core.run(misguided)

    # The traceback should point to the location of the foreign await
    assert any(  # pragma: no branch
        entry.name == "child_xyzzy" for entry in excinfo.traceback
    )


async def test_asyncio_function_inside_nursery_does_not_explode() -> None:
    # Regression test for https://github.com/python-trio/trio/issues/552
    with pytest.raises(TypeError, match="asyncio"):  # noqa: PT012
        async with _core.open_nursery() as nursery:
            nursery.start_soon(sleep_forever)
            await create_asyncio_future_in_new_loop()


async def test_trivial_yields() -> None:
    with assert_checkpoints():
        await _core.checkpoint()

    with assert_checkpoints():
        await _core.checkpoint_if_cancelled()
        await _core.cancel_shielded_checkpoint()

    # Weird case: opening and closing a nursery schedules, but doesn't check
    # for cancellation (unless something inside the nursery does)
    task = _core.current_task()
    before_schedule_points = task._schedule_points
    with _core.CancelScope() as cs:
        cs.cancel()
        async with _core.open_nursery():
            pass
    assert not cs.cancelled_caught
    assert task._schedule_points > before_schedule_points

    before_schedule_points = task._schedule_points

    async def noop_with_no_checkpoint() -> None:
        pass

    with _core.CancelScope() as cs:
        cs.cancel()
        async with _core.open_nursery() as nursery:
            nursery.start_soon(noop_with_no_checkpoint)
    assert not cs.cancelled_caught

    assert task._schedule_points > before_schedule_points

    with _core.CancelScope() as cancel_scope:
        cancel_scope.cancel()
        with pytest.raises(KeyError):
            async with _core.open_nursery():
                raise KeyError


async def test_nursery_start(autojump_clock: _core.MockClock) -> None:
    async def no_args() -> None:  # pragma: no cover
        pass

    # Errors in calling convention get raised immediately from start
    async with _core.open_nursery() as nursery:
        with pytest.raises(TypeError):
            await nursery.start(no_args)

    async def sleep_then_start(
        seconds: int, *, task_status: _core.TaskStatus[int] = _core.TASK_STATUS_IGNORED
    ) -> None:
        repr(task_status)  # smoke test
        await sleep(seconds)
        task_status.started(seconds)
        await sleep(seconds)

    # Basic happy-path check: start waits for the task to call started(), then
    # returns, passes back the value, and the given nursery then waits for it
    # to exit.
    for seconds in [1, 2]:
        async with _core.open_nursery() as nursery:
            assert len(nursery.child_tasks) == 0
            t0 = _core.current_time()
            assert await nursery.start(sleep_then_start, seconds) == seconds
            assert _core.current_time() - t0 == seconds
            assert len(nursery.child_tasks) == 1
        assert _core.current_time() - t0 == 2 * seconds

    # Make sure TASK_STATUS_IGNORED works so task function can be called
    # directly
    t0 = _core.current_time()
    await sleep_then_start(3)
    assert _core.current_time() - t0 == 2 * 3

    # calling started twice
    async def double_started(
        *,
        task_status: _core.TaskStatus[None] = _core.TASK_STATUS_IGNORED,
    ) -> None:
        task_status.started()
        with pytest.raises(RuntimeError):
            task_status.started()

    async with _core.open_nursery() as nursery:
        await nursery.start(double_started)

    # child crashes before calling started -> error comes out of .start()
    async def raise_keyerror(
        *,
        task_status: _core.TaskStatus[None] = _core.TASK_STATUS_IGNORED,
    ) -> None:
        raise KeyError("oops")

    async with _core.open_nursery() as nursery:
        with pytest.raises(KeyError):
            await nursery.start(raise_keyerror)

    # child exiting cleanly before calling started -> triggers a RuntimeError
    async def nothing(
        *,
        task_status: _core.TaskStatus[None] = _core.TASK_STATUS_IGNORED,
    ) -> None:
        return

    async with _core.open_nursery() as nursery:
        with pytest.raises(RuntimeError) as excinfo1:
            await nursery.start(nothing)
        assert "exited without calling" in str(excinfo1.value)

    # if the call to start() is cancelled, then the call to started() does
    # nothing -- the child keeps executing under start(). The value it passed
    # is ignored; start() raises Cancelled.
    async def just_started(
        *,
        task_status: _core.TaskStatus[str] = _core.TASK_STATUS_IGNORED,
    ) -> None:
        task_status.started("hi")
        await _core.checkpoint()

    async with _core.open_nursery() as nursery:
        with _core.CancelScope() as cs:
            cs.cancel()
            with pytest.raises(_core.Cancelled):
                await nursery.start(just_started)

    # but if the task does not execute any checkpoints, and exits, then start()
    # doesn't raise Cancelled, since the task completed successfully.
    async def started_with_no_checkpoint(
        *, task_status: _core.TaskStatus[None] = _core.TASK_STATUS_IGNORED
    ) -> None:
        task_status.started(None)

    async with _core.open_nursery() as nursery:
        with _core.CancelScope() as cs:
            cs.cancel()
            await nursery.start(started_with_no_checkpoint)
        assert not cs.cancelled_caught

    # and since starting in a cancelled context makes started() a no-op, if
    # the child crashes after calling started(), the error can *still* come
    # out of start()
    async def raise_keyerror_after_started(
        *, task_status: _core.TaskStatus[None] = _core.TASK_STATUS_IGNORED
    ) -> None:
        task_status.started()
        raise KeyError("whoopsiedaisy")

    async with _core.open_nursery() as nursery:
        with _core.CancelScope() as cs:
            cs.cancel()
            with pytest.raises(KeyError):
                await nursery.start(raise_keyerror_after_started)

    # trying to start in a closed nursery raises an error immediately
    async with _core.open_nursery() as closed_nursery:
        pass
    t0 = _core.current_time()
    with pytest.raises(RuntimeError):
        await closed_nursery.start(sleep_then_start, 7)
    assert _core.current_time() == t0


async def test_task_nursery_stack() -> None:
    task = _core.current_task()
    assert task._child_nurseries == []
    async with _core.open_nursery() as nursery1:
        assert task._child_nurseries == [nursery1]
        with pytest.raises(KeyError):  # noqa: PT012
            async with _core.open_nursery() as nursery2:
                assert task._child_nurseries == [nursery1, nursery2]
                raise KeyError
        assert task._child_nurseries == [nursery1]
    assert task._child_nurseries == []


async def test_nursery_start_with_cancelled_nursery() -> None:
    # This function isn't testing task_status, it's using task_status as a
    # convenient way to get a nursery that we can test spawning stuff into.
    async def setup_nursery(
        task_status: _core.TaskStatus[_core.Nursery] = _core.TASK_STATUS_IGNORED,
    ) -> None:
        async with _core.open_nursery() as nursery:
            task_status.started(nursery)
            await sleep_forever()

    # Calls started() while children are asleep, so we can make sure
    # that the cancellation machinery notices and aborts when a sleeping task
    # is moved into a cancelled scope.
    async def sleeping_children(
        fn: Callable[[], object],
        *,
        task_status: _core.TaskStatus[None] = _core.TASK_STATUS_IGNORED,
    ) -> None:
        async with _core.open_nursery() as nursery:
            nursery.start_soon(sleep_forever)
            nursery.start_soon(sleep_forever)
            await wait_all_tasks_blocked()
            fn()
            task_status.started()

    # Cancelling the setup_nursery just *before* calling started()
    async with _core.open_nursery() as nursery:
        target_nursery: _core.Nursery = await nursery.start(setup_nursery)
        await target_nursery.start(
            sleeping_children, target_nursery.cancel_scope.cancel
        )

    # Cancelling the setup_nursery just *after* calling started()
    async with _core.open_nursery() as nursery:
        target_nursery = await nursery.start(setup_nursery)
        await target_nursery.start(sleeping_children, lambda: None)
        target_nursery.cancel_scope.cancel()


async def test_nursery_start_keeps_nursery_open(
    autojump_clock: _core.MockClock,
) -> None:
    async def sleep_a_bit(
        task_status: _core.TaskStatus[None] = _core.TASK_STATUS_IGNORED,
    ) -> None:
        await sleep(2)
        task_status.started()
        await sleep(3)

    async with _core.open_nursery() as nursery1:
        t0 = _core.current_time()
        async with _core.open_nursery() as nursery2:
            # Start the 'start' call running in the background
            nursery1.start_soon(nursery2.start, sleep_a_bit)
            # Sleep a bit
            await sleep(1)
            # Start another one.
            nursery1.start_soon(nursery2.start, sleep_a_bit)
            # Then exit this nursery. At this point, there are no tasks
            # present in this nursery -- the only thing keeping it open is
            # that the tasks will be placed into it soon, when they call
            # started().
        assert _core.current_time() - t0 == 6

    # Check that it still works even if the task that the nursery is waiting
    # for ends up crashing, and never actually enters the nursery.
    async def sleep_then_crash(
        task_status: _core.TaskStatus[None] = _core.TASK_STATUS_IGNORED,
    ) -> None:
        await sleep(7)
        raise KeyError

    async def start_sleep_then_crash(nursery: _core.Nursery) -> None:
        with pytest.raises(KeyError):
            await nursery.start(sleep_then_crash)

    async with _core.open_nursery() as nursery1:
        t0 = _core.current_time()
        async with _core.open_nursery() as nursery2:
            nursery1.start_soon(start_sleep_then_crash, nursery2)
            await wait_all_tasks_blocked()
        assert _core.current_time() - t0 == 7


async def test_nursery_explicit_exception() -> None:
    with pytest.raises(KeyError):
        async with _core.open_nursery():
            raise KeyError()


async def test_nursery_stop_iteration() -> None:
    async def fail() -> NoReturn:
        raise ValueError

<<<<<<< HEAD
    with RaisesGroup(StopIteration, ValueError):
=======
    with pytest.raises(ExceptionGroup) as excinfo:  # noqa: PT012
>>>>>>> 4ba3f60a
        async with _core.open_nursery() as nursery:
            nursery.start_soon(fail)
            raise StopIteration


async def test_nursery_stop_async_iteration() -> None:
    class it:
        def __init__(self, count: int) -> None:
            self.count = count
            self.val = 0

        async def __anext__(self) -> int:
            await sleep(0)
            val = self.val
            if val >= self.count:
                raise StopAsyncIteration
            self.val += 1
            return val

    class async_zip:
        def __init__(self, *largs: it) -> None:
            self.nexts = [obj.__anext__ for obj in largs]

        async def _accumulate(
            self, f: Callable[[], Awaitable[int]], items: list[int], i: int
        ) -> None:
            items[i] = await f()

        def __aiter__(self) -> async_zip:
            return self

        async def __anext__(self) -> list[int]:
            nexts = self.nexts
            items: list[int] = [-1] * len(nexts)

            async with _core.open_nursery() as nursery:
                for i, f in enumerate(nexts):
                    nursery.start_soon(self._accumulate, f, items, i)

            return items

    result: list[list[int]] = []
    async for vals in async_zip(it(4), it(2)):
        result.append(vals)
    assert result == [[0, 0], [1, 1]]


async def test_traceback_frame_removal() -> None:
    async def my_child_task() -> NoReturn:
        raise KeyError()

    with pytest.raises(ExceptionGroup) as excinfo:  # noqa: PT012
        # Trick: For now cancel/nursery scopes still leave a bunch of tb gunk
        # behind. But if there's a MultiError, they leave it on the MultiError,
        # which lets us get a clean look at the KeyError itself. Someday I
        # guess this will always be a MultiError (#611), but for now we can
        # force it by raising two exceptions.
        async with _core.open_nursery() as nursery:
            nursery.start_soon(my_child_task)
            nursery.start_soon(my_child_task)
    first_exc = excinfo.value.exceptions[0]
    assert isinstance(first_exc, KeyError)
    # The top frame in the exception traceback should be inside the child
    # task, not trio/contextvars internals. And there's only one frame
    # inside the child task, so this will also detect if our frame-removal
    # is too eager.
    tb = first_exc.__traceback__
    assert tb is not None
    assert tb.tb_frame.f_code is my_child_task.__code__


def test_contextvar_support() -> None:
    var: contextvars.ContextVar[str] = contextvars.ContextVar("test")
    var.set("before")

    assert var.get() == "before"

    async def inner() -> None:
        task = _core.current_task()
        assert task.context.get(var) == "before"
        assert var.get() == "before"
        var.set("after")
        assert var.get() == "after"
        assert var in task.context
        assert task.context.get(var) == "after"

    _core.run(inner)
    assert var.get() == "before"


async def test_contextvar_multitask() -> None:
    var = contextvars.ContextVar("test", default="hmmm")

    async def t1() -> None:
        assert var.get() == "hmmm"
        var.set("hmmmm")
        assert var.get() == "hmmmm"

    async def t2() -> None:
        assert var.get() == "hmmmm"

    async with _core.open_nursery() as n:
        n.start_soon(t1)
        await wait_all_tasks_blocked()
        assert var.get() == "hmmm"
        var.set("hmmmm")
        n.start_soon(t2)
        await wait_all_tasks_blocked()


def test_system_task_contexts() -> None:
    cvar: contextvars.ContextVar[str] = contextvars.ContextVar("qwilfish")
    cvar.set("water")

    async def system_task() -> None:
        assert cvar.get() == "water"

    async def regular_task() -> None:
        assert cvar.get() == "poison"

    async def inner() -> None:
        async with _core.open_nursery() as nursery:
            cvar.set("poison")
            nursery.start_soon(regular_task)
            _core.spawn_system_task(system_task)
            await wait_all_tasks_blocked()

    _core.run(inner)


async def test_Nursery_init() -> None:
    """Test that nurseries cannot be constructed directly."""
    # This function is async so that we have access to a task object we can
    # pass in. It should never be accessed though.
    task = _core.current_task()
    scope = _core.CancelScope()
    with pytest.raises(TypeError):
        _core._run.Nursery(task, scope, True)


async def test_Nursery_private_init() -> None:
    # context manager creation should not raise
    async with _core.open_nursery() as nursery:
        assert not nursery._closed


def test_Nursery_subclass() -> None:
    with pytest.raises(TypeError):
        type("Subclass", (_core._run.Nursery,), {})


def test_Cancelled_init() -> None:
    with pytest.raises(TypeError):
        raise _core.Cancelled

    with pytest.raises(TypeError):
        _core.Cancelled()

    # private constructor should not raise
    _core.Cancelled._create()


def test_Cancelled_str() -> None:
    cancelled = _core.Cancelled._create()
    assert str(cancelled) == "Cancelled"


def test_Cancelled_subclass() -> None:
    with pytest.raises(TypeError):
        type("Subclass", (_core.Cancelled,), {})


def test_CancelScope_subclass() -> None:
    with pytest.raises(TypeError):
        type("Subclass", (_core.CancelScope,), {})


def test_sniffio_integration() -> None:
    with pytest.raises(sniffio.AsyncLibraryNotFoundError):
        sniffio.current_async_library()

    async def check_inside_trio() -> None:
        assert sniffio.current_async_library() == "trio"

    def check_function_returning_coroutine() -> Awaitable[object]:
        assert sniffio.current_async_library() == "trio"
        return check_inside_trio()

    _core.run(check_inside_trio)

    with pytest.raises(sniffio.AsyncLibraryNotFoundError):
        sniffio.current_async_library()

    @contextmanager
    def alternate_sniffio_library() -> Generator[None, None, None]:
        prev_token = sniffio.current_async_library_cvar.set("nullio")
        prev_library, sniffio.thread_local.name = sniffio.thread_local.name, "nullio"
        try:
            yield
            assert sniffio.current_async_library() == "nullio"
        finally:
            sniffio.thread_local.name = prev_library
            sniffio.current_async_library_cvar.reset(prev_token)

    async def check_new_task_resets_sniffio_library() -> None:
        with alternate_sniffio_library():
            _core.spawn_system_task(check_inside_trio)
        async with _core.open_nursery() as nursery:
            with alternate_sniffio_library():
                nursery.start_soon(check_inside_trio)
                nursery.start_soon(check_function_returning_coroutine)

    _core.run(check_new_task_resets_sniffio_library)


async def test_Task_custom_sleep_data() -> None:
    task = _core.current_task()
    assert task.custom_sleep_data is None
    task.custom_sleep_data = 1
    assert task.custom_sleep_data == 1
    await _core.checkpoint()
    assert task.custom_sleep_data is None


@types.coroutine
def async_yield(value: T) -> Generator[T, None, None]:
    yield value


async def test_permanently_detach_coroutine_object() -> None:
    task: _core.Task | None = None
    pdco_outcome: outcome.Outcome[str] | None = None

    async def detachable_coroutine(
        task_outcome: outcome.Outcome[None],
        yield_value: object,
    ) -> None:
        await sleep(0)
        nonlocal task, pdco_outcome
        task = _core.current_task()
        pdco_outcome = await outcome.acapture(
            _core.permanently_detach_coroutine_object, task_outcome
        )
        await async_yield(yield_value)

    async with _core.open_nursery() as nursery:
        nursery.start_soon(detachable_coroutine, outcome.Value(None), "I'm free!")

    # If we get here then Trio thinks the task has exited... but the coroutine
    # is still iterable. At that point anything can be sent into the coroutine, so the .coro type
    # is wrong.
    assert pdco_outcome is None
    assert not_none(task).coro.send(cast(Any, "be free!")) == "I'm free!"
    assert pdco_outcome == outcome.Value("be free!")
    with pytest.raises(StopIteration):
        not_none(task).coro.send(cast(Any, None))

    # Check the exception paths too
    task = None
    pdco_outcome = None
    with pytest.raises(KeyError):
        async with _core.open_nursery() as nursery:
            nursery.start_soon(detachable_coroutine, outcome.Error(KeyError()), "uh oh")
    throw_in = ValueError()
    assert isinstance(task, _core.Task)  # For type checkers.
    assert not_none(task).coro.throw(throw_in) == "uh oh"
    assert pdco_outcome == outcome.Error(throw_in)
    with pytest.raises(StopIteration):
        task.coro.send(cast(Any, None))

    async def bad_detach() -> None:
        async with _core.open_nursery():
            with pytest.raises(RuntimeError) as excinfo:
                await _core.permanently_detach_coroutine_object(outcome.Value(None))
            assert "open nurser" in str(excinfo.value)

    async with _core.open_nursery() as nursery:
        nursery.start_soon(bad_detach)


async def test_detach_and_reattach_coroutine_object() -> None:
    unrelated_task: _core.Task | None = None
    task: _core.Task | None = None

    async def unrelated_coroutine() -> None:
        nonlocal unrelated_task
        unrelated_task = _core.current_task()

    async def reattachable_coroutine() -> None:
        nonlocal task
        await sleep(0)

        task = _core.current_task()

        def abort_fn(_: _core.RaiseCancelT) -> _core.Abort:  # pragma: no cover
            return _core.Abort.FAILED

        got = await _core.temporarily_detach_coroutine_object(abort_fn)
        assert got == "not trio!"

        await async_yield(1)
        await async_yield(2)

        with pytest.raises(RuntimeError) as excinfo:
            await _core.reattach_detached_coroutine_object(
                not_none(unrelated_task), None
            )
        assert "does not match" in str(excinfo.value)

        await _core.reattach_detached_coroutine_object(task, "byebye")

        await sleep(0)

    async with _core.open_nursery() as nursery:
        nursery.start_soon(unrelated_coroutine)
        nursery.start_soon(reattachable_coroutine)
        await wait_all_tasks_blocked()

        # Okay, it's detached. Here's our coroutine runner:
        assert not_none(task).coro.send(cast(Any, "not trio!")) == 1
        assert not_none(task).coro.send(cast(Any, None)) == 2
        assert not_none(task).coro.send(cast(Any, None)) == "byebye"

        # Now it's been reattached, and we can leave the nursery


async def test_detached_coroutine_cancellation() -> None:
    abort_fn_called = False
    task: _core.Task | None = None

    async def reattachable_coroutine() -> None:
        await sleep(0)

        nonlocal task
        task = _core.current_task()

        def abort_fn(_: _core.RaiseCancelT) -> _core.Abort:
            nonlocal abort_fn_called
            abort_fn_called = True
            return _core.Abort.FAILED

        await _core.temporarily_detach_coroutine_object(abort_fn)
        await _core.reattach_detached_coroutine_object(task, None)
        with pytest.raises(_core.Cancelled):
            await sleep(0)

    async with _core.open_nursery() as nursery:
        nursery.start_soon(reattachable_coroutine)
        await wait_all_tasks_blocked()
        assert task is not None
        nursery.cancel_scope.cancel()
        task.coro.send(cast(Any, None))

    assert abort_fn_called


@restore_unraisablehook()
def test_async_function_implemented_in_C() -> None:
    # These used to crash because we'd try to mutate the coroutine object's
    # cr_frame, but C functions don't have Python frames.

    async def agen_fn(record: list[str]) -> AsyncIterator[None]:
        assert not _core.currently_ki_protected()
        record.append("the generator ran")
        yield

    run_record: list[str] = []
    agen = agen_fn(run_record)
    _core.run(agen.__anext__)
    assert run_record == ["the generator ran"]

    async def main() -> None:
        start_soon_record: list[str] = []
        agen = agen_fn(start_soon_record)
        async with _core.open_nursery() as nursery:
            nursery.start_soon(agen.__anext__)
        assert start_soon_record == ["the generator ran"]

    _core.run(main)


async def test_very_deep_cancel_scope_nesting() -> None:
    # This used to crash with a RecursionError in CancelStatus.recalculate
    with ExitStack() as exit_stack:
        outermost_scope = _core.CancelScope()
        exit_stack.enter_context(outermost_scope)
        for _ in range(5000):
            exit_stack.enter_context(_core.CancelScope())
        outermost_scope.cancel()


async def test_cancel_scope_deadline_duplicates() -> None:
    # This exercises an assert in Deadlines._prune, by intentionally creating
    # duplicate entries in the deadline heap.
    now = _core.current_time()
    with _core.CancelScope() as cscope:
        for _ in range(DEADLINE_HEAP_MIN_PRUNE_THRESHOLD * 2):
            cscope.deadline = now + 9998
            cscope.deadline = now + 9999
        await sleep(0.01)


@pytest.mark.skipif(
    sys.implementation.name != "cpython", reason="Only makes sense with refcounting GC"
)
async def test_simple_cancel_scope_usage_doesnt_create_cyclic_garbage() -> None:
    # https://github.com/python-trio/trio/issues/1770
    gc.collect()

    async def do_a_cancel() -> None:
        with _core.CancelScope() as cscope:
            cscope.cancel()
            await sleep_forever()

    async def crasher() -> NoReturn:
        raise ValueError("this is a crash")

    old_flags = gc.get_debug()
    try:
        gc.collect()
        gc.set_debug(gc.DEBUG_SAVEALL)

        # cover outcome.Error.unwrap
        # (See https://github.com/python-trio/outcome/pull/29)
        await do_a_cancel()
        # cover outcome.Error.unwrap if unrolled_run hangs on to exception refs
        # (See https://github.com/python-trio/trio/pull/1864)
        await do_a_cancel()

        with pytest.raises(ValueError, match="^this is a crash$"):
            async with _core.open_nursery() as nursery:
                # cover NurseryManager.__aexit__
                nursery.start_soon(crasher)

        gc.collect()
        assert not gc.garbage
    finally:
        gc.set_debug(old_flags)
        gc.garbage.clear()


@pytest.mark.skipif(
    sys.implementation.name != "cpython", reason="Only makes sense with refcounting GC"
)
async def test_cancel_scope_exit_doesnt_create_cyclic_garbage() -> None:
    # https://github.com/python-trio/trio/pull/2063
    gc.collect()

    async def crasher() -> NoReturn:
        raise ValueError("this is a crash")

    old_flags = gc.get_debug()
    try:
        with pytest.raises(  # noqa: PT012
            ValueError, match="^this is a crash$"
        ), _core.CancelScope() as outer:
            async with _core.open_nursery() as nursery:
                gc.collect()
                gc.set_debug(gc.DEBUG_SAVEALL)
                # One child that gets cancelled by the outer scope
                nursery.start_soon(sleep_forever)
                outer.cancel()
                # And one that raises a different error
                nursery.start_soon(crasher)
                # so that outer filters a Cancelled from the MultiError and
                # covers CancelScope.__exit__ (and NurseryManager.__aexit__)
                # (See https://github.com/python-trio/trio/pull/2063)

        gc.collect()
        assert not gc.garbage
    finally:
        gc.set_debug(old_flags)
        gc.garbage.clear()


@pytest.mark.skipif(
    sys.implementation.name != "cpython", reason="Only makes sense with refcounting GC"
)
async def test_nursery_cancel_doesnt_create_cyclic_garbage() -> None:
    collected = False

    # https://github.com/python-trio/trio/issues/1770#issuecomment-730229423
    def toggle_collected() -> None:
        nonlocal collected
        collected = True

    gc.collect()
    old_flags = gc.get_debug()
    try:
        gc.set_debug(0)
        gc.collect()
        gc.set_debug(gc.DEBUG_SAVEALL)

        # cover Nursery._nested_child_finished
        async with _core.open_nursery() as nursery:
            nursery.cancel_scope.cancel()

        weakref.finalize(nursery, toggle_collected)
        del nursery
        # a checkpoint clears the nursery from the internals, apparently
        # TODO: stop event loop from hanging on to the nursery at this point
        await _core.checkpoint()

        assert collected
        gc.collect()
        assert not gc.garbage
    finally:
        gc.set_debug(old_flags)
        gc.garbage.clear()


@pytest.mark.skipif(
    sys.implementation.name != "cpython", reason="Only makes sense with refcounting GC"
)
async def test_locals_destroyed_promptly_on_cancel() -> None:
    destroyed = False

    def finalizer() -> None:
        nonlocal destroyed
        destroyed = True

    class A:
        pass

    async def task() -> None:
        a = A()
        weakref.finalize(a, finalizer)
        await _core.checkpoint()

    async with _core.open_nursery() as nursery:
        nursery.start_soon(task)
        nursery.cancel_scope.cancel()
    assert destroyed


def test_run_strict_exception_groups() -> None:
    """
    Test that nurseries respect the global context setting of strict_exception_groups.
    """

    async def main() -> NoReturn:
        async with _core.open_nursery():
            raise Exception("foo")

    with RaisesGroup(Matcher(Exception, match="^foo$")):
        _core.run(main, strict_exception_groups=True)


def test_run_strict_exception_groups_nursery_override() -> None:
    """
    Test that a nursery can override the global context setting of
    strict_exception_groups.
    """

    async def main() -> NoReturn:
        async with _core.open_nursery(strict_exception_groups=False):
            raise Exception("foo")

    with pytest.raises(Exception, match="^foo$"):
        _core.run(main, strict_exception_groups=True)


async def test_nursery_strict_exception_groups() -> None:
    """Test that strict exception groups can be enabled on a per-nursery basis."""
    with RaisesGroup(Matcher(Exception, match="^foo$")):
        async with _core.open_nursery(strict_exception_groups=True):
            raise Exception("foo")


async def test_nursery_collapse_strict() -> None:
    """
    Test that a single exception from a nested nursery with strict semantics doesn't get
    collapsed when CancelledErrors are stripped from it.
    """

    async def raise_error() -> NoReturn:
        raise RuntimeError("test error")

<<<<<<< HEAD
    with RaisesGroup(RuntimeError, RaisesGroup(RuntimeError)):
=======
    with pytest.raises(MultiError) as exc:  # noqa: PT012
>>>>>>> 4ba3f60a
        async with _core.open_nursery() as nursery:
            nursery.start_soon(sleep_forever)
            nursery.start_soon(raise_error)
            async with _core.open_nursery(strict_exception_groups=True) as nursery2:
                nursery2.start_soon(sleep_forever)
                nursery2.start_soon(raise_error)
                nursery.cancel_scope.cancel()


async def test_nursery_collapse_loose() -> None:
    """
    Test that a single exception from a nested nursery with loose semantics gets
    collapsed when CancelledErrors are stripped from it.
    """

    async def raise_error() -> NoReturn:
        raise RuntimeError("test error")

<<<<<<< HEAD
    with RaisesGroup(RuntimeError, RuntimeError):
=======
    with pytest.raises(MultiError) as exc:  # noqa: PT012
>>>>>>> 4ba3f60a
        async with _core.open_nursery() as nursery:
            nursery.start_soon(sleep_forever)
            nursery.start_soon(raise_error)
            async with _core.open_nursery() as nursery2:
                nursery2.start_soon(sleep_forever)
                nursery2.start_soon(raise_error)
                nursery.cancel_scope.cancel()


async def test_cancel_scope_no_cancellederror() -> None:
    """
    Test that when a cancel scope encounters an exception group that does NOT contain
    a Cancelled exception, it will NOT set the ``cancelled_caught`` flag.
    """

    with pytest.raises(ExceptionGroup):  # noqa: PT012
        with _core.CancelScope() as scope:
            scope.cancel()
            raise ExceptionGroup("test", [RuntimeError(), RuntimeError()])

    assert not scope.cancelled_caught


@pytest.mark.parametrize("run_strict", [False, True])
@pytest.mark.parametrize("start_raiser_strict", [False, True, None])
@pytest.mark.parametrize("raise_after_started", [False, True])
@pytest.mark.parametrize("raise_custom_exc_grp", [False, True])
def test_trio_run_strict_before_started(
    run_strict: bool,
    start_raiser_strict: bool | None,
    raise_after_started: bool,
    raise_custom_exc_grp: bool,
) -> None:
    """
    Regression tests for #2611, where exceptions raised before
    `TaskStatus.started()` caused `Nursery.start()` to wrap them in an
    ExceptionGroup when using `run(..., strict_exception_groups=True)`.

    Regression tests for #2844, where #2611 was initially fixed in a way that
    had unintended side effects.
    """

    raiser_exc: ValueError | ExceptionGroup[ValueError]
    if raise_custom_exc_grp:
        raiser_exc = ExceptionGroup("my group", [ValueError()])
    else:
        raiser_exc = ValueError()

    async def raiser(*, task_status: _core.TaskStatus[None]) -> None:
        if raise_after_started:
            task_status.started()
        raise raiser_exc

    async def start_raiser() -> None:
        try:
            async with _core.open_nursery(
                strict_exception_groups=start_raiser_strict
            ) as nursery:
                await nursery.start(raiser)
        except BaseExceptionGroup as exc_group:
            if start_raiser_strict:
                # Iff the code using the nursery *forced* it to be strict
                # (overriding the runner setting) then it may replace the bland
                # exception group raised by trio with a more specific one (subtype,
                # different message, etc.).
                raise BaseExceptionGroup(
                    "start_raiser nursery custom message", exc_group.exceptions
                ) from None
            raise

    with pytest.raises(BaseException) as exc_info:  # noqa: PT011  # no `match`
        _core.run(start_raiser, strict_exception_groups=run_strict)

    if start_raiser_strict or (run_strict and start_raiser_strict is None):
        # start_raiser's nursery was strict.
        assert isinstance(exc_info.value, BaseExceptionGroup)
        if start_raiser_strict:
            # start_raiser didn't unknowingly inherit its nursery strictness
            # from `run`---it explicitly chose for its nursery to be strict.
            assert exc_info.value.message == "start_raiser nursery custom message"
        assert len(exc_info.value.exceptions) == 1
        should_be_raiser_exc = exc_info.value.exceptions[0]
    else:
        # start_raiser's nursery was not strict.
        should_be_raiser_exc = exc_info.value
    if isinstance(raiser_exc, ValueError):
        assert should_be_raiser_exc is raiser_exc
    else:
        # Check attributes, not identity, because should_be_raiser_exc may be a
        # copy of raiser_exc rather than raiser_exc by identity.
        assert type(should_be_raiser_exc) == type(raiser_exc)
        assert should_be_raiser_exc.message == raiser_exc.message
        assert should_be_raiser_exc.exceptions == raiser_exc.exceptions<|MERGE_RESOLUTION|>--- conflicted
+++ resolved
@@ -451,25 +451,7 @@
                     # And one that raises a different error
                     nursery.start_soon(crasher)  # t4
                 # and then our __aexit__ also receives an outer Cancelled
-<<<<<<< HEAD
             raise excinfo.value
-=======
-            except MultiError as multi_exc:
-                # Since the outer scope became cancelled before the
-                # nursery block exited, all cancellations inside the
-                # nursery block continue propagating to reach the
-                # outer scope.
-                # the noqa is for "Found assertion on exception `multi_exc` in `except` block"
-                assert len(multi_exc.exceptions) == 4  # noqa: PT017
-                summary: dict[type, int] = {}
-                for exc in multi_exc.exceptions:
-                    summary.setdefault(type(exc), 0)
-                    summary[type(exc)] += 1
-                assert summary == {_core.Cancelled: 3, KeyError: 1}
-                raise
-            else:
-                raise AssertionError("No ExceptionGroup")
->>>>>>> 4ba3f60a
 
 
 async def test_precancelled_task() -> None:
@@ -1216,11 +1198,7 @@
     async def crasher() -> NoReturn:
         raise KeyError
 
-<<<<<<< HEAD
     with RaisesGroup(ValueError, KeyError) as excinfo:
-=======
-    with pytest.raises(MultiError) as excinfo:  # noqa: PT012
->>>>>>> 4ba3f60a
         async with _core.open_nursery() as nursery:
             nursery.start_soon(crasher)
             raise ValueError
@@ -1989,11 +1967,7 @@
     async def fail() -> NoReturn:
         raise ValueError
 
-<<<<<<< HEAD
     with RaisesGroup(StopIteration, ValueError):
-=======
-    with pytest.raises(ExceptionGroup) as excinfo:  # noqa: PT012
->>>>>>> 4ba3f60a
         async with _core.open_nursery() as nursery:
             nursery.start_soon(fail)
             raise StopIteration
@@ -2572,11 +2546,7 @@
     async def raise_error() -> NoReturn:
         raise RuntimeError("test error")
 
-<<<<<<< HEAD
     with RaisesGroup(RuntimeError, RaisesGroup(RuntimeError)):
-=======
-    with pytest.raises(MultiError) as exc:  # noqa: PT012
->>>>>>> 4ba3f60a
         async with _core.open_nursery() as nursery:
             nursery.start_soon(sleep_forever)
             nursery.start_soon(raise_error)
@@ -2595,11 +2565,7 @@
     async def raise_error() -> NoReturn:
         raise RuntimeError("test error")
 
-<<<<<<< HEAD
     with RaisesGroup(RuntimeError, RuntimeError):
-=======
-    with pytest.raises(MultiError) as exc:  # noqa: PT012
->>>>>>> 4ba3f60a
         async with _core.open_nursery() as nursery:
             nursery.start_soon(sleep_forever)
             nursery.start_soon(raise_error)
