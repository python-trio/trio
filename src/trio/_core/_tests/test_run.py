--- conflicted
+++ resolved
@@ -178,11 +178,7 @@
             nursery.start_soon(looper)
             nursery.start_soon(crasher)
 
-<<<<<<< HEAD
     with pytest.raises(ValueError, match="argh") as excinfo:
-=======
-    with pytest.raises(ValueError, match="argh"):
->>>>>>> c8441a2b
         _core.run(main)
 
     assert looper_record == ["cancelled"]
