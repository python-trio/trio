from __future__ import annotations

import contextvars
import functools
import gc
import sys
import threading
import time
import types
import weakref
from contextlib import ExitStack, contextmanager, suppress
from math import inf
from typing import TYPE_CHECKING, Any, NoReturn, TypeVar, cast

import outcome
import pytest
import sniffio

from ... import _core
from ..._threads import to_thread_run_sync
from ..._timeouts import fail_after, sleep
from ...testing import Sequencer, assert_checkpoints, wait_all_tasks_blocked
from .._run import DEADLINE_HEAP_MIN_PRUNE_THRESHOLD
from .tutil import (
    check_sequence_matches,
    create_asyncio_future_in_new_loop,
    gc_collect_harder,
    ignore_coroutine_never_awaited_warnings,
    restore_unraisablehook,
    slow,
)

if TYPE_CHECKING:
    from collections.abc import (
        AsyncGenerator,
        AsyncIterator,
        Awaitable,
        Callable,
        Generator,
    )

if sys.version_info < (3, 11):
    from exceptiongroup import BaseExceptionGroup, ExceptionGroup


T = TypeVar("T")


# slightly different from _timeouts.sleep_forever because it returns the value
# its rescheduled with, which is really only useful for tests of
# rescheduling...
async def sleep_forever() -> object:
    return await _core.wait_task_rescheduled(lambda _: _core.Abort.SUCCEEDED)


def not_none(x: T | None) -> T:
    """Assert that this object is not None.

    This is just to satisfy type checkers, if this ever fails the test is broken.
    """
    assert x is not None
    return x


def test_basic() -> None:
    async def trivial(x: T) -> T:
        return x

    assert _core.run(trivial, 8) == 8

    with pytest.raises(TypeError):
        # Missing an argument
        _core.run(trivial)

    with pytest.raises(TypeError):
        # Not an async function
        _core.run(lambda: None)  # type: ignore

    async def trivial2(x: T) -> T:
        await _core.checkpoint()
        return x

    assert _core.run(trivial2, 1) == 1


def test_initial_task_error() -> None:
    async def main(x: object) -> NoReturn:
        raise ValueError(x)

    with pytest.raises(ValueError, match="^17$") as excinfo:
        _core.run(main, 17)
    assert excinfo.value.args == (17,)


def test_run_nesting() -> None:
    async def inception() -> None:
        async def main() -> None:  # pragma: no cover
            pass

        return _core.run(main)

    with pytest.raises(RuntimeError) as excinfo:
        _core.run(inception)
    assert "from inside" in str(excinfo.value)


async def test_nursery_warn_use_async_with() -> None:
    on = _core.open_nursery()
    with pytest.raises(RuntimeError) as excinfo:
        with on:  # type: ignore
            pass  # pragma: no cover
    excinfo.match(
        r"use 'async with open_nursery\(...\)', not 'with open_nursery\(...\)'"
    )

    # avoid unawaited coro.
    async with on:
        pass


async def test_nursery_main_block_error_basic() -> None:
    exc = ValueError("whoops")

    with pytest.raises(ValueError, match="^whoops$") as excinfo:
        async with _core.open_nursery():
            raise exc
    assert excinfo.value is exc


async def test_child_crash_basic() -> None:
    exc = ValueError("uh oh")

    async def erroring() -> NoReturn:
        raise exc

    with pytest.raises(ValueError, match="^uh oh$") as excinfo:
        # nursery.__aexit__ propagates exception from child back to parent
        async with _core.open_nursery() as nursery:
            nursery.start_soon(erroring)
    assert excinfo.value is exc


async def test_basic_interleave() -> None:
    async def looper(whoami: str, record: list[tuple[str, int]]) -> None:
        for i in range(3):
            record.append((whoami, i))
            await _core.checkpoint()

    record: list[tuple[str, int]] = []
    async with _core.open_nursery() as nursery:
        nursery.start_soon(looper, "a", record)
        nursery.start_soon(looper, "b", record)

    check_sequence_matches(
        record, [{("a", 0), ("b", 0)}, {("a", 1), ("b", 1)}, {("a", 2), ("b", 2)}]
    )


def test_task_crash_propagation() -> None:
    looper_record: list[str] = []

    async def looper() -> None:
        try:
            while True:
                await _core.checkpoint()
        except _core.Cancelled:
            print("looper cancelled")
            looper_record.append("cancelled")

    async def crasher() -> NoReturn:
        raise ValueError("argh")

    async def main() -> None:
        async with _core.open_nursery() as nursery:
            nursery.start_soon(looper)
            nursery.start_soon(crasher)

    with pytest.raises(ValueError, match="^argh$"):
        _core.run(main)

    assert looper_record == ["cancelled"]


def test_main_and_task_both_crash() -> None:
    # If main crashes and there's also a task crash, then we get both in a
    # ExceptionGroup
    async def crasher() -> NoReturn:
        raise ValueError

    async def main() -> NoReturn:
        async with _core.open_nursery() as nursery:
            nursery.start_soon(crasher)
            raise KeyError

    with pytest.raises(ExceptionGroup) as excinfo:
        _core.run(main)
    print(excinfo.value)
    assert {type(exc) for exc in excinfo.value.exceptions} == {
        ValueError,
        KeyError,
    }


def test_two_child_crashes() -> None:
    async def crasher(etype: type[Exception]) -> NoReturn:
        raise etype

    async def main() -> None:
        async with _core.open_nursery() as nursery:
            nursery.start_soon(crasher, KeyError)
            nursery.start_soon(crasher, ValueError)

    with pytest.raises(ExceptionGroup) as excinfo:
        _core.run(main)
    assert {type(exc) for exc in excinfo.value.exceptions} == {
        ValueError,
        KeyError,
    }


async def test_child_crash_wakes_parent() -> None:
    async def crasher() -> NoReturn:
        raise ValueError("this is a crash")

    with pytest.raises(ValueError, match="^this is a crash$"):  # noqa: PT012
        async with _core.open_nursery() as nursery:
            nursery.start_soon(crasher)
            await sleep_forever()


async def test_reschedule() -> None:
    t1: _core.Task | None = None
    t2: _core.Task | None = None

    async def child1() -> None:
        nonlocal t1, t2
        t1 = _core.current_task()
        print("child1 start")
        x = await sleep_forever()
        print("child1 woke")
        assert x == 0
        print("child1 rescheduling t2")
        _core.reschedule(not_none(t2), outcome.Error(ValueError("error message")))
        print("child1 exit")

    async def child2() -> None:
        nonlocal t1, t2
        print("child2 start")
        t2 = _core.current_task()
        _core.reschedule(not_none(t1), outcome.Value(0))
        print("child2 sleep")
        with pytest.raises(ValueError, match="^error message$"):
            await sleep_forever()
        print("child2 successful exit")

    async with _core.open_nursery() as nursery:
        nursery.start_soon(child1)
        # let t1 run and fall asleep
        await _core.checkpoint()
        nursery.start_soon(child2)


async def test_current_time() -> None:
    t1 = _core.current_time()
    # Windows clock is pretty low-resolution -- appveyor tests fail unless we
    # sleep for a bit here.
    time.sleep(time.get_clock_info("perf_counter").resolution)  # noqa: ASYNC101
    t2 = _core.current_time()
    assert t1 < t2


async def test_current_time_with_mock_clock(mock_clock: _core.MockClock) -> None:
    start = mock_clock.current_time()
    assert mock_clock.current_time() == _core.current_time()
    assert mock_clock.current_time() == _core.current_time()
    mock_clock.jump(3.14)
    assert start + 3.14 == mock_clock.current_time() == _core.current_time()


async def test_current_clock(mock_clock: _core.MockClock) -> None:
    assert mock_clock is _core.current_clock()


async def test_current_task() -> None:
    parent_task = _core.current_task()

    async def child() -> None:
        assert not_none(_core.current_task().parent_nursery).parent_task is parent_task

    async with _core.open_nursery() as nursery:
        nursery.start_soon(child)


async def test_root_task() -> None:
    root = not_none(_core.current_root_task())
    assert root.parent_nursery is root.eventual_parent_nursery is None


def test_out_of_context() -> None:
    with pytest.raises(RuntimeError):
        _core.current_task()
    with pytest.raises(RuntimeError):
        _core.current_time()


async def test_current_statistics(mock_clock: _core.MockClock) -> None:
    # Make sure all the early startup stuff has settled down
    await wait_all_tasks_blocked()

    # A child that sticks around to make some interesting stats:
    async def child() -> None:
        with suppress(_core.Cancelled):
            await sleep_forever()

    stats = _core.current_statistics()
    print(stats)
    # 2 system tasks + us
    assert stats.tasks_living == 3
    assert stats.run_sync_soon_queue_size == 0

    async with _core.open_nursery() as nursery:
        nursery.start_soon(child)
        await wait_all_tasks_blocked()
        token = _core.current_trio_token()
        token.run_sync_soon(lambda: None)
        token.run_sync_soon(lambda: None, idempotent=True)
        stats = _core.current_statistics()
        print(stats)
        # 2 system tasks + us + child
        assert stats.tasks_living == 4
        # the exact value here might shift if we change how we do accounting
        # (currently it only counts tasks that we already know will be
        # runnable on the next pass), but still useful to at least test the
        # difference between now and after we wake up the child:
        assert stats.tasks_runnable == 0
        assert stats.run_sync_soon_queue_size == 2

        nursery.cancel_scope.cancel()
        stats = _core.current_statistics()
        print(stats)
        assert stats.tasks_runnable == 1

    # Give the child a chance to die and the run_sync_soon a chance to clear
    await _core.checkpoint()
    await _core.checkpoint()

    with _core.CancelScope(deadline=_core.current_time() + 5):
        stats = _core.current_statistics()
        print(stats)
        assert stats.seconds_to_next_deadline == 5
    stats = _core.current_statistics()
    print(stats)
    assert stats.seconds_to_next_deadline == inf


async def test_cancel_scope_repr(mock_clock: _core.MockClock) -> None:
    scope = _core.CancelScope()
    assert "unbound" in repr(scope)
    with scope:
        assert "active" in repr(scope)
        scope.deadline = _core.current_time() - 1
        assert "deadline is 1.00 seconds ago" in repr(scope)
        scope.deadline = _core.current_time() + 10
        assert "deadline is 10.00 seconds from now" in repr(scope)
        # when not in async context, can't get the current time
        assert "deadline" not in await to_thread_run_sync(repr, scope)
        scope.cancel()
        assert "cancelled" in repr(scope)
    assert "exited" in repr(scope)


def test_cancel_points() -> None:
    async def main1() -> None:
        with _core.CancelScope() as scope:
            await _core.checkpoint_if_cancelled()
            scope.cancel()
            with pytest.raises(_core.Cancelled):
                await _core.checkpoint_if_cancelled()

    _core.run(main1)

    async def main2() -> None:
        with _core.CancelScope() as scope:
            await _core.checkpoint()
            scope.cancel()
            with pytest.raises(_core.Cancelled):
                await _core.checkpoint()

    _core.run(main2)

    async def main3() -> None:
        with _core.CancelScope() as scope:
            scope.cancel()
            with pytest.raises(_core.Cancelled):
                await sleep_forever()

    _core.run(main3)

    async def main4() -> None:
        with _core.CancelScope() as scope:
            scope.cancel()
            await _core.cancel_shielded_checkpoint()
            await _core.cancel_shielded_checkpoint()
            with pytest.raises(_core.Cancelled):
                await _core.checkpoint()

    _core.run(main4)


async def test_cancel_edge_cases() -> None:
    with _core.CancelScope() as scope:
        # Two cancels in a row -- idempotent
        scope.cancel()
        scope.cancel()
        await _core.checkpoint()
    assert scope.cancel_called
    assert scope.cancelled_caught

    with _core.CancelScope() as scope:
        # Check level-triggering
        scope.cancel()
        with pytest.raises(_core.Cancelled):
            await sleep_forever()
        with pytest.raises(_core.Cancelled):
            await sleep_forever()


async def test_cancel_scope_exceptiongroup_filtering() -> None:
    async def crasher() -> NoReturn:
        raise KeyError

    # check that the inner except is properly executed.
    # alternative would be to have a `except BaseException` and an `else`
    exception_group_caught_inner = False

    # This is outside the outer scope, so all the Cancelled
    # exceptions should have been absorbed, leaving just a regular
    # KeyError from crasher()
    with pytest.raises(KeyError):  # noqa: PT012
        with _core.CancelScope() as outer:
            try:
                async with _core.open_nursery() as nursery:
                    # Two children that get cancelled by the nursery scope
                    nursery.start_soon(sleep_forever)  # t1
                    nursery.start_soon(sleep_forever)  # t2
                    nursery.cancel_scope.cancel()
                    with _core.CancelScope(shield=True):
                        await wait_all_tasks_blocked()
                    # One child that gets cancelled by the outer scope
                    nursery.start_soon(sleep_forever)  # t3
                    outer.cancel()
                    # And one that raises a different error
                    nursery.start_soon(crasher)  # t4
                # and then our __aexit__ also receives an outer Cancelled
            except BaseExceptionGroup as multi_exc:
                exception_group_caught_inner = True
                # Since the outer scope became cancelled before the
                # nursery block exited, all cancellations inside the
                # nursery block continue propagating to reach the
                # outer scope.
                # the noqa is for "Found assertion on exception `multi_exc` in `except` block"
                assert len(multi_exc.exceptions) == 4  # noqa: PT017
                summary: dict[type, int] = {}
                for exc in multi_exc.exceptions:
                    summary.setdefault(type(exc), 0)
                    summary[type(exc)] += 1
                assert summary == {_core.Cancelled: 3, KeyError: 1}
                raise

    assert exception_group_caught_inner


async def test_precancelled_task() -> None:
    # a task that gets spawned into an already-cancelled nursery should begin
    # execution (https://github.com/python-trio/trio/issues/41), but get a
    # cancelled error at its first blocking call.
    record: list[str] = []

    async def blocker() -> None:
        record.append("started")
        await sleep_forever()

    async with _core.open_nursery() as nursery:
        nursery.cancel_scope.cancel()
        nursery.start_soon(blocker)
    assert record == ["started"]


async def test_cancel_shielding() -> None:
    with _core.CancelScope() as outer:
        with _core.CancelScope() as inner:
            await _core.checkpoint()
            outer.cancel()
            with pytest.raises(_core.Cancelled):
                await _core.checkpoint()

            assert inner.shield is False
            with pytest.raises(TypeError):
                inner.shield = "hello"  # type: ignore
            assert inner.shield is False

            inner.shield = True
            assert inner.shield is True
            # shield protects us from 'outer'
            await _core.checkpoint()

            with _core.CancelScope() as innerest:
                innerest.cancel()
                # but it doesn't protect us from scope inside inner
                with pytest.raises(_core.Cancelled):
                    await _core.checkpoint()
            await _core.checkpoint()

            inner.shield = False
            # can disable shield again
            with pytest.raises(_core.Cancelled):
                await _core.checkpoint()

            # re-enable shield
            inner.shield = True
            await _core.checkpoint()
            # shield doesn't protect us from inner itself
            inner.cancel()
            # This should now raise, but be absorbed by the inner scope
            await _core.checkpoint()
        assert inner.cancelled_caught


# make sure that cancellation propagates immediately to all children
async def test_cancel_inheritance() -> None:
    record: set[str] = set()

    async def leaf(ident: str) -> None:
        try:
            await sleep_forever()
        except _core.Cancelled:
            record.add(ident)

    async def worker(ident: str) -> None:
        async with _core.open_nursery() as nursery:
            nursery.start_soon(leaf, ident + "-l1")
            nursery.start_soon(leaf, ident + "-l2")

    async with _core.open_nursery() as nursery:
        nursery.start_soon(worker, "w1")
        nursery.start_soon(worker, "w2")
        nursery.cancel_scope.cancel()

    assert record == {"w1-l1", "w1-l2", "w2-l1", "w2-l2"}


async def test_cancel_shield_abort() -> None:
    with _core.CancelScope() as outer:
        async with _core.open_nursery() as nursery:
            outer.cancel()
            nursery.cancel_scope.shield = True
            # The outer scope is cancelled, but this task is protected by the
            # shield, so it manages to get to sleep
            record = []

            async def sleeper() -> None:
                record.append("sleeping")
                try:
                    await sleep_forever()
                except _core.Cancelled:
                    record.append("cancelled")

            nursery.start_soon(sleeper)
            await wait_all_tasks_blocked()
            assert record == ["sleeping"]
            # now when we unshield, it should abort the sleep.
            nursery.cancel_scope.shield = False
            # wait for the task to finish before entering the nursery
            # __aexit__, because __aexit__ could make it spuriously look like
            # this worked by cancelling the nursery scope. (When originally
            # written, without these last few lines, the test spuriously
            # passed, even though shield assignment was buggy.)
            with _core.CancelScope(shield=True):
                await wait_all_tasks_blocked()
                assert record == ["sleeping", "cancelled"]


async def test_basic_timeout(mock_clock: _core.MockClock) -> None:
    start = _core.current_time()
    with _core.CancelScope() as scope:
        assert scope.deadline == inf
        scope.deadline = start + 1
        assert scope.deadline == start + 1
    assert not scope.cancel_called
    mock_clock.jump(2)
    await _core.checkpoint()
    await _core.checkpoint()
    await _core.checkpoint()
    assert not scope.cancel_called

    start = _core.current_time()
    with _core.CancelScope(deadline=start + 1) as scope:
        mock_clock.jump(2)
        await sleep_forever()
    # But then the scope swallowed the exception... but we can still see it
    # here:
    assert scope.cancel_called
    assert scope.cancelled_caught

    # changing deadline
    start = _core.current_time()
    with _core.CancelScope() as scope:
        await _core.checkpoint()
        scope.deadline = start + 10
        await _core.checkpoint()
        mock_clock.jump(5)
        await _core.checkpoint()
        scope.deadline = start + 1
        with pytest.raises(_core.Cancelled):
            await _core.checkpoint()
        with pytest.raises(_core.Cancelled):
            await _core.checkpoint()


async def test_cancel_scope_nesting() -> None:
    # Nested scopes: if two triggering at once, the outer one wins
    with _core.CancelScope() as scope1:
        with _core.CancelScope() as scope2:
            with _core.CancelScope() as scope3:
                scope3.cancel()
                scope2.cancel()
                await sleep_forever()
    assert scope3.cancel_called
    assert not scope3.cancelled_caught
    assert scope2.cancel_called
    assert scope2.cancelled_caught
    assert not scope1.cancel_called
    assert not scope1.cancelled_caught

    # shielding
    with _core.CancelScope() as scope1:
        with _core.CancelScope() as scope2:
            scope1.cancel()
            with pytest.raises(_core.Cancelled):
                await _core.checkpoint()
            with pytest.raises(_core.Cancelled):
                await _core.checkpoint()
            scope2.shield = True
            await _core.checkpoint()
            scope2.cancel()
            with pytest.raises(_core.Cancelled):
                await _core.checkpoint()

    # if a scope is pending, but then gets popped off the stack, then it
    # isn't delivered
    with _core.CancelScope() as scope:
        scope.cancel()
        await _core.cancel_shielded_checkpoint()
    await _core.checkpoint()
    assert not scope.cancelled_caught


# Regression test for https://github.com/python-trio/trio/issues/1175
async def test_unshield_while_cancel_propagating() -> None:
    with _core.CancelScope() as outer:
        with _core.CancelScope() as inner:
            outer.cancel()
            try:
                await _core.checkpoint()
            finally:
                inner.shield = True
    assert outer.cancelled_caught
    assert not inner.cancelled_caught


async def test_cancel_unbound() -> None:
    async def sleep_until_cancelled(scope: _core.CancelScope) -> None:
        with scope, fail_after(1):
            await sleep_forever()

    # Cancel before entry
    scope = _core.CancelScope()
    scope.cancel()
    async with _core.open_nursery() as nursery:
        nursery.start_soon(sleep_until_cancelled, scope)

    # Cancel after entry
    scope = _core.CancelScope()
    async with _core.open_nursery() as nursery:
        nursery.start_soon(sleep_until_cancelled, scope)
        await wait_all_tasks_blocked()
        scope.cancel()

    # Shield before entry
    scope = _core.CancelScope()
    scope.shield = True
    with _core.CancelScope() as outer, scope:
        outer.cancel()
        await _core.checkpoint()
        scope.shield = False
        with pytest.raises(_core.Cancelled):
            await _core.checkpoint()

    # Can't reuse
    with _core.CancelScope() as scope:
        await _core.checkpoint()
    scope.cancel()
    await _core.checkpoint()
    assert scope.cancel_called
    assert not scope.cancelled_caught
    with pytest.raises(RuntimeError) as exc_info:
        with scope:
            pass  # pragma: no cover
    assert "single 'with' block" in str(exc_info.value)

    # Can't reenter
    with _core.CancelScope() as scope:
        with pytest.raises(RuntimeError) as exc_info:
            with scope:
                pass  # pragma: no cover
        assert "single 'with' block" in str(exc_info.value)

    # Can't enter from multiple tasks simultaneously
    scope = _core.CancelScope()

    async def enter_scope() -> None:
        with scope:
            await sleep_forever()

    async with _core.open_nursery() as nursery:
        nursery.start_soon(enter_scope, name="this one")
        await wait_all_tasks_blocked()

        with pytest.raises(RuntimeError) as exc_info:
            with scope:
                pass  # pragma: no cover
        assert "single 'with' block" in str(exc_info.value)
        nursery.cancel_scope.cancel()

    # If not yet entered, cancel_called is true when the deadline has passed
    # even if cancel() hasn't been called yet
    scope = _core.CancelScope(deadline=_core.current_time() + 1)
    assert not scope.cancel_called
    scope.deadline -= 1
    assert scope.cancel_called
    scope.deadline += 1
    assert scope.cancel_called  # never become un-cancelled


async def test_cancel_scope_misnesting() -> None:
    outer = _core.CancelScope()
    inner = _core.CancelScope()
    with ExitStack() as stack:
        stack.enter_context(outer)
        with inner:
            with pytest.raises(RuntimeError, match="still within its child"):
                stack.close()
        # No further error is raised when exiting the inner context

    # If there are other tasks inside the abandoned part of the cancel tree,
    # they get cancelled when the misnesting is detected
    async def task1() -> None:
        with pytest.raises(_core.Cancelled):
            await sleep_forever()

    # Even if inside another cancel scope
    async def task2() -> None:
        with _core.CancelScope():
            with pytest.raises(_core.Cancelled):
                await sleep_forever()

    with ExitStack() as stack:
        stack.enter_context(_core.CancelScope())
        async with _core.open_nursery() as nursery:
            nursery.start_soon(task1)
            nursery.start_soon(task2)
            await wait_all_tasks_blocked()
            with pytest.raises(RuntimeError, match="still within its child"):
                stack.close()

    # Variant that makes the child tasks direct children of the scope
    # that noticed the misnesting:
    nursery_mgr = _core.open_nursery()
    nursery = await nursery_mgr.__aenter__()
    try:
        nursery.start_soon(task1)
        nursery.start_soon(task2)
        nursery.start_soon(sleep_forever)
        await wait_all_tasks_blocked()
        nursery.cancel_scope.__exit__(None, None, None)
    finally:
        with pytest.raises(
            RuntimeError, match="which had already been exited"
        ) as exc_info:
            await nursery_mgr.__aexit__(*sys.exc_info())
        assert type(exc_info.value.__context__) is ExceptionGroup
        assert len(exc_info.value.__context__.exceptions) == 3
        cancelled_in_context = False
        for exc in exc_info.value.__context__.exceptions:
            assert isinstance(exc, RuntimeError)
            assert "closed before the task exited" in str(exc)
            cancelled_in_context |= isinstance(exc.__context__, _core.Cancelled)
        assert cancelled_in_context  # for the sleep_forever

    # Trying to exit a cancel scope from an unrelated task raises an error
    # without affecting any state
    async def task3(task_status: _core.TaskStatus[_core.CancelScope]) -> None:
        with _core.CancelScope() as scope:
            task_status.started(scope)
            await sleep_forever()

    async with _core.open_nursery() as nursery:
        scope: _core.CancelScope = await nursery.start(task3)
        with pytest.raises(RuntimeError, match="from unrelated"):
            scope.__exit__(None, None, None)
        scope.cancel()


@slow
async def test_timekeeping() -> None:
    # probably a good idea to use a real clock for *one* test anyway...
    TARGET = 1.0
    # give it a few tries in case of random CI server flakiness
    for _ in range(4):
        real_start = time.perf_counter()
        with _core.CancelScope() as scope:
            scope.deadline = _core.current_time() + TARGET
            await sleep_forever()
        real_duration = time.perf_counter() - real_start
        accuracy = real_duration / TARGET
        print(accuracy)
        # Actual time elapsed should always be >= target time
        # (== is possible depending on system behavior for time.perf_counter resolution
        if 1.0 <= accuracy < 2:  # pragma: no branch
            break
    else:  # pragma: no cover
        raise AssertionError()


async def test_failed_abort() -> None:
    stubborn_task: _core.Task | None = None
    stubborn_scope: _core.CancelScope | None = None
    record: list[str] = []

    async def stubborn_sleeper() -> None:
        nonlocal stubborn_task, stubborn_scope
        stubborn_task = _core.current_task()
        with _core.CancelScope() as scope:
            stubborn_scope = scope
            record.append("sleep")
            x = await _core.wait_task_rescheduled(lambda _: _core.Abort.FAILED)
            assert x == 1
            record.append("woke")
            try:
                await _core.checkpoint_if_cancelled()
            except _core.Cancelled:
                record.append("cancelled")

    async with _core.open_nursery() as nursery:
        nursery.start_soon(stubborn_sleeper)
        await wait_all_tasks_blocked()
        assert record == ["sleep"]
        not_none(stubborn_scope).cancel()
        await wait_all_tasks_blocked()
        # cancel didn't wake it up
        assert record == ["sleep"]
        # wake it up again by hand
        _core.reschedule(not_none(stubborn_task), outcome.Value(1))
    assert record == ["sleep", "woke", "cancelled"]


@restore_unraisablehook()
def test_broken_abort() -> None:
    async def main() -> None:
        # These yields are here to work around an annoying warning -- we're
        # going to crash the main loop, and if we (by chance) do this before
        # the run_sync_soon task runs for the first time, then Python gives us
        # a spurious warning about it not being awaited. (I mean, the warning
        # is correct, but here we're testing our ability to deliver a
        # semi-meaningful error after things have gone totally pear-shaped, so
        # it's not relevant.) By letting the run_sync_soon_task run first, we
        # avoid the warning.
        await _core.checkpoint()
        await _core.checkpoint()
        with _core.CancelScope() as scope:
            scope.cancel()
            # None is not a legal return value here
            await _core.wait_task_rescheduled(lambda _: None)  # type: ignore

    with pytest.raises(_core.TrioInternalError):
        _core.run(main)

    # Because this crashes, various __del__ methods print complaints on
    # stderr. Make sure that they get run now, so the output is attached to
    # this test.
    gc_collect_harder()


@restore_unraisablehook()
def test_error_in_run_loop() -> None:
    # Blow stuff up real good to check we at least get a TrioInternalError
    async def main() -> None:
        task = _core.current_task()
        task._schedule_points = "hello!"  # type: ignore
        await _core.checkpoint()

    with ignore_coroutine_never_awaited_warnings():
        with pytest.raises(_core.TrioInternalError):
            _core.run(main)


async def test_spawn_system_task() -> None:
    record: list[tuple[str, int]] = []

    async def system_task(x: int) -> None:
        record.append(("x", x))
        record.append(("ki", _core.currently_ki_protected()))
        await _core.checkpoint()

    _core.spawn_system_task(system_task, 1)
    await wait_all_tasks_blocked()
    assert record == [("x", 1), ("ki", True)]


# intentionally make a system task crash
def test_system_task_crash() -> None:
    async def crasher() -> NoReturn:
        raise KeyError

    async def main() -> None:
        _core.spawn_system_task(crasher)
        await sleep_forever()

    with pytest.raises(_core.TrioInternalError):
        _core.run(main)


def test_system_task_crash_ExceptionGroup() -> None:
    async def crasher1() -> NoReturn:
        raise KeyError

    async def crasher2() -> NoReturn:
        raise ValueError

    async def system_task() -> None:
        async with _core.open_nursery() as nursery:
            nursery.start_soon(crasher1)
            nursery.start_soon(crasher2)

    async def main() -> None:
        _core.spawn_system_task(system_task)
        await sleep_forever()

    with pytest.raises(_core.TrioInternalError) as excinfo:
        _core.run(main)

    me = excinfo.value.__cause__
    assert isinstance(me, ExceptionGroup)
    assert len(me.exceptions) == 2
    for exc in me.exceptions:
        assert isinstance(exc, (KeyError, ValueError))


def test_system_task_crash_plus_Cancelled() -> None:
    # Set up a situation where a system task crashes with a
    # ExceptionGroup([Cancelled, ValueError])
    async def crasher() -> None:
        try:
            await sleep_forever()
        except _core.Cancelled:
            raise ValueError from None

    async def cancelme() -> None:
        await sleep_forever()

    async def system_task() -> None:
        async with _core.open_nursery() as nursery:
            nursery.start_soon(crasher)
            nursery.start_soon(cancelme)

    async def main() -> None:
        _core.spawn_system_task(system_task)
        # then we exit, triggering a cancellation

    with pytest.raises(_core.TrioInternalError) as excinfo:
        _core.run(main)
    assert type(excinfo.value.__cause__) is ValueError


def test_system_task_crash_KeyboardInterrupt() -> None:
    async def ki() -> NoReturn:
        raise KeyboardInterrupt

    async def main() -> None:
        _core.spawn_system_task(ki)
        await sleep_forever()

    with pytest.raises(_core.TrioInternalError) as excinfo:
        _core.run(main)
    assert isinstance(excinfo.value.__cause__, KeyboardInterrupt)


# This used to fail because checkpoint was a yield followed by an immediate
# reschedule. So we had:
# 1) this task yields
# 2) this task is rescheduled
# ...
# 3) next iteration of event loop starts, runs timeouts
# 4) this task has timed out
# 5) ...but it's on the run queue, so the timeout is queued to be delivered
#    the next time that it's blocked.
async def test_yield_briefly_checks_for_timeout(mock_clock: _core.MockClock) -> None:
    with _core.CancelScope(deadline=_core.current_time() + 5):
        await _core.checkpoint()
        mock_clock.jump(10)
        with pytest.raises(_core.Cancelled):
            await _core.checkpoint()


# This tests that sys.exc_info is properly saved/restored as we swap between
# tasks. It turns out that the interpreter automagically handles this for us
# so there's no special code in Trio required to pass this test, but it's
# still nice to know that it works :-).
#
# Update: it turns out I was right to be nervous! see the next test...
async def test_exc_info() -> None:
    record: list[str] = []
    seq = Sequencer()

    async def child1() -> None:
        async with seq(0):
            pass  # we don't yield until seq(2) below
        record.append("child1 raise")
        with pytest.raises(ValueError, match="^child1$") as excinfo:  # noqa: PT012
            try:
                raise ValueError("child1")
            except ValueError:
                record.append("child1 sleep")
                async with seq(2):
                    pass
                assert "child2 wake" in record
                record.append("child1 re-raise")
                raise
        assert excinfo.value.__context__ is None
        record.append("child1 success")

    async def child2() -> None:
        async with seq(1):
            pass  # we don't yield until seq(3) below
        assert "child1 sleep" in record
        record.append("child2 wake")
        assert sys.exc_info() == (None, None, None)
        with pytest.raises(KeyError) as excinfo:  # noqa: PT012
            try:
                raise KeyError("child2")
            except KeyError:
                record.append("child2 sleep again")
                async with seq(3):
                    pass
                assert "child1 re-raise" in record
                record.append("child2 re-raise")
                raise
        assert excinfo.value.__context__ is None
        record.append("child2 success")

    async with _core.open_nursery() as nursery:
        nursery.start_soon(child1)
        nursery.start_soon(child2)

    assert record == [
        "child1 raise",
        "child1 sleep",
        "child2 wake",
        "child2 sleep again",
        "child1 re-raise",
        "child1 success",
        "child2 re-raise",
        "child2 success",
    ]


# On all CPython versions (at time of writing), using .throw() to raise an
# exception inside a coroutine/generator can cause the original `exc_info` state
# to be lost, so things like re-raising and exception chaining are broken unless
# Trio implements its workaround. At time of writing, CPython main (3.13-dev)
# and every CPython release (excluding releases for old Python versions not
# supported by Trio) is affected (albeit in differing ways).
#
# If the `ValueError()` gets sent in via `throw` and is suppressed, then CPython
# loses track of the original `exc_info`:
#   https://bugs.python.org/issue25612 (Example 1)
#   https://bugs.python.org/issue29587 (Example 2)
# This is fixed in CPython >= 3.7.
async def test_exc_info_after_throw_suppressed() -> None:
    child_task: _core.Task | None = None

    async def child() -> None:
        nonlocal child_task
        child_task = _core.current_task()

        try:
            raise KeyError
        except KeyError:
            with suppress(ValueError):
                await sleep_forever()
            raise

    with pytest.raises(KeyError) as excinfo:  # noqa: PT012
        async with _core.open_nursery() as nursery:
            nursery.start_soon(child)
            await wait_all_tasks_blocked()
            _core.reschedule(not_none(child_task), outcome.Error(ValueError()))

    assert excinfo.value.__context__ is None


# Similar to previous test -- if the `ValueError()` gets sent in via 'throw' and
# propagates out, then CPython doesn't set its `__context__` so normal implicit
# exception chaining is broken:
#   https://bugs.python.org/issue25612 (Example 2)
#   https://bugs.python.org/issue25683
#   https://bugs.python.org/issue29587 (Example 1)
# This is fixed in CPython >= 3.9.
async def test_exception_chaining_after_throw() -> None:
    child_task: _core.Task | None = None

    async def child() -> None:
        nonlocal child_task
        child_task = _core.current_task()

        try:
            raise KeyError
        except KeyError:
            await sleep_forever()

    with pytest.raises(ValueError, match="^error text$") as excinfo:  # noqa: PT012
        async with _core.open_nursery() as nursery:
            nursery.start_soon(child)
            await wait_all_tasks_blocked()
            _core.reschedule(
                not_none(child_task), outcome.Error(ValueError("error text"))
            )

    assert isinstance(excinfo.value.__context__, KeyError)


# Similar to previous tests -- if the `ValueError()` gets sent into an inner
# `await` via 'throw' and is suppressed there, then CPython loses track of
# `exc_info` in the inner coroutine:
#   https://github.com/python/cpython/issues/108668
# This is unfixed in CPython at time of writing.
async def test_exc_info_after_throw_to_inner_suppressed() -> None:
    child_task: _core.Task | None = None

    async def child() -> None:
        nonlocal child_task
        child_task = _core.current_task()

        try:
            raise KeyError
        except KeyError as exc:
            await inner(exc)
            raise

    async def inner(exc: BaseException) -> None:
        with suppress(ValueError):
            await sleep_forever()
        assert not_none(sys.exc_info()[1]) is exc

    with pytest.raises(KeyError) as excinfo:  # noqa: PT012
        async with _core.open_nursery() as nursery:
            nursery.start_soon(child)
            await wait_all_tasks_blocked()
            _core.reschedule(not_none(child_task), outcome.Error(ValueError()))

    assert excinfo.value.__context__ is None


# Similar to previous tests -- if the `ValueError()` gets sent into an inner
# `await` via `throw` and propagates out, then CPython incorrectly sets its
# `__context__` so normal implicit exception chaining is broken:
#   https://bugs.python.org/issue40694
# This is unfixed in CPython at time of writing.
async def test_exception_chaining_after_throw_to_inner() -> None:
    child_task: _core.Task | None = None

    async def child() -> None:
        nonlocal child_task
        child_task = _core.current_task()

        try:
            raise KeyError
        except KeyError:
            await inner()

    async def inner() -> None:
        try:
            raise IndexError
        except IndexError:
            await sleep_forever()

    with pytest.raises(ValueError, match="^Unique Text$") as excinfo:  # noqa: PT012
        async with _core.open_nursery() as nursery:
            nursery.start_soon(child)
            await wait_all_tasks_blocked()
            _core.reschedule(
                not_none(child_task), outcome.Error(ValueError("Unique Text"))
            )

    assert isinstance(excinfo.value.__context__, IndexError)
    assert isinstance(excinfo.value.__context__.__context__, KeyError)


async def test_nursery_exception_chaining_doesnt_make_context_loops() -> None:
    async def crasher() -> NoReturn:
        raise KeyError

<<<<<<< HEAD
    with pytest.raises(ExceptionGroup) as excinfo:
=======
    with pytest.raises(MultiError) as excinfo:  # noqa: PT012
>>>>>>> 4ba3f60a
        async with _core.open_nursery() as nursery:
            nursery.start_soon(crasher)
            raise ValueError
    # the ExceptionGroup should not have the KeyError or ValueError as context
    assert excinfo.value.__context__ is None


def test_TrioToken_identity() -> None:
    async def get_and_check_token() -> _core.TrioToken:
        token = _core.current_trio_token()
        # Two calls in the same run give the same object
        assert token is _core.current_trio_token()
        return token

    t1 = _core.run(get_and_check_token)
    t2 = _core.run(get_and_check_token)
    assert t1 is not t2
    assert t1 != t2
    assert hash(t1) != hash(t2)


async def test_TrioToken_run_sync_soon_basic() -> None:
    record: list[tuple[str, int]] = []

    def cb(x: int) -> None:
        record.append(("cb", x))

    token = _core.current_trio_token()
    token.run_sync_soon(cb, 1)
    assert not record
    await wait_all_tasks_blocked()
    assert record == [("cb", 1)]


def test_TrioToken_run_sync_soon_too_late() -> None:
    token: _core.TrioToken | None = None

    async def main() -> None:
        nonlocal token
        token = _core.current_trio_token()

    _core.run(main)
    with pytest.raises(_core.RunFinishedError):
        not_none(token).run_sync_soon(lambda: None)  # pragma: no branch


async def test_TrioToken_run_sync_soon_idempotent() -> None:
    record: list[int] = []

    def cb(x: int) -> None:
        record.append(x)

    token = _core.current_trio_token()
    token.run_sync_soon(cb, 1)
    token.run_sync_soon(cb, 1, idempotent=True)
    token.run_sync_soon(cb, 1, idempotent=True)
    token.run_sync_soon(cb, 1, idempotent=True)
    token.run_sync_soon(cb, 2, idempotent=True)
    token.run_sync_soon(cb, 2, idempotent=True)
    await wait_all_tasks_blocked()
    assert len(record) == 3
    assert sorted(record) == [1, 1, 2]

    # ordering test
    record = []
    for _ in range(3):
        for i in range(100):
            token.run_sync_soon(cb, i, idempotent=True)
    await wait_all_tasks_blocked()
    # We guarantee FIFO
    assert record == list(range(100))


def test_TrioToken_run_sync_soon_idempotent_requeue() -> None:
    # We guarantee that if a call has finished, queueing it again will call it
    # again. Due to the lack of synchronization, this effectively means that
    # we have to guarantee that once a call has *started*, queueing it again
    # will call it again. Also this is much easier to test :-)
    record: list[None] = []

    def redo(token: _core.TrioToken) -> None:
        record.append(None)
        with suppress(_core.RunFinishedError):
            token.run_sync_soon(redo, token, idempotent=True)

    async def main() -> None:
        token = _core.current_trio_token()
        token.run_sync_soon(redo, token, idempotent=True)
        await _core.checkpoint()
        await _core.checkpoint()
        await _core.checkpoint()

    _core.run(main)

    assert len(record) >= 2


def test_TrioToken_run_sync_soon_after_main_crash() -> None:
    record: list[str] = []

    async def main() -> None:
        token = _core.current_trio_token()
        # After main exits but before finally cleaning up, callback processed
        # normally
        token.run_sync_soon(lambda: record.append("sync-cb"))
        raise ValueError("error text")

    with pytest.raises(ValueError, match="^error text$"):
        _core.run(main)

    assert record == ["sync-cb"]


def test_TrioToken_run_sync_soon_crashes() -> None:
    record: set[str] = set()

    async def main() -> None:
        token = _core.current_trio_token()
        token.run_sync_soon(lambda: {}["nope"])  # type: ignore[index]
        # check that a crashing run_sync_soon callback doesn't stop further
        # calls to run_sync_soon
        token.run_sync_soon(lambda: record.add("2nd run_sync_soon ran"))
        try:
            await sleep_forever()
        except _core.Cancelled:
            record.add("cancelled!")

    with pytest.raises(_core.TrioInternalError) as excinfo:
        _core.run(main)

    assert type(excinfo.value.__cause__) is KeyError
    assert record == {"2nd run_sync_soon ran", "cancelled!"}


async def test_TrioToken_run_sync_soon_FIFO() -> None:
    N = 100
    record = []
    token = _core.current_trio_token()
    for i in range(N):
        token.run_sync_soon(lambda j: record.append(j), i)
    await wait_all_tasks_blocked()
    assert record == list(range(N))


def test_TrioToken_run_sync_soon_starvation_resistance() -> None:
    # Even if we push callbacks in from callbacks, so that the callback queue
    # never empties out, then we still can't starve out other tasks from
    # running.
    token: _core.TrioToken | None = None
    record: list[tuple[str, int]] = []

    def naughty_cb(i: int) -> None:
        try:
            not_none(token).run_sync_soon(naughty_cb, i + 1)
        except _core.RunFinishedError:
            record.append(("run finished", i))

    async def main() -> None:
        nonlocal token
        token = _core.current_trio_token()
        token.run_sync_soon(naughty_cb, 0)
        record.append(("starting", 0))
        for _ in range(20):
            await _core.checkpoint()

    _core.run(main)
    assert len(record) == 2
    assert record[0] == ("starting", 0)
    assert record[1][0] == "run finished"
    assert record[1][1] >= 19


def test_TrioToken_run_sync_soon_threaded_stress_test() -> None:
    cb_counter = 0

    def cb() -> None:
        nonlocal cb_counter
        cb_counter += 1

    def stress_thread(token: _core.TrioToken) -> None:
        try:
            while True:
                token.run_sync_soon(cb)
                time.sleep(0)
        except _core.RunFinishedError:
            pass

    async def main() -> None:
        token = _core.current_trio_token()
        thread = threading.Thread(target=stress_thread, args=(token,))
        thread.start()
        for _ in range(10):
            start_value = cb_counter
            while cb_counter == start_value:
                await sleep(0.01)

    _core.run(main)
    print(cb_counter)


async def test_TrioToken_run_sync_soon_massive_queue() -> None:
    # There are edge cases in the wakeup fd code when the wakeup fd overflows,
    # so let's try to make that happen. This is also just a good stress test
    # in general. (With the current-as-of-2017-02-14 code using a socketpair
    # with minimal buffer, Linux takes 6 wakeups to fill the buffer and macOS
    # takes 1 wakeup. So 1000 is overkill if anything. Windows OTOH takes
    # ~600,000 wakeups, but has the same code paths...)
    COUNT = 1000
    token = _core.current_trio_token()
    counter = [0]

    def cb(i: int) -> None:
        # This also tests FIFO ordering of callbacks
        assert counter[0] == i
        counter[0] += 1

    for i in range(COUNT):
        token.run_sync_soon(cb, i)
    await wait_all_tasks_blocked()
    assert counter[0] == COUNT


def test_TrioToken_run_sync_soon_late_crash() -> None:
    # Crash after system nursery is closed -- easiest way to do that is
    # from an async generator finalizer.
    record: list[str] = []
    saved: list[AsyncGenerator[int, None]] = []

    async def agen() -> AsyncGenerator[int, None]:
        token = _core.current_trio_token()
        try:
            yield 1
        finally:
            token.run_sync_soon(lambda: {}["nope"])  # type: ignore[index]
            token.run_sync_soon(lambda: record.append("2nd ran"))

    async def main() -> None:
        saved.append(agen())
        await saved[-1].asend(None)
        record.append("main exiting")

    with pytest.raises(_core.TrioInternalError) as excinfo:
        _core.run(main)

    assert type(excinfo.value.__cause__) is KeyError
    assert record == ["main exiting", "2nd ran"]


async def test_slow_abort_basic() -> None:
    with _core.CancelScope() as scope:
        scope.cancel()

        task = _core.current_task()
        token = _core.current_trio_token()

        def slow_abort(raise_cancel: _core.RaiseCancelT) -> _core.Abort:
            result = outcome.capture(raise_cancel)
            token.run_sync_soon(_core.reschedule, task, result)
            return _core.Abort.FAILED

        with pytest.raises(_core.Cancelled):
            await _core.wait_task_rescheduled(slow_abort)


async def test_slow_abort_edge_cases() -> None:
    record: list[str] = []

    async def slow_aborter() -> None:
        task = _core.current_task()
        token = _core.current_trio_token()

        def slow_abort(raise_cancel: _core.RaiseCancelT) -> _core.Abort:
            record.append("abort-called")
            result = outcome.capture(raise_cancel)
            token.run_sync_soon(_core.reschedule, task, result)
            return _core.Abort.FAILED

        record.append("sleeping")
        with pytest.raises(_core.Cancelled):
            await _core.wait_task_rescheduled(slow_abort)
        record.append("cancelled")
        # blocking again, this time it's okay, because we're shielded
        await _core.checkpoint()
        record.append("done")

    with _core.CancelScope() as outer1:
        with _core.CancelScope() as outer2:
            async with _core.open_nursery() as nursery:
                # So we have a task blocked on an operation that can't be
                # aborted immediately
                nursery.start_soon(slow_aborter)
                await wait_all_tasks_blocked()
                assert record == ["sleeping"]
                # And then we cancel it, so the abort callback gets run
                outer1.cancel()
                assert record == ["sleeping", "abort-called"]
                # In fact that happens twice! (This used to cause the abort
                # callback to be run twice)
                outer2.cancel()
                assert record == ["sleeping", "abort-called"]
                # But then before the abort finishes, the task gets shielded!
                nursery.cancel_scope.shield = True
                # Now we wait for the task to finish...
            # The cancellation was delivered, even though it was shielded
            assert record == ["sleeping", "abort-called", "cancelled", "done"]


async def test_task_tree_introspection() -> None:
    tasks: dict[str, _core.Task] = {}
    nurseries: dict[str, _core.Nursery] = {}

    async def parent(
        task_status: _core.TaskStatus[None] = _core.TASK_STATUS_IGNORED,
    ) -> None:
        tasks["parent"] = _core.current_task()

        assert tasks["parent"].child_nurseries == []

        async with _core.open_nursery() as nursery1:
            async with _core.open_nursery() as nursery2:
                assert tasks["parent"].child_nurseries == [nursery1, nursery2]

        assert tasks["parent"].child_nurseries == []

        nursery: _core.Nursery | None
        async with _core.open_nursery() as nursery:
            nurseries["parent"] = nursery
            await nursery.start(child1)

        # Upward links survive after tasks/nurseries exit
        assert nurseries["parent"].parent_task is tasks["parent"]
        assert tasks["child1"].parent_nursery is nurseries["parent"]
        assert nurseries["child1"].parent_task is tasks["child1"]
        assert tasks["child2"].parent_nursery is nurseries["child1"]

        nursery = _core.current_task().parent_nursery
        # Make sure that chaining eventually gives a nursery of None (and not,
        # for example, an error)
        while nursery is not None:
            t = nursery.parent_task
            nursery = t.parent_nursery

    async def child2() -> None:
        tasks["child2"] = _core.current_task()
        assert tasks["parent"].child_nurseries == [nurseries["parent"]]
        assert nurseries["parent"].child_tasks == frozenset({tasks["child1"]})
        assert tasks["child1"].child_nurseries == [nurseries["child1"]]
        assert nurseries["child1"].child_tasks == frozenset({tasks["child2"]})
        assert tasks["child2"].child_nurseries == []

    async def child1(
        *,
        task_status: _core.TaskStatus[None] = _core.TASK_STATUS_IGNORED,
    ) -> None:
        me = tasks["child1"] = _core.current_task()
        assert not_none(me.parent_nursery).parent_task is tasks["parent"]
        assert me.parent_nursery is not nurseries["parent"]
        assert me.eventual_parent_nursery is nurseries["parent"]
        task_status.started()
        assert me.parent_nursery is nurseries["parent"]
        assert me.eventual_parent_nursery is None

        # Wait for the start() call to return and close its internal nursery, to
        # ensure consistent results in child2:
        await _core.wait_all_tasks_blocked()

        async with _core.open_nursery() as nursery:
            nurseries["child1"] = nursery
            nursery.start_soon(child2)

    async with _core.open_nursery() as nursery:
        nursery.start_soon(parent)

    # There are no pending starts, so no one should have a non-None
    # eventual_parent_nursery
    for task in tasks.values():
        assert task.eventual_parent_nursery is None


async def test_nursery_closure() -> None:
    async def child1(nursery: _core.Nursery) -> None:
        # We can add new tasks to the nursery even after entering __aexit__,
        # so long as there are still tasks running
        nursery.start_soon(child2)

    async def child2() -> None:
        pass

    async with _core.open_nursery() as nursery:
        nursery.start_soon(child1, nursery)

    # But once we've left __aexit__, the nursery is closed
    with pytest.raises(RuntimeError):
        nursery.start_soon(child2)


async def test_spawn_name() -> None:
    async def func1(expected: str) -> None:
        task = _core.current_task()
        assert expected in task.name

    async def func2() -> None:  # pragma: no cover
        pass

    async def check(spawn_fn: Callable[..., object]) -> None:
        spawn_fn(func1, "func1")
        spawn_fn(func1, "func2", name=func2)
        spawn_fn(func1, "func3", name="func3")
        spawn_fn(functools.partial(func1, "func1"))
        spawn_fn(func1, "object", name=object())

    async with _core.open_nursery() as nursery:
        await check(nursery.start_soon)
    await check(_core.spawn_system_task)


async def test_current_effective_deadline(mock_clock: _core.MockClock) -> None:
    assert _core.current_effective_deadline() == inf

    with _core.CancelScope(deadline=5) as scope1:
        with _core.CancelScope(deadline=10) as scope2:
            assert _core.current_effective_deadline() == 5
            scope2.deadline = 3
            assert _core.current_effective_deadline() == 3
            scope2.deadline = 10
            assert _core.current_effective_deadline() == 5
            scope2.shield = True
            assert _core.current_effective_deadline() == 10
            scope2.shield = False
            assert _core.current_effective_deadline() == 5
            scope1.cancel()
            assert _core.current_effective_deadline() == -inf
            scope2.shield = True
            assert _core.current_effective_deadline() == 10
        assert _core.current_effective_deadline() == -inf
    assert _core.current_effective_deadline() == inf


def test_nice_error_on_bad_calls_to_run_or_spawn() -> None:
    def bad_call_run(
        func: Callable[..., Awaitable[object]],
        *args: tuple[object, ...],
    ) -> None:
        _core.run(func, *args)

    def bad_call_spawn(
        func: Callable[..., Awaitable[object]],
        *args: tuple[object, ...],
    ) -> None:
        async def main() -> None:
            async with _core.open_nursery() as nursery:
                nursery.start_soon(func, *args)

        _core.run(main)

    for bad_call in bad_call_run, bad_call_spawn:

        async def f() -> None:  # pragma: no cover
            pass

        with pytest.raises(
            TypeError,
            match="^Trio was expecting an async function, but instead it got a coroutine object <.*>",
        ):
            bad_call(f())  # type: ignore[arg-type]

        async def async_gen(arg: T) -> AsyncGenerator[T, None]:  # pragma: no cover
            yield arg

        with pytest.raises(
            TypeError, match="expected an async function but got an async generator"
        ):
            bad_call(async_gen, 0)  # type: ignore


def test_calling_asyncio_function_gives_nice_error() -> None:
    async def child_xyzzy() -> None:
        await create_asyncio_future_in_new_loop()

    async def misguided() -> None:
        await child_xyzzy()

    with pytest.raises(TypeError, match="asyncio") as excinfo:
        _core.run(misguided)

    # The traceback should point to the location of the foreign await
    assert any(  # pragma: no branch
        entry.name == "child_xyzzy" for entry in excinfo.traceback
    )


async def test_asyncio_function_inside_nursery_does_not_explode() -> None:
    # Regression test for https://github.com/python-trio/trio/issues/552
    with pytest.raises(TypeError, match="asyncio"):  # noqa: PT012
        async with _core.open_nursery() as nursery:
            nursery.start_soon(sleep_forever)
            await create_asyncio_future_in_new_loop()


async def test_trivial_yields() -> None:
    with assert_checkpoints():
        await _core.checkpoint()

    with assert_checkpoints():
        await _core.checkpoint_if_cancelled()
        await _core.cancel_shielded_checkpoint()

    # Weird case: opening and closing a nursery schedules, but doesn't check
    # for cancellation (unless something inside the nursery does)
    task = _core.current_task()
    before_schedule_points = task._schedule_points
    with _core.CancelScope() as cs:
        cs.cancel()
        async with _core.open_nursery():
            pass
    assert not cs.cancelled_caught
    assert task._schedule_points > before_schedule_points

    before_schedule_points = task._schedule_points

    async def noop_with_no_checkpoint() -> None:
        pass

    with _core.CancelScope() as cs:
        cs.cancel()
        async with _core.open_nursery() as nursery:
            nursery.start_soon(noop_with_no_checkpoint)
    assert not cs.cancelled_caught

    assert task._schedule_points > before_schedule_points

    with _core.CancelScope() as cancel_scope:
        cancel_scope.cancel()
        with pytest.raises(KeyError):
            async with _core.open_nursery():
                raise KeyError


async def test_nursery_start(autojump_clock: _core.MockClock) -> None:
    async def no_args() -> None:  # pragma: no cover
        pass

    # Errors in calling convention get raised immediately from start
    async with _core.open_nursery() as nursery:
        with pytest.raises(TypeError):
            await nursery.start(no_args)

    async def sleep_then_start(
        seconds: int, *, task_status: _core.TaskStatus[int] = _core.TASK_STATUS_IGNORED
    ) -> None:
        repr(task_status)  # smoke test
        await sleep(seconds)
        task_status.started(seconds)
        await sleep(seconds)

    # Basic happy-path check: start waits for the task to call started(), then
    # returns, passes back the value, and the given nursery then waits for it
    # to exit.
    for seconds in [1, 2]:
        async with _core.open_nursery() as nursery:
            assert len(nursery.child_tasks) == 0
            t0 = _core.current_time()
            assert await nursery.start(sleep_then_start, seconds) == seconds
            assert _core.current_time() - t0 == seconds
            assert len(nursery.child_tasks) == 1
        assert _core.current_time() - t0 == 2 * seconds

    # Make sure TASK_STATUS_IGNORED works so task function can be called
    # directly
    t0 = _core.current_time()
    await sleep_then_start(3)
    assert _core.current_time() - t0 == 2 * 3

    # calling started twice
    async def double_started(
        *,
        task_status: _core.TaskStatus[None] = _core.TASK_STATUS_IGNORED,
    ) -> None:
        task_status.started()
        with pytest.raises(RuntimeError):
            task_status.started()

    async with _core.open_nursery() as nursery:
        await nursery.start(double_started)

    # child crashes before calling started -> error comes out of .start()
    async def raise_keyerror(
        *,
        task_status: _core.TaskStatus[None] = _core.TASK_STATUS_IGNORED,
    ) -> None:
        raise KeyError("oops")

    async with _core.open_nursery() as nursery:
        with pytest.raises(KeyError):
            await nursery.start(raise_keyerror)

    # child exiting cleanly before calling started -> triggers a RuntimeError
    async def nothing(
        *,
        task_status: _core.TaskStatus[None] = _core.TASK_STATUS_IGNORED,
    ) -> None:
        return

    async with _core.open_nursery() as nursery:
        with pytest.raises(RuntimeError) as excinfo1:
            await nursery.start(nothing)
        assert "exited without calling" in str(excinfo1.value)

    # if the call to start() is cancelled, then the call to started() does
    # nothing -- the child keeps executing under start(). The value it passed
    # is ignored; start() raises Cancelled.
    async def just_started(
        *,
        task_status: _core.TaskStatus[str] = _core.TASK_STATUS_IGNORED,
    ) -> None:
        task_status.started("hi")
        await _core.checkpoint()

    async with _core.open_nursery() as nursery:
        with _core.CancelScope() as cs:
            cs.cancel()
            with pytest.raises(_core.Cancelled):
                await nursery.start(just_started)

    # but if the task does not execute any checkpoints, and exits, then start()
    # doesn't raise Cancelled, since the task completed successfully.
    async def started_with_no_checkpoint(
        *, task_status: _core.TaskStatus[None] = _core.TASK_STATUS_IGNORED
    ) -> None:
        task_status.started(None)

    async with _core.open_nursery() as nursery:
        with _core.CancelScope() as cs:
            cs.cancel()
            await nursery.start(started_with_no_checkpoint)
        assert not cs.cancelled_caught

    # and since starting in a cancelled context makes started() a no-op, if
    # the child crashes after calling started(), the error can *still* come
    # out of start()
    async def raise_keyerror_after_started(
        *, task_status: _core.TaskStatus[None] = _core.TASK_STATUS_IGNORED
    ) -> None:
        task_status.started()
        raise KeyError("whoopsiedaisy")

    async with _core.open_nursery() as nursery:
        with _core.CancelScope() as cs:
            cs.cancel()
            with pytest.raises(KeyError):
                await nursery.start(raise_keyerror_after_started)

    # trying to start in a closed nursery raises an error immediately
    async with _core.open_nursery() as closed_nursery:
        pass
    t0 = _core.current_time()
    with pytest.raises(RuntimeError):
        await closed_nursery.start(sleep_then_start, 7)
    # sub-second delays can be caused by unrelated multitasking by an OS
    assert int(_core.current_time()) == int(t0)


async def test_task_nursery_stack() -> None:
    task = _core.current_task()
    assert task._child_nurseries == []
    async with _core.open_nursery() as nursery1:
        assert task._child_nurseries == [nursery1]
        with pytest.raises(KeyError):  # noqa: PT012
            async with _core.open_nursery() as nursery2:
                assert task._child_nurseries == [nursery1, nursery2]
                raise KeyError
        assert task._child_nurseries == [nursery1]
    assert task._child_nurseries == []


async def test_nursery_start_with_cancelled_nursery() -> None:
    # This function isn't testing task_status, it's using task_status as a
    # convenient way to get a nursery that we can test spawning stuff into.
    async def setup_nursery(
        task_status: _core.TaskStatus[_core.Nursery] = _core.TASK_STATUS_IGNORED,
    ) -> None:
        async with _core.open_nursery() as nursery:
            task_status.started(nursery)
            await sleep_forever()

    # Calls started() while children are asleep, so we can make sure
    # that the cancellation machinery notices and aborts when a sleeping task
    # is moved into a cancelled scope.
    async def sleeping_children(
        fn: Callable[[], object],
        *,
        task_status: _core.TaskStatus[None] = _core.TASK_STATUS_IGNORED,
    ) -> None:
        async with _core.open_nursery() as nursery:
            nursery.start_soon(sleep_forever)
            nursery.start_soon(sleep_forever)
            await wait_all_tasks_blocked()
            fn()
            task_status.started()

    # Cancelling the setup_nursery just *before* calling started()
    async with _core.open_nursery() as nursery:
        target_nursery: _core.Nursery = await nursery.start(setup_nursery)
        await target_nursery.start(
            sleeping_children, target_nursery.cancel_scope.cancel
        )

    # Cancelling the setup_nursery just *after* calling started()
    async with _core.open_nursery() as nursery:
        target_nursery = await nursery.start(setup_nursery)
        await target_nursery.start(sleeping_children, lambda: None)
        target_nursery.cancel_scope.cancel()


async def test_nursery_start_keeps_nursery_open(
    autojump_clock: _core.MockClock,
) -> None:
    async def sleep_a_bit(
        task_status: _core.TaskStatus[None] = _core.TASK_STATUS_IGNORED,
    ) -> None:
        await sleep(2)
        task_status.started()
        await sleep(3)

    async with _core.open_nursery() as nursery1:
        t0 = _core.current_time()
        async with _core.open_nursery() as nursery2:
            # Start the 'start' call running in the background
            nursery1.start_soon(nursery2.start, sleep_a_bit)
            # Sleep a bit
            await sleep(1)
            # Start another one.
            nursery1.start_soon(nursery2.start, sleep_a_bit)
            # Then exit this nursery. At this point, there are no tasks
            # present in this nursery -- the only thing keeping it open is
            # that the tasks will be placed into it soon, when they call
            # started().
        assert _core.current_time() - t0 == 6

    # Check that it still works even if the task that the nursery is waiting
    # for ends up crashing, and never actually enters the nursery.
    async def sleep_then_crash(
        task_status: _core.TaskStatus[None] = _core.TASK_STATUS_IGNORED,
    ) -> None:
        await sleep(7)
        raise KeyError

    async def start_sleep_then_crash(nursery: _core.Nursery) -> None:
        with pytest.raises(KeyError):
            await nursery.start(sleep_then_crash)

    async with _core.open_nursery() as nursery1:
        t0 = _core.current_time()
        async with _core.open_nursery() as nursery2:
            nursery1.start_soon(start_sleep_then_crash, nursery2)
            await wait_all_tasks_blocked()
        assert _core.current_time() - t0 == 7


async def test_nursery_explicit_exception() -> None:
    with pytest.raises(KeyError):
        async with _core.open_nursery():
            raise KeyError()


async def test_nursery_stop_iteration() -> None:
    async def fail() -> NoReturn:
        raise ValueError

    with pytest.raises(ExceptionGroup) as excinfo:  # noqa: PT012
        async with _core.open_nursery() as nursery:
            nursery.start_soon(fail)
            raise StopIteration
    assert tuple(map(type, excinfo.value.exceptions)) == (StopIteration, ValueError)


async def test_nursery_stop_async_iteration() -> None:
    class it:
        def __init__(self, count: int) -> None:
            self.count = count
            self.val = 0

        async def __anext__(self) -> int:
            await sleep(0)
            val = self.val
            if val >= self.count:
                raise StopAsyncIteration
            self.val += 1
            return val

    class async_zip:
        def __init__(self, *largs: it) -> None:
            self.nexts = [obj.__anext__ for obj in largs]

        async def _accumulate(
            self, f: Callable[[], Awaitable[int]], items: list[int], i: int
        ) -> None:
            items[i] = await f()

        def __aiter__(self) -> async_zip:
            return self

        async def __anext__(self) -> list[int]:
            nexts = self.nexts
            items: list[int] = [-1] * len(nexts)

            async with _core.open_nursery() as nursery:
                for i, f in enumerate(nexts):
                    nursery.start_soon(self._accumulate, f, items, i)

            return items

    result: list[list[int]] = []
    async for vals in async_zip(it(4), it(2)):
        result.append(vals)
    assert result == [[0, 0], [1, 1]]


async def test_traceback_frame_removal() -> None:
    async def my_child_task() -> NoReturn:
        raise KeyError()

    with pytest.raises(ExceptionGroup) as excinfo:  # noqa: PT012
        # Trick: For now cancel/nursery scopes still leave a bunch of tb gunk
        # behind. But if there's an ExceptionGroup, they leave it on the group,
        # which lets us get a clean look at the KeyError itself. Someday I
        # guess this will always be an ExceptionGroup (#611), but for now we can
        # force it by raising two exceptions.
        async with _core.open_nursery() as nursery:
            nursery.start_soon(my_child_task)
            nursery.start_soon(my_child_task)
    first_exc = excinfo.value.exceptions[0]
    assert isinstance(first_exc, KeyError)
    # The top frame in the exception traceback should be inside the child
    # task, not trio/contextvars internals. And there's only one frame
    # inside the child task, so this will also detect if our frame-removal
    # is too eager.
    tb = first_exc.__traceback__
    assert tb is not None
    assert tb.tb_frame.f_code is my_child_task.__code__


def test_contextvar_support() -> None:
    var: contextvars.ContextVar[str] = contextvars.ContextVar("test")
    var.set("before")

    assert var.get() == "before"

    async def inner() -> None:
        task = _core.current_task()
        assert task.context.get(var) == "before"
        assert var.get() == "before"
        var.set("after")
        assert var.get() == "after"
        assert var in task.context
        assert task.context.get(var) == "after"

    _core.run(inner)
    assert var.get() == "before"


async def test_contextvar_multitask() -> None:
    var = contextvars.ContextVar("test", default="hmmm")

    async def t1() -> None:
        assert var.get() == "hmmm"
        var.set("hmmmm")
        assert var.get() == "hmmmm"

    async def t2() -> None:
        assert var.get() == "hmmmm"

    async with _core.open_nursery() as n:
        n.start_soon(t1)
        await wait_all_tasks_blocked()
        assert var.get() == "hmmm"
        var.set("hmmmm")
        n.start_soon(t2)
        await wait_all_tasks_blocked()


def test_system_task_contexts() -> None:
    cvar: contextvars.ContextVar[str] = contextvars.ContextVar("qwilfish")
    cvar.set("water")

    async def system_task() -> None:
        assert cvar.get() == "water"

    async def regular_task() -> None:
        assert cvar.get() == "poison"

    async def inner() -> None:
        async with _core.open_nursery() as nursery:
            cvar.set("poison")
            nursery.start_soon(regular_task)
            _core.spawn_system_task(system_task)
            await wait_all_tasks_blocked()

    _core.run(inner)


async def test_Nursery_init() -> None:
    """Test that nurseries cannot be constructed directly."""
    # This function is async so that we have access to a task object we can
    # pass in. It should never be accessed though.
    task = _core.current_task()
    scope = _core.CancelScope()
    with pytest.raises(TypeError):
        _core._run.Nursery(task, scope, True)


async def test_Nursery_private_init() -> None:
    # context manager creation should not raise
    async with _core.open_nursery() as nursery:
        assert not nursery._closed


def test_Nursery_subclass() -> None:
    with pytest.raises(TypeError):
        type("Subclass", (_core._run.Nursery,), {})


def test_Cancelled_init() -> None:
    with pytest.raises(TypeError):
        raise _core.Cancelled

    with pytest.raises(TypeError):
        _core.Cancelled()

    # private constructor should not raise
    _core.Cancelled._create()


def test_Cancelled_str() -> None:
    cancelled = _core.Cancelled._create()
    assert str(cancelled) == "Cancelled"


def test_Cancelled_subclass() -> None:
    with pytest.raises(TypeError):
        type("Subclass", (_core.Cancelled,), {})


def test_CancelScope_subclass() -> None:
    with pytest.raises(TypeError):
        type("Subclass", (_core.CancelScope,), {})


def test_sniffio_integration() -> None:
    with pytest.raises(sniffio.AsyncLibraryNotFoundError):
        sniffio.current_async_library()

    async def check_inside_trio() -> None:
        assert sniffio.current_async_library() == "trio"

    def check_function_returning_coroutine() -> Awaitable[object]:
        assert sniffio.current_async_library() == "trio"
        return check_inside_trio()

    _core.run(check_inside_trio)

    with pytest.raises(sniffio.AsyncLibraryNotFoundError):
        sniffio.current_async_library()

    @contextmanager
    def alternate_sniffio_library() -> Generator[None, None, None]:
        prev_token = sniffio.current_async_library_cvar.set("nullio")
        prev_library, sniffio.thread_local.name = sniffio.thread_local.name, "nullio"
        try:
            yield
            assert sniffio.current_async_library() == "nullio"
        finally:
            sniffio.thread_local.name = prev_library
            sniffio.current_async_library_cvar.reset(prev_token)

    async def check_new_task_resets_sniffio_library() -> None:
        with alternate_sniffio_library():
            _core.spawn_system_task(check_inside_trio)
        async with _core.open_nursery() as nursery:
            with alternate_sniffio_library():
                nursery.start_soon(check_inside_trio)
                nursery.start_soon(check_function_returning_coroutine)

    _core.run(check_new_task_resets_sniffio_library)


async def test_Task_custom_sleep_data() -> None:
    task = _core.current_task()
    assert task.custom_sleep_data is None
    task.custom_sleep_data = 1
    assert task.custom_sleep_data == 1
    await _core.checkpoint()
    assert task.custom_sleep_data is None


@types.coroutine
def async_yield(value: T) -> Generator[T, None, None]:
    yield value


async def test_permanently_detach_coroutine_object() -> None:
    task: _core.Task | None = None
    pdco_outcome: outcome.Outcome[str] | None = None

    async def detachable_coroutine(
        task_outcome: outcome.Outcome[None],
        yield_value: object,
    ) -> None:
        await sleep(0)
        nonlocal task, pdco_outcome
        task = _core.current_task()
        pdco_outcome = await outcome.acapture(
            _core.permanently_detach_coroutine_object, task_outcome
        )
        await async_yield(yield_value)

    async with _core.open_nursery() as nursery:
        nursery.start_soon(detachable_coroutine, outcome.Value(None), "I'm free!")

    # If we get here then Trio thinks the task has exited... but the coroutine
    # is still iterable. At that point anything can be sent into the coroutine, so the .coro type
    # is wrong.
    assert pdco_outcome is None
    assert not_none(task).coro.send(cast(Any, "be free!")) == "I'm free!"
    assert pdco_outcome == outcome.Value("be free!")
    with pytest.raises(StopIteration):
        not_none(task).coro.send(cast(Any, None))

    # Check the exception paths too
    task = None
    pdco_outcome = None
    with pytest.raises(KeyError):
        async with _core.open_nursery() as nursery:
            nursery.start_soon(detachable_coroutine, outcome.Error(KeyError()), "uh oh")
    throw_in = ValueError()
    assert isinstance(task, _core.Task)  # For type checkers.
    assert not_none(task).coro.throw(throw_in) == "uh oh"
    assert pdco_outcome == outcome.Error(throw_in)
    with pytest.raises(StopIteration):
        task.coro.send(cast(Any, None))

    async def bad_detach() -> None:
        async with _core.open_nursery():
            with pytest.raises(RuntimeError) as excinfo:
                await _core.permanently_detach_coroutine_object(outcome.Value(None))
            assert "open nurser" in str(excinfo.value)

    async with _core.open_nursery() as nursery:
        nursery.start_soon(bad_detach)


async def test_detach_and_reattach_coroutine_object() -> None:
    unrelated_task: _core.Task | None = None
    task: _core.Task | None = None

    async def unrelated_coroutine() -> None:
        nonlocal unrelated_task
        unrelated_task = _core.current_task()

    async def reattachable_coroutine() -> None:
        nonlocal task
        await sleep(0)

        task = _core.current_task()

        def abort_fn(_: _core.RaiseCancelT) -> _core.Abort:  # pragma: no cover
            return _core.Abort.FAILED

        got = await _core.temporarily_detach_coroutine_object(abort_fn)
        assert got == "not trio!"

        await async_yield(1)
        await async_yield(2)

        with pytest.raises(RuntimeError) as excinfo:
            await _core.reattach_detached_coroutine_object(
                not_none(unrelated_task), None
            )
        assert "does not match" in str(excinfo.value)

        await _core.reattach_detached_coroutine_object(task, "byebye")

        await sleep(0)

    async with _core.open_nursery() as nursery:
        nursery.start_soon(unrelated_coroutine)
        nursery.start_soon(reattachable_coroutine)
        await wait_all_tasks_blocked()

        # Okay, it's detached. Here's our coroutine runner:
        assert not_none(task).coro.send(cast(Any, "not trio!")) == 1
        assert not_none(task).coro.send(cast(Any, None)) == 2
        assert not_none(task).coro.send(cast(Any, None)) == "byebye"

        # Now it's been reattached, and we can leave the nursery


async def test_detached_coroutine_cancellation() -> None:
    abort_fn_called = False
    task: _core.Task | None = None

    async def reattachable_coroutine() -> None:
        await sleep(0)

        nonlocal task
        task = _core.current_task()

        def abort_fn(_: _core.RaiseCancelT) -> _core.Abort:
            nonlocal abort_fn_called
            abort_fn_called = True
            return _core.Abort.FAILED

        await _core.temporarily_detach_coroutine_object(abort_fn)
        await _core.reattach_detached_coroutine_object(task, None)
        with pytest.raises(_core.Cancelled):
            await sleep(0)

    async with _core.open_nursery() as nursery:
        nursery.start_soon(reattachable_coroutine)
        await wait_all_tasks_blocked()
        assert task is not None
        nursery.cancel_scope.cancel()
        task.coro.send(cast(Any, None))

    assert abort_fn_called


@restore_unraisablehook()
def test_async_function_implemented_in_C() -> None:
    # These used to crash because we'd try to mutate the coroutine object's
    # cr_frame, but C functions don't have Python frames.

    async def agen_fn(record: list[str]) -> AsyncIterator[None]:
        assert not _core.currently_ki_protected()
        record.append("the generator ran")
        yield

    run_record: list[str] = []
    agen = agen_fn(run_record)
    _core.run(agen.__anext__)
    assert run_record == ["the generator ran"]

    async def main() -> None:
        start_soon_record: list[str] = []
        agen = agen_fn(start_soon_record)
        async with _core.open_nursery() as nursery:
            nursery.start_soon(agen.__anext__)
        assert start_soon_record == ["the generator ran"]

    _core.run(main)


async def test_very_deep_cancel_scope_nesting() -> None:
    # This used to crash with a RecursionError in CancelStatus.recalculate
    with ExitStack() as exit_stack:
        outermost_scope = _core.CancelScope()
        exit_stack.enter_context(outermost_scope)
        for _ in range(5000):
            exit_stack.enter_context(_core.CancelScope())
        outermost_scope.cancel()


async def test_cancel_scope_deadline_duplicates() -> None:
    # This exercises an assert in Deadlines._prune, by intentionally creating
    # duplicate entries in the deadline heap.
    now = _core.current_time()
    with _core.CancelScope() as cscope:
        for _ in range(DEADLINE_HEAP_MIN_PRUNE_THRESHOLD * 2):
            cscope.deadline = now + 9998
            cscope.deadline = now + 9999
        await sleep(0.01)


# I don't know if this one can fail anymore, the `del` next to the comment that used to
# refer to this only seems to break test_cancel_scope_exit_doesnt_create_cyclic_garbage
@pytest.mark.skipif(
    sys.implementation.name != "cpython", reason="Only makes sense with refcounting GC"
)
async def test_simple_cancel_scope_usage_doesnt_create_cyclic_garbage() -> None:
    # https://github.com/python-trio/trio/issues/1770
    gc.collect()

    async def do_a_cancel() -> None:
        with _core.CancelScope() as cscope:
            cscope.cancel()
            await sleep_forever()

    async def crasher() -> NoReturn:
        raise ValueError("this is a crash")

    old_flags = gc.get_debug()
    try:
        gc.collect()
        gc.set_debug(gc.DEBUG_SAVEALL)

        # cover outcome.Error.unwrap
        # (See https://github.com/python-trio/outcome/pull/29)
        await do_a_cancel()
        # cover outcome.Error.unwrap if unrolled_run hangs on to exception refs
        # (See https://github.com/python-trio/trio/pull/1864)
        await do_a_cancel()

        with pytest.raises(ValueError, match="^this is a crash$"):
            async with _core.open_nursery() as nursery:
                # cover NurseryManager.__aexit__
                nursery.start_soon(crasher)

        gc.collect()
        assert not gc.garbage
    finally:
        gc.set_debug(old_flags)
        gc.garbage.clear()


@pytest.mark.skipif(
    sys.implementation.name != "cpython", reason="Only makes sense with refcounting GC"
)
async def test_cancel_scope_exit_doesnt_create_cyclic_garbage() -> None:
    # https://github.com/python-trio/trio/pull/2063
    gc.collect()

    async def crasher() -> NoReturn:
        raise ValueError("this is a crash")

    old_flags = gc.get_debug()
    try:
        with pytest.raises(  # noqa: PT012
            ValueError, match="^this is a crash$"
        ), _core.CancelScope() as outer:
            async with _core.open_nursery() as nursery:
                gc.collect()
                gc.set_debug(gc.DEBUG_SAVEALL)
                # One child that gets cancelled by the outer scope
                nursery.start_soon(sleep_forever)
                outer.cancel()
                # And one that raises a different error
                nursery.start_soon(crasher)
                # so that outer filters a Cancelled from the ExceptionGroup and
                # covers CancelScope.__exit__ (and NurseryManager.__aexit__)
                # (See https://github.com/python-trio/trio/pull/2063)

        gc.collect()
        assert not gc.garbage
    finally:
        gc.set_debug(old_flags)
        gc.garbage.clear()


@pytest.mark.skipif(
    sys.implementation.name != "cpython", reason="Only makes sense with refcounting GC"
)
async def test_nursery_cancel_doesnt_create_cyclic_garbage() -> None:
    collected = False

    # https://github.com/python-trio/trio/issues/1770#issuecomment-730229423
    def toggle_collected() -> None:
        nonlocal collected
        collected = True

    gc.collect()
    old_flags = gc.get_debug()
    try:
        gc.set_debug(0)
        gc.collect()
        gc.set_debug(gc.DEBUG_SAVEALL)

        # cover Nursery._nested_child_finished
        async with _core.open_nursery() as nursery:
            nursery.cancel_scope.cancel()

        weakref.finalize(nursery, toggle_collected)
        del nursery
        # a checkpoint clears the nursery from the internals, apparently
        # TODO: stop event loop from hanging on to the nursery at this point
        await _core.checkpoint()

        assert collected
        gc.collect()
        assert not gc.garbage
    finally:
        gc.set_debug(old_flags)
        gc.garbage.clear()


@pytest.mark.skipif(
    sys.implementation.name != "cpython", reason="Only makes sense with refcounting GC"
)
async def test_locals_destroyed_promptly_on_cancel() -> None:
    destroyed = False

    def finalizer() -> None:
        nonlocal destroyed
        destroyed = True

    class A:
        pass

    async def task() -> None:
        a = A()
        weakref.finalize(a, finalizer)
        await _core.checkpoint()

    async with _core.open_nursery() as nursery:
        nursery.start_soon(task)
        nursery.cancel_scope.cancel()
    assert destroyed


def test_run_strict_exception_groups() -> None:
    """
    Test that nurseries respect the global context setting of strict_exception_groups.
    """

    async def main() -> NoReturn:
        async with _core.open_nursery():
            raise Exception("foo")

    with pytest.raises(ExceptionGroup) as exc:
        _core.run(main, strict_exception_groups=True)

    assert len(exc.value.exceptions) == 1
    assert type(exc.value.exceptions[0]) is Exception
    assert exc.value.exceptions[0].args == ("foo",)


def test_run_strict_exception_groups_nursery_override() -> None:
    """
    Test that a nursery can override the global context setting of
    strict_exception_groups.
    """

    async def main() -> NoReturn:
        async with _core.open_nursery(strict_exception_groups=False):
            raise Exception("foo")

    with pytest.raises(Exception, match="^foo$"):
        _core.run(main, strict_exception_groups=True)


async def test_nursery_strict_exception_groups() -> None:
    """Test that strict exception groups can be enabled on a per-nursery basis."""
    with pytest.raises(ExceptionGroup) as exc:
        async with _core.open_nursery(strict_exception_groups=True):
            raise Exception("foo")

    assert len(exc.value.exceptions) == 1
    assert type(exc.value.exceptions[0]) is Exception
    assert exc.value.exceptions[0].args == ("foo",)


async def test_nursery_collapse_strict() -> None:
    """
    Test that a single exception from a nested nursery with strict semantics doesn't get
    collapsed when CancelledErrors are stripped from it.
    """

    async def raise_error() -> NoReturn:
        raise RuntimeError("test error")

<<<<<<< HEAD
    with pytest.raises(ExceptionGroup) as exc:
=======
    with pytest.raises(MultiError) as exc:  # noqa: PT012
>>>>>>> 4ba3f60a
        async with _core.open_nursery() as nursery:
            nursery.start_soon(sleep_forever)
            nursery.start_soon(raise_error)
            async with _core.open_nursery(strict_exception_groups=True) as nursery2:
                nursery2.start_soon(sleep_forever)
                nursery2.start_soon(raise_error)
                nursery.cancel_scope.cancel()

    exceptions = exc.value.exceptions
    assert len(exceptions) == 2
    assert isinstance(exceptions[0], RuntimeError)
    assert isinstance(exceptions[1], ExceptionGroup)
    assert len(exceptions[1].exceptions) == 1
    assert isinstance(exceptions[1].exceptions[0], RuntimeError)


async def test_nursery_collapse_loose() -> None:
    """
    Test that a single exception from a nested nursery with loose semantics gets
    collapsed when CancelledErrors are stripped from it.
    """

    async def raise_error() -> NoReturn:
        raise RuntimeError("test error")

<<<<<<< HEAD
    with pytest.raises(ExceptionGroup) as exc:
=======
    with pytest.raises(MultiError) as exc:  # noqa: PT012
>>>>>>> 4ba3f60a
        async with _core.open_nursery() as nursery:
            nursery.start_soon(sleep_forever)
            nursery.start_soon(raise_error)
            async with _core.open_nursery() as nursery2:
                nursery2.start_soon(sleep_forever)
                nursery2.start_soon(raise_error)
                nursery.cancel_scope.cancel()

    exceptions = exc.value.exceptions
    assert len(exceptions) == 2
    assert isinstance(exceptions[0], RuntimeError)
    assert isinstance(exceptions[1], RuntimeError)


async def test_cancel_scope_no_cancellederror() -> None:
    """
    Test that when a cancel scope encounters an exception group that does NOT contain
    a Cancelled exception, it will NOT set the ``cancelled_caught`` flag.
    """

    with pytest.raises(ExceptionGroup):  # noqa: PT012
        with _core.CancelScope() as scope:
            scope.cancel()
            raise ExceptionGroup("test", [RuntimeError(), RuntimeError()])

    assert not scope.cancelled_caught


@pytest.mark.parametrize("run_strict", [False, True])
@pytest.mark.parametrize("start_raiser_strict", [False, True, None])
@pytest.mark.parametrize("raise_after_started", [False, True])
@pytest.mark.parametrize("raise_custom_exc_grp", [False, True])
def test_trio_run_strict_before_started(
    run_strict: bool,
    start_raiser_strict: bool | None,
    raise_after_started: bool,
    raise_custom_exc_grp: bool,
) -> None:
    """
    Regression tests for #2611, where exceptions raised before
    `TaskStatus.started()` caused `Nursery.start()` to wrap them in an
    ExceptionGroup when using `run(..., strict_exception_groups=True)`.

    Regression tests for #2844, where #2611 was initially fixed in a way that
    had unintended side effects.
    """

    raiser_exc: ValueError | ExceptionGroup[ValueError]
    if raise_custom_exc_grp:
        raiser_exc = ExceptionGroup("my group", [ValueError()])
    else:
        raiser_exc = ValueError()

    async def raiser(*, task_status: _core.TaskStatus[None]) -> None:
        if raise_after_started:
            task_status.started()
        raise raiser_exc

    async def start_raiser() -> None:
        try:
            async with _core.open_nursery(
                strict_exception_groups=start_raiser_strict
            ) as nursery:
                await nursery.start(raiser)
        except BaseExceptionGroup as exc_group:
            if start_raiser_strict:
                # Iff the code using the nursery *forced* it to be strict
                # (overriding the runner setting) then it may replace the bland
                # exception group raised by trio with a more specific one (subtype,
                # different message, etc.).
                raise BaseExceptionGroup(
                    "start_raiser nursery custom message", exc_group.exceptions
                ) from None
            raise

    with pytest.raises(BaseException) as exc_info:  # noqa: PT011  # no `match`
        _core.run(start_raiser, strict_exception_groups=run_strict)

    if start_raiser_strict or (run_strict and start_raiser_strict is None):
        # start_raiser's nursery was strict.
        assert isinstance(exc_info.value, BaseExceptionGroup)
        if start_raiser_strict:
            # start_raiser didn't unknowingly inherit its nursery strictness
            # from `run`---it explicitly chose for its nursery to be strict.
            assert exc_info.value.message == "start_raiser nursery custom message"
        assert len(exc_info.value.exceptions) == 1
        should_be_raiser_exc = exc_info.value.exceptions[0]
    else:
        # start_raiser's nursery was not strict.
        should_be_raiser_exc = exc_info.value
    if isinstance(raiser_exc, ValueError):
        assert should_be_raiser_exc is raiser_exc
    else:
        # Check attributes, not identity, because should_be_raiser_exc may be a
        # copy of raiser_exc rather than raiser_exc by identity.
        assert type(should_be_raiser_exc) == type(raiser_exc)
        assert should_be_raiser_exc.message == raiser_exc.message
        assert should_be_raiser_exc.exceptions == raiser_exc.exceptions<|MERGE_RESOLUTION|>--- conflicted
+++ resolved
@@ -1210,11 +1210,7 @@
     async def crasher() -> NoReturn:
         raise KeyError
 
-<<<<<<< HEAD
-    with pytest.raises(ExceptionGroup) as excinfo:
-=======
-    with pytest.raises(MultiError) as excinfo:  # noqa: PT012
->>>>>>> 4ba3f60a
+    with pytest.raises(ExceptionGroup) as excinfo:  # noqa: PT012
         async with _core.open_nursery() as nursery:
             nursery.start_soon(crasher)
             raise ValueError
@@ -2574,11 +2570,7 @@
     async def raise_error() -> NoReturn:
         raise RuntimeError("test error")
 
-<<<<<<< HEAD
-    with pytest.raises(ExceptionGroup) as exc:
-=======
-    with pytest.raises(MultiError) as exc:  # noqa: PT012
->>>>>>> 4ba3f60a
+    with pytest.raises(ExceptionGroup) as exc:  # noqa: PT012
         async with _core.open_nursery() as nursery:
             nursery.start_soon(sleep_forever)
             nursery.start_soon(raise_error)
@@ -2604,11 +2596,7 @@
     async def raise_error() -> NoReturn:
         raise RuntimeError("test error")
 
-<<<<<<< HEAD
-    with pytest.raises(ExceptionGroup) as exc:
-=======
-    with pytest.raises(MultiError) as exc:  # noqa: PT012
->>>>>>> 4ba3f60a
+    with pytest.raises(ExceptionGroup) as exc:  # noqa: PT012
         async with _core.open_nursery() as nursery:
             nursery.start_soon(sleep_forever)
             nursery.start_soon(raise_error)
