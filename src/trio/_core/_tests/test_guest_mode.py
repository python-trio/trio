from __future__ import annotations

import asyncio
import contextlib
import contextvars
import queue
import signal
import socket
import sys
import threading
import time
import traceback
import warnings
from functools import partial
from math import inf
from typing import (
    TYPE_CHECKING,
    Any,
    AsyncGenerator,
    Awaitable,
    Callable,
    NoReturn,
    TypeVar,
)

import pytest
from outcome import Outcome
from pytest import MonkeyPatch, WarningsRecorder

import trio
import trio.testing
from trio.abc import Instrument

from ..._util import signal_raise
from .tutil import buggy_pypy_asyncgens, gc_collect_harder, restore_unraisablehook

if TYPE_CHECKING:
    from typing_extensions import TypeAlias

    from trio._channel import MemorySendChannel

T = TypeVar("T")
InHost: TypeAlias = Callable[[object], None]


# The simplest possible "host" loop.
# Nice features:
# - we can run code "outside" of trio using the schedule function passed to
#   our main
# - final result is returned
# - any unhandled exceptions cause an immediate crash
def trivial_guest_run(
    trio_fn: Callable[..., Awaitable[T]],
    *,
    in_host_after_start: Callable[[], None] | None = None,
    **start_guest_run_kwargs: Any,
) -> T:
    todo: queue.Queue[tuple[str, Outcome[T] | Callable[..., object]]] = queue.Queue()

    host_thread = threading.current_thread()

    def run_sync_soon_threadsafe(fn: Callable[[], object]) -> None:
        nonlocal todo
        if host_thread is threading.current_thread():  # pragma: no cover
            crash = partial(
                pytest.fail, "run_sync_soon_threadsafe called from host thread"
            )
            todo.put(("run", crash))
        todo.put(("run", fn))

    def run_sync_soon_not_threadsafe(fn: Callable[[], object]) -> None:
        nonlocal todo
        if host_thread is not threading.current_thread():  # pragma: no cover
            crash = partial(
                pytest.fail, "run_sync_soon_not_threadsafe called from worker thread"
            )
            todo.put(("run", crash))
        todo.put(("run", fn))

    def done_callback(outcome: Outcome[T]) -> None:
        nonlocal todo
        todo.put(("unwrap", outcome))

    trio.lowlevel.start_guest_run(
        trio_fn,
        run_sync_soon_not_threadsafe,
        run_sync_soon_threadsafe=run_sync_soon_threadsafe,
        run_sync_soon_not_threadsafe=run_sync_soon_not_threadsafe,
        done_callback=done_callback,
        **start_guest_run_kwargs,
    )
    if in_host_after_start is not None:
        in_host_after_start()

    try:
        while True:
            op, obj = todo.get()
            if op == "run":
                assert not isinstance(obj, Outcome)
                obj()
            elif op == "unwrap":
                assert isinstance(obj, Outcome)
                return obj.unwrap()
            else:  # pragma: no cover
                raise NotImplementedError(f"{op!r} not handled")
    finally:
        # Make sure that exceptions raised here don't capture these, so that
        # if an exception does cause us to abandon a run then the Trio state
        # has a chance to be GC'ed and warn about it.
        del todo, run_sync_soon_threadsafe, done_callback


def test_guest_trivial() -> None:
    async def trio_return(in_host: InHost) -> str:
        await trio.sleep(0)
        return "ok"

    assert trivial_guest_run(trio_return) == "ok"

    async def trio_fail(in_host: InHost) -> NoReturn:
        raise KeyError("whoopsiedaisy")

    with pytest.raises(KeyError, match="whoopsiedaisy"):
        trivial_guest_run(trio_fail)


def test_guest_can_do_io() -> None:
    async def trio_main(in_host: InHost) -> None:
        record = []
        a, b = trio.socket.socketpair()
        with a, b:
            async with trio.open_nursery() as nursery:

                async def do_receive() -> None:
                    record.append(await a.recv(1))

                nursery.start_soon(do_receive)
                await trio.testing.wait_all_tasks_blocked()

                await b.send(b"x")

        assert record == [b"x"]

    trivial_guest_run(trio_main)


def test_guest_is_initialized_when_start_returns() -> None:
    trio_token = None
    record = []

    async def trio_main(in_host: InHost) -> str:
        record.append("main task ran")
        await trio.sleep(0)
        assert trio.lowlevel.current_trio_token() is trio_token
        return "ok"

    def after_start() -> None:
        # We should get control back before the main task executes any code
        assert record == []

        nonlocal trio_token
        trio_token = trio.lowlevel.current_trio_token()
        trio_token.run_sync_soon(record.append, "run_sync_soon cb ran")

        @trio.lowlevel.spawn_system_task
        async def early_task() -> None:
            record.append("system task ran")
            await trio.sleep(0)

    res = trivial_guest_run(trio_main, in_host_after_start=after_start)
    assert res == "ok"
    assert set(record) == {"system task ran", "main task ran", "run_sync_soon cb ran"}

    # Errors during initialization (which can only be TrioInternalErrors)
    # are raised out of start_guest_run, not out of the done_callback
    with pytest.raises(trio.TrioInternalError):

        class BadClock:
            def start_clock(self) -> NoReturn:
                raise ValueError("whoops")

        def after_start_never_runs() -> None:  # pragma: no cover
            pytest.fail("shouldn't get here")

        trivial_guest_run(
            trio_main, clock=BadClock(), in_host_after_start=after_start_never_runs
        )


def test_host_can_directly_wake_trio_task() -> None:
    async def trio_main(in_host: InHost) -> str:
        ev = trio.Event()
        in_host(ev.set)
        await ev.wait()
        return "ok"

    assert trivial_guest_run(trio_main) == "ok"


def test_host_altering_deadlines_wakes_trio_up() -> None:
    def set_deadline(cscope: trio.CancelScope, new_deadline: float) -> None:
        cscope.deadline = new_deadline

    async def trio_main(in_host: InHost) -> str:
        with trio.CancelScope() as cscope:
            in_host(lambda: set_deadline(cscope, -inf))
            await trio.sleep_forever()
        assert cscope.cancelled_caught

        with trio.CancelScope() as cscope:
            # also do a change that doesn't affect the next deadline, just to
            # exercise that path
            in_host(lambda: set_deadline(cscope, 1e6))
            in_host(lambda: set_deadline(cscope, -inf))
            await trio.sleep(999)
        assert cscope.cancelled_caught

        return "ok"

    assert trivial_guest_run(trio_main) == "ok"


def test_guest_mode_sniffio_integration() -> None:
    from sniffio import current_async_library, thread_local as sniffio_library

    async def trio_main(in_host: InHost) -> str:
        async def synchronize() -> None:
            """Wait for all in_host() calls issued so far to complete."""
            evt = trio.Event()
            in_host(evt.set)
            await evt.wait()

        # Host and guest have separate sniffio_library contexts
        in_host(partial(setattr, sniffio_library, "name", "nullio"))
        await synchronize()
        assert current_async_library() == "trio"

        record = []
        in_host(lambda: record.append(current_async_library()))
        await synchronize()
        assert record == ["nullio"]
        assert current_async_library() == "trio"

        return "ok"

    try:
        assert trivial_guest_run(trio_main) == "ok"
    finally:
        sniffio_library.name = None


def test_warn_set_wakeup_fd_overwrite() -> None:
    assert signal.set_wakeup_fd(-1) == -1

    async def trio_main(in_host: InHost) -> str:
        return "ok"

    a, b = socket.socketpair()
    with a, b:
        a.setblocking(False)

        # Warn if there's already a wakeup fd
        signal.set_wakeup_fd(a.fileno())
        try:
            with pytest.warns(RuntimeWarning, match="signal handling code.*collided"):
                assert trivial_guest_run(trio_main) == "ok"
        finally:
            assert signal.set_wakeup_fd(-1) == a.fileno()

        signal.set_wakeup_fd(a.fileno())
        try:
            with pytest.warns(RuntimeWarning, match="signal handling code.*collided"):
                assert (
                    trivial_guest_run(trio_main, host_uses_signal_set_wakeup_fd=False)
                    == "ok"
                )
        finally:
            assert signal.set_wakeup_fd(-1) == a.fileno()

        # Don't warn if there isn't already a wakeup fd
        with warnings.catch_warnings():
            warnings.simplefilter("error")
            assert trivial_guest_run(trio_main) == "ok"

        with warnings.catch_warnings():
            warnings.simplefilter("error")
            assert (
                trivial_guest_run(trio_main, host_uses_signal_set_wakeup_fd=True)
                == "ok"
            )

        # If there's already a wakeup fd, but we've been told to trust it,
        # then it's left alone and there's no warning
        signal.set_wakeup_fd(a.fileno())
        try:

            async def trio_check_wakeup_fd_unaltered(in_host: InHost) -> str:
                fd = signal.set_wakeup_fd(-1)
                assert fd == a.fileno()
                signal.set_wakeup_fd(fd)
                return "ok"

            with warnings.catch_warnings():
                warnings.simplefilter("error")
                assert (
                    trivial_guest_run(
                        trio_check_wakeup_fd_unaltered,
                        host_uses_signal_set_wakeup_fd=True,
                    )
                    == "ok"
                )
        finally:
            assert signal.set_wakeup_fd(-1) == a.fileno()


def test_host_wakeup_doesnt_trigger_wait_all_tasks_blocked() -> None:
    # This is designed to hit the branch in unrolled_run where:
    #   idle_primed=True
    #   runner.runq is empty
    #   events is Truth-y
    # ...and confirm that in this case, wait_all_tasks_blocked does not get
    # triggered.
    def set_deadline(cscope: trio.CancelScope, new_deadline: float) -> None:
        print(f"setting deadline {new_deadline}")
        cscope.deadline = new_deadline

    async def trio_main(in_host: InHost) -> str:
        async def sit_in_wait_all_tasks_blocked(watb_cscope: trio.CancelScope) -> None:
            with watb_cscope:
                # Overall point of this test is that this
                # wait_all_tasks_blocked should *not* return normally, but
                # only by cancellation.
                await trio.testing.wait_all_tasks_blocked(cushion=9999)
                raise AssertionError(  # pragma: no cover
                    "wait_all_tasks_blocked should *not* return normally, "
                    "only by cancellation."
                )
            assert watb_cscope.cancelled_caught

        async def get_woken_by_host_deadline(watb_cscope: trio.CancelScope) -> None:
            with trio.CancelScope() as cscope:
                print("scheduling stuff to happen")

                # Altering the deadline from the host, to something in the
                # future, will cause the run loop to wake up, but then
                # discover that there is nothing to do and go back to sleep.
                # This should *not* trigger wait_all_tasks_blocked.
                #
                # So the 'before_io_wait' here will wait until we're blocking
                # with the wait_all_tasks_blocked primed, and then schedule a
                # deadline change. The critical test is that this should *not*
                # wake up 'sit_in_wait_all_tasks_blocked'.
                #
                # The after we've had a chance to wake up
                # 'sit_in_wait_all_tasks_blocked', we want the test to
                # actually end. So in after_io_wait we schedule a second host
                # call to tear things down.
                class InstrumentHelper(Instrument):
                    def __init__(self) -> None:
                        self.primed = False

                    def before_io_wait(self, timeout: float) -> None:
                        print(f"before_io_wait({timeout})")
                        if timeout == 9999:  # pragma: no branch
                            assert not self.primed
                            in_host(lambda: set_deadline(cscope, 1e9))
                            self.primed = True

                    def after_io_wait(self, timeout: float) -> None:
                        if self.primed:  # pragma: no branch
                            print("instrument triggered")
                            in_host(lambda: cscope.cancel())
                            trio.lowlevel.remove_instrument(self)

                trio.lowlevel.add_instrument(InstrumentHelper())
                await trio.sleep_forever()
            assert cscope.cancelled_caught
            watb_cscope.cancel()

        async with trio.open_nursery() as nursery:
            watb_cscope = trio.CancelScope()
            nursery.start_soon(sit_in_wait_all_tasks_blocked, watb_cscope)
            await trio.testing.wait_all_tasks_blocked()
            nursery.start_soon(get_woken_by_host_deadline, watb_cscope)

        return "ok"

    assert trivial_guest_run(trio_main) == "ok"


@restore_unraisablehook()
def test_guest_warns_if_abandoned() -> None:
    # This warning is emitted from the garbage collector. So we have to make
    # sure that our abandoned run is garbage. The easiest way to do this is to
    # put it into a function, so that we're sure all the local state,
    # traceback frames, etc. are garbage once it returns.
    def do_abandoned_guest_run() -> None:
        async def abandoned_main(in_host: InHost) -> None:
            in_host(lambda: 1 / 0)
            while True:
                await trio.sleep(0)

        with pytest.raises(ZeroDivisionError):
            trivial_guest_run(abandoned_main)

    with pytest.warns(RuntimeWarning, match="Trio guest run got abandoned"):
        do_abandoned_guest_run()
        gc_collect_harder()

        # If you have problems some day figuring out what's holding onto a
        # reference to the unrolled_run generator and making this test fail,
        # then this might be useful to help track it down. (It assumes you
        # also hack start_guest_run so that it does 'global W; W =
        # weakref(unrolled_run_gen)'.)
        #
        # import gc
        # print(trio._core._run.W)
        # targets = [trio._core._run.W()]
        # for i in range(15):
        #     new_targets = []
        #     for target in targets:
        #         new_targets += gc.get_referrers(target)
        #         new_targets.remove(targets)
        #     print("#####################")
        #     print(f"depth {i}: {len(new_targets)}")
        #     print(new_targets)
        #     targets = new_targets

        with pytest.raises(RuntimeError):
            trio.current_time()


def aiotrio_run(
    trio_fn: Callable[..., Awaitable[T]],
    *,
    pass_not_threadsafe: bool = True,
    **start_guest_run_kwargs: Any,
) -> T:
    loop = asyncio.new_event_loop()

    async def aio_main() -> T:
        trio_done_fut = loop.create_future()

        def trio_done_callback(main_outcome: Outcome[object]) -> None:
            print(f"trio_fn finished: {main_outcome!r}")
            trio_done_fut.set_result(main_outcome)

        if pass_not_threadsafe:
            start_guest_run_kwargs["run_sync_soon_not_threadsafe"] = loop.call_soon

        trio.lowlevel.start_guest_run(
            trio_fn,
            run_sync_soon_threadsafe=loop.call_soon_threadsafe,
            done_callback=trio_done_callback,
            **start_guest_run_kwargs,
        )

        return (await trio_done_fut).unwrap()  # type: ignore[no-any-return]

    try:
        return loop.run_until_complete(aio_main())
    finally:
        loop.close()


def test_guest_mode_on_asyncio() -> None:
    async def trio_main() -> str:
        print("trio_main!")

        to_trio, from_aio = trio.open_memory_channel[int](float("inf"))
        from_trio: asyncio.Queue[int] = asyncio.Queue()

        aio_task = asyncio.ensure_future(aio_pingpong(from_trio, to_trio))

        # Make sure we have at least one tick where we don't need to go into
        # the thread
        await trio.sleep(0)

        from_trio.put_nowait(0)

        async for n in from_aio:
            print(f"trio got: {n}")
            from_trio.put_nowait(n + 1)
            if n >= 10:
                aio_task.cancel()
                return "trio-main-done"

        raise AssertionError("should never be reached")  # pragma: no cover

    async def aio_pingpong(
        from_trio: asyncio.Queue[int], to_trio: MemorySendChannel[int]
    ) -> None:
        print("aio_pingpong!")

        try:
            while True:
                n = await from_trio.get()
                print(f"aio got: {n}")
                to_trio.send_nowait(n + 1)
        except asyncio.CancelledError:
            raise
        except:  # pragma: no cover
            traceback.print_exc()
            raise

    assert (
        aiotrio_run(
            trio_main,
            # Not all versions of asyncio we test on can actually be trusted,
            # but this test doesn't care about signal handling, and it's
            # easier to just avoid the warnings.
            host_uses_signal_set_wakeup_fd=True,
        )
        == "trio-main-done"
    )

    assert (
        aiotrio_run(
            trio_main,
            # Also check that passing only call_soon_threadsafe works, via the
            # fallback path where we use it for everything.
            pass_not_threadsafe=False,
            host_uses_signal_set_wakeup_fd=True,
        )
        == "trio-main-done"
    )


def test_guest_mode_internal_errors(
    monkeypatch: MonkeyPatch, recwarn: WarningsRecorder
) -> None:
    with monkeypatch.context() as m:

        async def crash_in_run_loop(in_host: InHost) -> None:
            m.setattr("trio._core._run.GLOBAL_RUN_CONTEXT.runner.runq", "HI")
            await trio.sleep(1)

        with pytest.raises(trio.TrioInternalError):
            trivial_guest_run(crash_in_run_loop)

    with monkeypatch.context() as m:

        async def crash_in_io(in_host: InHost) -> None:
            m.setattr("trio._core._run.TheIOManager.get_events", None)
            await trio.sleep(0)

        with pytest.raises(trio.TrioInternalError):
            trivial_guest_run(crash_in_io)

    with monkeypatch.context() as m:

        async def crash_in_worker_thread_io(in_host: InHost) -> None:
            t = threading.current_thread()
            old_get_events = trio._core._run.TheIOManager.get_events

            def bad_get_events(*args: Any) -> object:
                if threading.current_thread() is not t:
                    raise ValueError("oh no!")
                else:
                    return old_get_events(*args)

            m.setattr("trio._core._run.TheIOManager.get_events", bad_get_events)

            await trio.sleep(1)

        with pytest.raises(trio.TrioInternalError):
            trivial_guest_run(crash_in_worker_thread_io)

    gc_collect_harder()


def test_guest_mode_ki() -> None:
    assert signal.getsignal(signal.SIGINT) is signal.default_int_handler

    # Check SIGINT in Trio func and in host func
    async def trio_main(in_host: InHost) -> None:
        with pytest.raises(KeyboardInterrupt):
            signal_raise(signal.SIGINT)

        # Host SIGINT should get injected into Trio
        in_host(partial(signal_raise, signal.SIGINT))
        await trio.sleep(10)

    with pytest.raises(KeyboardInterrupt) as excinfo:
        trivial_guest_run(trio_main)
    assert excinfo.value.__context__ is None
    # Signal handler should be restored properly on exit
    assert signal.getsignal(signal.SIGINT) is signal.default_int_handler

    # Also check chaining in the case where KI is injected after main exits
    final_exc = KeyError("whoa")

    async def trio_main_raising(in_host: InHost) -> NoReturn:
        in_host(partial(signal_raise, signal.SIGINT))
        raise final_exc

    with pytest.raises(KeyboardInterrupt) as excinfo:
        trivial_guest_run(trio_main_raising)
    assert excinfo.value.__context__ is final_exc

    assert signal.getsignal(signal.SIGINT) is signal.default_int_handler


def test_guest_mode_autojump_clock_threshold_changing() -> None:
    # This is super obscure and probably no-one will ever notice, but
    # technically mutating the MockClock.autojump_threshold from the host
    # should wake up the guest, so let's test it.

    clock = trio.testing.MockClock()

    DURATION = 120

    async def trio_main(in_host: InHost) -> None:
        assert trio.current_time() == 0
        in_host(lambda: setattr(clock, "autojump_threshold", 0))
        await trio.sleep(DURATION)
        assert trio.current_time() == DURATION

    start = time.monotonic()
    trivial_guest_run(trio_main, clock=clock)
    end = time.monotonic()
    # Should be basically instantaneous, but we'll leave a generous buffer to
    # account for any CI weirdness
    assert end - start < DURATION / 2


@pytest.mark.skipif(buggy_pypy_asyncgens, reason="PyPy 7.2 is buggy")
@restore_unraisablehook()
def test_guest_mode_asyncgens() -> None:
    import sniffio

    record = set()

    async def agen(label: str) -> AsyncGenerator[int, None]:
        assert sniffio.current_async_library() == label
        try:
            yield 1
        finally:
            library = sniffio.current_async_library()
            with contextlib.suppress(trio.Cancelled):
                await sys.modules[library].sleep(0)
            record.add((label, library))

    async def iterate_in_aio() -> None:
        await agen("asyncio").asend(None)

    async def trio_main() -> None:
        task = asyncio.ensure_future(iterate_in_aio())
        done_evt = trio.Event()
        task.add_done_callback(lambda _: done_evt.set())
        with trio.fail_after(1):
            await done_evt.wait()

        await agen("trio").asend(None)

        gc_collect_harder()

    # Ensure we don't pollute the thread-level context if run under
    # an asyncio without contextvars support (3.6)
    context = contextvars.copy_context()
<<<<<<< HEAD
    # Will be fixed in mypy 1.8 (https://github.com/python/mypy/pull/15896)
    context.run(aiotrio_run, trio_main, host_uses_signal_set_wakeup_fd=True)  # type: ignore[arg-type]
=======
    if TYPE_CHECKING:
        aiotrio_run(trio_main, host_uses_signal_set_wakeup_fd=True)
    context.run(aiotrio_run, trio_main, host_uses_signal_set_wakeup_fd=True)
>>>>>>> 60b9e142

    assert record == {("asyncio", "asyncio"), ("trio", "trio")}<|MERGE_RESOLUTION|>--- conflicted
+++ resolved
@@ -658,13 +658,9 @@
     # Ensure we don't pollute the thread-level context if run under
     # an asyncio without contextvars support (3.6)
     context = contextvars.copy_context()
-<<<<<<< HEAD
+    if TYPE_CHECKING:
+        aiotrio_run(trio_main, host_uses_signal_set_wakeup_fd=True)
     # Will be fixed in mypy 1.8 (https://github.com/python/mypy/pull/15896)
     context.run(aiotrio_run, trio_main, host_uses_signal_set_wakeup_fd=True)  # type: ignore[arg-type]
-=======
-    if TYPE_CHECKING:
-        aiotrio_run(trio_main, host_uses_signal_set_wakeup_fd=True)
-    context.run(aiotrio_run, trio_main, host_uses_signal_set_wakeup_fd=True)
->>>>>>> 60b9e142
 
     assert record == {("asyncio", "asyncio"), ("trio", "trio")}