[tool.black]
target-version = ['py38']

[tool.codespell]
ignore-words-list = 'astroid,crasher,asend'

[tool.flake8]
extend-ignore = ['D', 'E', 'W', 'F403', 'F405', 'F821', 'F822']
per-file-ignores = [
  'trio/__init__.py: F401',
  'trio/_core/__init__.py: F401',
  'trio/_core/_generated*.py: F401',
  'trio/_core/_tests/test_multierror_scripts/*: F401',
  'trio/abc.py: F401',
  'trio/lowlevel.py: F401',
  'trio/socket.py: F401',
  'trio/testing/__init__.py: F401'
]

[tool.isort]
combine_as_imports = true
profile = "black"
skip_gitignore = true

[tool.mypy]
python_version = "3.8"

# Be flexible about dependencies that don't have stubs yet (like pytest)
ignore_missing_imports = true

# Be strict about use of Mypy
warn_unused_ignores = true
warn_unused_configs = true
warn_redundant_casts = true
warn_return_any = true

# Avoid subtle backsliding
#disallow_any_decorated = true
#disallow_incomplete_defs = true
#disallow_subclassing_any = true

# Enable gradually / for new modules
check_untyped_defs = false
disallow_untyped_calls = false
disallow_untyped_defs = false

# DO NOT use `ignore_errors`; it doesn't apply
# downstream and users have to deal with them.
[[tool.mypy.overrides]]
module = [
<<<<<<< HEAD
    "trio._socket",
    "trio._core._local",
    "trio._sync",
]
disallow_untyped_defs = true
disallow_any_generics = true
=======
    "trio._path",
    "trio._file_io",
]
disallow_untyped_defs = true
>>>>>>> 2fd005b1

[[tool.mypy.overrides]]
module = [
    "trio._dtls",
    "trio._abc"
]
disallow_incomplete_defs = true
disallow_untyped_defs = true
disallow_any_generics = true
disallow_any_decorated = true
disallow_subclassing_any = true

[tool.pytest.ini_options]
addopts = ["--strict-markers", "--strict-config"]
faulthandler_timeout = 60
filterwarnings = [
  "error",
  # https://gitter.im/python-trio/general?at=63bb8d0740557a3d5c688d67
  'ignore:You are using cryptography on a 32-bit Python on a 64-bit Windows Operating System. Cryptography will be significantly faster if you switch to using a 64-bit Python.:UserWarning',
  # this should remain until https://github.com/pytest-dev/pytest/pull/10894 is merged
  'ignore:ast.Str is deprecated:DeprecationWarning',
  'ignore:Attribute s is deprecated and will be removed:DeprecationWarning',
  'ignore:ast.NameConstant is deprecated:DeprecationWarning',
  'ignore:ast.Num is deprecated:DeprecationWarning',
  # https://github.com/python/mypy/issues/15330
  'ignore:ast.Ellipsis is deprecated:DeprecationWarning',
  'ignore:ast.Bytes is deprecated:DeprecationWarning'
]
junit_family = "xunit2"
markers = ["redistributors_should_skip: tests that should be skipped by downstream redistributors"]
xfail_strict = true

[tool.towncrier]
directory = "newsfragments"
filename = "docs/source/history.rst"
issue_format = "`#{issue} <https://github.com/python-trio/trio/issues/{issue}>`__"
# Usage:
# - PRs should drop a file like "issuenumber.feature" in newsfragments
# (or "bugfix", "doc", "removal", "misc"; misc gets no text, we can
# customize this)
# - At release time after bumping version number, run: towncrier
# (or towncrier --draft)
package = "trio"
underlines = ["-", "~", "^"]

[[tool.towncrier.type]]
directory = "headline"
name = "Headline features"
showcontent = true

[[tool.towncrier.type]]
directory = "breaking"
name = "Breaking changes"
showcontent = true

[[tool.towncrier.type]]
directory = "feature"
name = "Features"
showcontent = true

[[tool.towncrier.type]]
directory = "bugfix"
name = "Bugfixes"
showcontent = true

[[tool.towncrier.type]]
directory = "doc"
name = "Improved documentation"
showcontent = true

[[tool.towncrier.type]]
directory = "deprecated"
name = "Deprecations and removals"
showcontent = true

[[tool.towncrier.type]]
directory = "misc"
name = "Miscellaneous internal changes"
showcontent = true<|MERGE_RESOLUTION|>--- conflicted
+++ resolved
@@ -48,29 +48,25 @@
 # downstream and users have to deal with them.
 [[tool.mypy.overrides]]
 module = [
-<<<<<<< HEAD
     "trio._socket",
     "trio._core._local",
     "trio._sync",
-]
-disallow_untyped_defs = true
-disallow_any_generics = true
-=======
-    "trio._path",
     "trio._file_io",
-]
-disallow_untyped_defs = true
->>>>>>> 2fd005b1
-
-[[tool.mypy.overrides]]
-module = [
-    "trio._dtls",
-    "trio._abc"
 ]
 disallow_incomplete_defs = true
 disallow_untyped_defs = true
 disallow_any_generics = true
 disallow_any_decorated = true
+disallow_subclassing_any = true
+
+[[tool.mypy.overrides]]
+module = [
+    "trio._path",
+]
+disallow_incomplete_defs = true
+disallow_untyped_defs = true
+#disallow_any_generics = true
+#disallow_any_decorated = true
 disallow_subclassing_any = true
 
 [tool.pytest.ini_options]
