--- conflicted
+++ resolved
@@ -59,11 +59,8 @@
     "trio._core._local",
     "trio._core._multierror",
     "trio._core._thread_cache",
-<<<<<<< HEAD
     "trio._core._unbounded_queue",
-=======
     "trio._core._run",
->>>>>>> 70900512
     "trio._deprecate",
     "trio._dtls",
     "trio._file_io",
