--- conflicted
+++ resolved
@@ -46,11 +46,8 @@
 
 [[tool.mypy.overrides]]
 module = [
-<<<<<<< HEAD
-    "trio._dtls"
-=======
+    "trio._dtls",
     "trio._abc"
->>>>>>> 748adffa
 ]
 disallow_incomplete_defs = true
 disallow_untyped_defs = true
