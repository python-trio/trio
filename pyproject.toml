--- conflicted
+++ resolved
@@ -27,11 +27,8 @@
   "E",  # Error
   "W",  # Warning
   "I",  # isort
-<<<<<<< HEAD
   "UP",  # pyupgrade
-=======
   "B",  # flake8-bugbear
->>>>>>> 01638f87
   "YTT",  # flake8-2020
   "ASYNC",  # flake8-async
 ]
