[tool.black]
target-version = ['py38']

[tool.codespell]
ignore-words-list = 'astroid,crasher,asend'

[tool.flake8]
extend-ignore = ['D', 'E', 'W', 'F403', 'F405', 'F821', 'F822']
per-file-ignores = [
  'trio/__init__.py: F401',
  'trio/_core/__init__.py: F401',
  'trio/_core/_tests/test_multierror_scripts/*: F401',
  'trio/abc.py: F401',
  'trio/lowlevel.py: F401',
  'trio/socket.py: F401',
  'trio/testing/__init__.py: F401'
]

[tool.isort]
combine_as_imports = true
profile = "black"
skip_gitignore = true

[tool.mypy]
python_version = "3.8"

# Be flexible about dependencies that don't have stubs yet (like pytest)
ignore_missing_imports = true

# Be strict about use of Mypy
warn_unused_ignores = true
warn_unused_configs = true
warn_redundant_casts = true
warn_return_any = true

# Avoid subtle backsliding
#disallow_any_decorated = true
#disallow_incomplete_defs = true
#disallow_subclassing_any = true

# Enable gradually / for new modules
check_untyped_defs = false
disallow_untyped_calls = false
disallow_untyped_defs = false

# DO NOT use `ignore_errors`; it doesn't apply
# downstream and users have to deal with them.
[[tool.mypy.overrides]]
# Fully typed, enable stricter checks
module = [
    "trio._abc",
    "trio._core._asyncgens",
    "trio._core._entry_queue",
    "trio._core._generated_run",
    "trio._core._generated_io_epoll",
    "trio._core._generated_io_kqueue",
    "trio._core._io_epoll",
    "trio._core._io_kqueue",
    "trio._core._local",
<<<<<<< HEAD
    "trio._core._thread_cache",
    "trio._core._unbounded_queue",
=======
    "trio._core._multierror",
    "trio._core._thread_cache",
    "trio._core._unbounded_queue",
    "trio._core._run",
>>>>>>> d6d650f9
    "trio._deprecate",
    "trio._dtls",
    "trio._file_io",
    "trio._highlevel_open_tcp_stream",
    "trio._ki",
    "trio._socket",
    "trio._ssl",
    "trio._sync",
    "trio._tools.gen_exports",
    "trio._util",
]
disallow_incomplete_defs = true
disallow_untyped_defs = true
disallow_untyped_decorators = true
disallow_any_generics = true
disallow_any_decorated = true
disallow_any_unimported = false  # Enable once outcome has stubs.
disallow_subclassing_any = true

[[tool.mypy.overrides]]
# Needs to use Any due to some complex introspection.
module = [
    "trio._path",
]
disallow_incomplete_defs = true
disallow_untyped_defs = true
#disallow_any_generics = true
#disallow_any_decorated = true
disallow_any_unimported = true
disallow_subclassing_any = true

[tool.pytest.ini_options]
addopts = ["--strict-markers", "--strict-config"]
faulthandler_timeout = 60
filterwarnings = [
  "error",
  # https://gitter.im/python-trio/general?at=63bb8d0740557a3d5c688d67
  'ignore:You are using cryptography on a 32-bit Python on a 64-bit Windows Operating System. Cryptography will be significantly faster if you switch to using a 64-bit Python.:UserWarning',
  # this should remain until https://github.com/pytest-dev/pytest/pull/10894 is merged
  'ignore:ast.Str is deprecated:DeprecationWarning',
  'ignore:Attribute s is deprecated and will be removed:DeprecationWarning',
  'ignore:ast.NameConstant is deprecated:DeprecationWarning',
  'ignore:ast.Num is deprecated:DeprecationWarning',
  # https://github.com/python/mypy/issues/15330
  'ignore:ast.Ellipsis is deprecated:DeprecationWarning',
  'ignore:ast.Bytes is deprecated:DeprecationWarning'
]
junit_family = "xunit2"
markers = ["redistributors_should_skip: tests that should be skipped by downstream redistributors"]
xfail_strict = true

[tool.towncrier]
directory = "newsfragments"
filename = "docs/source/history.rst"
issue_format = "`#{issue} <https://github.com/python-trio/trio/issues/{issue}>`__"
# Usage:
# - PRs should drop a file like "issuenumber.feature" in newsfragments
# (or "bugfix", "doc", "removal", "misc"; misc gets no text, we can
# customize this)
# - At release time after bumping version number, run: towncrier
# (or towncrier --draft)
package = "trio"
underlines = ["-", "~", "^"]

[[tool.towncrier.type]]
directory = "headline"
name = "Headline features"
showcontent = true

[[tool.towncrier.type]]
directory = "breaking"
name = "Breaking changes"
showcontent = true

[[tool.towncrier.type]]
directory = "feature"
name = "Features"
showcontent = true

[[tool.towncrier.type]]
directory = "bugfix"
name = "Bugfixes"
showcontent = true

[[tool.towncrier.type]]
directory = "doc"
name = "Improved documentation"
showcontent = true

[[tool.towncrier.type]]
directory = "deprecated"
name = "Deprecations and removals"
showcontent = true

[[tool.towncrier.type]]
directory = "misc"
name = "Miscellaneous internal changes"
showcontent = true<|MERGE_RESOLUTION|>--- conflicted
+++ resolved
@@ -57,15 +57,10 @@
     "trio._core._io_epoll",
     "trio._core._io_kqueue",
     "trio._core._local",
-<<<<<<< HEAD
-    "trio._core._thread_cache",
-    "trio._core._unbounded_queue",
-=======
     "trio._core._multierror",
     "trio._core._thread_cache",
     "trio._core._unbounded_queue",
     "trio._core._run",
->>>>>>> d6d650f9
     "trio._deprecate",
     "trio._dtls",
     "trio._file_io",
