[tool.black]
target-version = ['py38']

[tool.codespell]
ignore-words-list = 'astroid,crasher,asend'

[tool.flake8]
extend-ignore = ['D', 'E', 'W', 'F403', 'F405', 'F821', 'F822']
per-file-ignores = [
  'trio/__init__.py: F401',
  'trio/_core/__init__.py: F401',
  'trio/_core/_tests/test_multierror_scripts/*: F401',
  'trio/abc.py: F401',
  'trio/lowlevel.py: F401',
  'trio/socket.py: F401',
  'trio/testing/__init__.py: F401'
]

[tool.isort]
combine_as_imports = true
profile = "black"
skip_gitignore = true

[tool.mypy]
python_version = "3.8"

# Be flexible about dependencies that don't have stubs yet (like pytest)
ignore_missing_imports = true

# Be strict about use of Mypy
warn_unused_ignores = true
warn_unused_configs = true
warn_redundant_casts = true
warn_return_any = true

# Avoid subtle backsliding
disallow_any_decorated = true
disallow_any_generics = true
disallow_incomplete_defs = true
disallow_subclassing_any = true
disallow_untyped_decorators = true
disallow_untyped_defs = true

# Enable gradually / for new modules
check_untyped_defs = false
disallow_untyped_calls = false
disallow_any_unimported = true



# DO NOT use `ignore_errors`; it doesn't apply
# downstream and users have to deal with them.
[[tool.mypy.overrides]]
module = [
<<<<<<< HEAD

# 2749
"trio/_threads", # 15, 398 lines
# 2747
"trio/testing/_network", # 1, 34
"trio/testing/_trio_test", # 2, 29
"trio/testing/_checkpoints", # 3, 62
"trio/testing/_check_streams", # 27, 522
"trio/testing/_memory_streams", # 66, 590
# 2745
"trio/_ssl", # 26, 929 lines
# 2742
"trio/_core/_multierror", # 19, 469
# 2733
"trio/_core/_run",
"trio/_core/_generated_run",
# 2724
"trio/_highlevel_open_tcp_listeners", # 3, 227 lines

# exported API
"trio/_highlevel_open_unix_stream", # 2, 49 lines
"trio/_highlevel_serve_listeners", # 3, 121 lines
"trio/_highlevel_ssl_helpers", # 3, 155 lines
"trio/_highlevel_socket", # 4, 386 lines

"trio/_signals", # 13, 168 lines
"trio/_subprocess", # 21, 759 lines

# windows API
"trio/_core/_generated_io_windows", # 9 (win32), 84
"trio/_core/_io_windows", # 47 (win32), 867
"trio/_wait_for_object", # 2 (windows)

# internal
"trio/_windows_pipes",
"trio/_core/_windows_cffi", # 2, 324

# tests
"trio/_subprocess_platform/waitid", # 2, 107 lines
"trio/_core/_tests/*",
"trio/_tests/*",
"trio/testing/_fake_net", # 30
]
disallow_any_decorated = false
disallow_any_generics = false
disallow_any_unimported = false
disallow_incomplete_defs = false
disallow_untyped_defs = false

[[tool.mypy.overrides]]
# awaiting typing of OutCome
module = [
    "trio._core._traps",
]
disallow_any_unimported = false
=======
    "trio._abc",
    "trio._core._asyncgens",
    "trio._core._entry_queue",
    "trio._core._generated_run",
    "trio._core._generated_io_epoll",
    "trio._core._generated_io_kqueue",
    "trio._core._io_epoll",
    "trio._core._io_kqueue",
    "trio._core._local",
    "trio._core._multierror",
    "trio._core._thread_cache",
    "trio._core._unbounded_queue",
    "trio._core._run",
    "trio._deprecate",
    "trio._dtls",
    "trio._file_io",
    "trio._highlevel_open_tcp_stream",
    "trio._ki",
    "trio._socket",
    "trio._sync",
    "trio._tools.gen_exports",
    "trio._util",
]
disallow_incomplete_defs = true
disallow_untyped_defs = true
disallow_untyped_decorators = true
disallow_any_generics = true
disallow_any_decorated = true
disallow_any_unimported = false  # Enable once outcome has stubs.
disallow_subclassing_any = true
>>>>>>> d6d650f9

[[tool.mypy.overrides]]
# Needs to use Any due to some complex introspection.
module = [
    "trio._path",
]
disallow_any_generics = false

[tool.pytest.ini_options]
addopts = ["--strict-markers", "--strict-config"]
faulthandler_timeout = 60
filterwarnings = [
  "error",
  # https://gitter.im/python-trio/general?at=63bb8d0740557a3d5c688d67
  'ignore:You are using cryptography on a 32-bit Python on a 64-bit Windows Operating System. Cryptography will be significantly faster if you switch to using a 64-bit Python.:UserWarning',
  # this should remain until https://github.com/pytest-dev/pytest/pull/10894 is merged
  'ignore:ast.Str is deprecated:DeprecationWarning',
  'ignore:Attribute s is deprecated and will be removed:DeprecationWarning',
  'ignore:ast.NameConstant is deprecated:DeprecationWarning',
  'ignore:ast.Num is deprecated:DeprecationWarning',
  # https://github.com/python/mypy/issues/15330
  'ignore:ast.Ellipsis is deprecated:DeprecationWarning',
  'ignore:ast.Bytes is deprecated:DeprecationWarning'
]
junit_family = "xunit2"
markers = ["redistributors_should_skip: tests that should be skipped by downstream redistributors"]
xfail_strict = true

[tool.towncrier]
directory = "newsfragments"
filename = "docs/source/history.rst"
issue_format = "`#{issue} <https://github.com/python-trio/trio/issues/{issue}>`__"
# Usage:
# - PRs should drop a file like "issuenumber.feature" in newsfragments
# (or "bugfix", "doc", "removal", "misc"; misc gets no text, we can
# customize this)
# - At release time after bumping version number, run: towncrier
# (or towncrier --draft)
package = "trio"
underlines = ["-", "~", "^"]

[[tool.towncrier.type]]
directory = "headline"
name = "Headline features"
showcontent = true

[[tool.towncrier.type]]
directory = "breaking"
name = "Breaking changes"
showcontent = true

[[tool.towncrier.type]]
directory = "feature"
name = "Features"
showcontent = true

[[tool.towncrier.type]]
directory = "bugfix"
name = "Bugfixes"
showcontent = true

[[tool.towncrier.type]]
directory = "doc"
name = "Improved documentation"
showcontent = true

[[tool.towncrier.type]]
directory = "deprecated"
name = "Deprecations and removals"
showcontent = true

[[tool.towncrier.type]]
directory = "misc"
name = "Miscellaneous internal changes"
showcontent = true<|MERGE_RESOLUTION|>--- conflicted
+++ resolved
@@ -52,7 +52,6 @@
 # downstream and users have to deal with them.
 [[tool.mypy.overrides]]
 module = [
-<<<<<<< HEAD
 
 # 2749
 "trio/_threads", # 15, 398 lines
@@ -95,20 +94,7 @@
 "trio/_core/_tests/*",
 "trio/_tests/*",
 "trio/testing/_fake_net", # 30
-]
-disallow_any_decorated = false
-disallow_any_generics = false
-disallow_any_unimported = false
-disallow_incomplete_defs = false
-disallow_untyped_defs = false
-
-[[tool.mypy.overrides]]
-# awaiting typing of OutCome
-module = [
-    "trio._core._traps",
-]
-disallow_any_unimported = false
-=======
+
     "trio._abc",
     "trio._core._asyncgens",
     "trio._core._entry_queue",
@@ -139,7 +125,6 @@
 disallow_any_decorated = true
 disallow_any_unimported = false  # Enable once outcome has stubs.
 disallow_subclassing_any = true
->>>>>>> d6d650f9
 
 [[tool.mypy.overrides]]
 # Needs to use Any due to some complex introspection.
@@ -147,6 +132,13 @@
     "trio._path",
 ]
 disallow_any_generics = false
+
+[[tool.mypy.overrides]]
+# awaiting typing of OutCome
+module = [
+    "trio._core._traps",
+]
+disallow_any_unimported = false
 
 [tool.pytest.ini_options]
 addopts = ["--strict-markers", "--strict-config"]
