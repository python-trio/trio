--- conflicted
+++ resolved
@@ -54,11 +54,8 @@
     "trio._core._generated_run",
     "trio._core._local",
     "trio._core._unbounded_queue",
-<<<<<<< HEAD
+    "trio._core._thread_cache",
     "trio._core._run",
-=======
-    "trio._core._thread_cache",
->>>>>>> 722f1b57
     "trio._deprecate",
     "trio._dtls",
     "trio._file_io",
