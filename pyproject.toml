--- conflicted
+++ resolved
@@ -331,14 +331,9 @@
    "@overload",
    'class .*\bProtocol\b.*\):',
    "raise NotImplementedError",
-<<<<<<< HEAD
-   'TODO: test this line',
    'if "sphinx.ext.autodoc" in sys.modules:',
-=======
-   '.*if "sphinx" in sys.modules:',
    'TODO: test this line',
    'if __name__ == "__main__":',
->>>>>>> ca218b23
 ]
 partial_branches = [
     "pragma: no branch",
