--- conflicted
+++ resolved
@@ -45,7 +45,6 @@
 # downstream and users have to deal with them.
 
 [[tool.mypy.overrides]]
-<<<<<<< HEAD
 module = "trio._core._run"
 disallow_incomplete_defs = false
 disallow_untyped_defs = false
@@ -57,6 +56,8 @@
     "trio._socket",
 ]
 disallow_untyped_defs = true
+disallow_incomplete_defs = true
+disallow_generic_any = true
 
 [[tool.mypy.overrides]]
 module = [
@@ -103,14 +104,6 @@
 ]
 disallow_untyped_defs = false
 
-=======
-module = [
-    "trio._abc"
-]
-disallow_incomplete_defs = true
-disallow_untyped_defs = true
-
->>>>>>> a9a9170a
 [tool.pytest.ini_options]
 addopts = ["--strict-markers", "--strict-config"]
 faulthandler_timeout = 60
