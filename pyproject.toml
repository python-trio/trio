[tool.black]
target-version = ['py38']

[tool.codespell]
ignore-words-list = 'astroid,crasher,asend'

[tool.flake8]
extend-ignore = ['D', 'E', 'W', 'F403', 'F405', 'F821', 'F822']
per-file-ignores = [
  'trio/__init__.py: F401',
  'trio/_core/__init__.py: F401',
  'trio/_core/_generated*.py: F401',
  'trio/_core/_tests/test_multierror_scripts/*: F401',
  'trio/abc.py: F401',
  'trio/lowlevel.py: F401',
  'trio/socket.py: F401',
  'trio/testing/__init__.py: F401'
]

[tool.isort]
combine_as_imports = true
profile = "black"
skip_gitignore = true

[tool.mypy]
python_version = "3.8"

# Be flexible about dependencies that don't have stubs yet (like pytest)
ignore_missing_imports = true

# Be strict about use of Mypy
warn_unused_ignores = true
warn_unused_configs = true
warn_redundant_casts = true
warn_return_any = true

# Avoid subtle backsliding
#disallow_any_decorated = true
#disallow_incomplete_defs = true
#disallow_subclassing_any = true

# Enable gradually / for new modules
check_untyped_defs = false
disallow_untyped_calls = false
disallow_untyped_defs = false

# DO NOT use `ignore_errors`; it doesn't apply
# downstream and users have to deal with them.
[[tool.mypy.overrides]]
module = [
    "trio._socket",
    "trio._core._local",
    "trio._sync",
    "trio._file_io",
    "trio._util",
    "trio._ki",
    "trio._deprecate",
]
disallow_incomplete_defs = true
disallow_untyped_defs = true
<<<<<<< HEAD
disallow_untyped_decorators = true
disallow_any_unimported = true
=======
disallow_any_generics = true
disallow_any_decorated = true
>>>>>>> cf1f3c74
disallow_subclassing_any = true

[[tool.mypy.overrides]]
module = [
    "trio._path",
]
disallow_incomplete_defs = true
disallow_untyped_defs = true
#disallow_any_generics = true
#disallow_any_decorated = true
disallow_subclassing_any = true

[tool.pytest.ini_options]
addopts = ["--strict-markers", "--strict-config"]
faulthandler_timeout = 60
filterwarnings = [
  "error",
  # https://gitter.im/python-trio/general?at=63bb8d0740557a3d5c688d67
  'ignore:You are using cryptography on a 32-bit Python on a 64-bit Windows Operating System. Cryptography will be significantly faster if you switch to using a 64-bit Python.:UserWarning',
  # this should remain until https://github.com/pytest-dev/pytest/pull/10894 is merged
  'ignore:ast.Str is deprecated:DeprecationWarning',
  'ignore:Attribute s is deprecated and will be removed:DeprecationWarning',
  'ignore:ast.NameConstant is deprecated:DeprecationWarning',
  'ignore:ast.Num is deprecated:DeprecationWarning',
  # https://github.com/python/mypy/issues/15330
  'ignore:ast.Ellipsis is deprecated:DeprecationWarning',
  'ignore:ast.Bytes is deprecated:DeprecationWarning'
]
junit_family = "xunit2"
markers = ["redistributors_should_skip: tests that should be skipped by downstream redistributors"]
xfail_strict = true

[tool.towncrier]
directory = "newsfragments"
filename = "docs/source/history.rst"
issue_format = "`#{issue} <https://github.com/python-trio/trio/issues/{issue}>`__"
# Usage:
# - PRs should drop a file like "issuenumber.feature" in newsfragments
# (or "bugfix", "doc", "removal", "misc"; misc gets no text, we can
# customize this)
# - At release time after bumping version number, run: towncrier
# (or towncrier --draft)
package = "trio"
underlines = ["-", "~", "^"]

[[tool.towncrier.type]]
directory = "headline"
name = "Headline features"
showcontent = true

[[tool.towncrier.type]]
directory = "breaking"
name = "Breaking changes"
showcontent = true

[[tool.towncrier.type]]
directory = "feature"
name = "Features"
showcontent = true

[[tool.towncrier.type]]
directory = "bugfix"
name = "Bugfixes"
showcontent = true

[[tool.towncrier.type]]
directory = "doc"
name = "Improved documentation"
showcontent = true

[[tool.towncrier.type]]
directory = "deprecated"
name = "Deprecations and removals"
showcontent = true

[[tool.towncrier.type]]
directory = "misc"
name = "Miscellaneous internal changes"
showcontent = true<|MERGE_RESOLUTION|>--- conflicted
+++ resolved
@@ -47,27 +47,28 @@
 # DO NOT use `ignore_errors`; it doesn't apply
 # downstream and users have to deal with them.
 [[tool.mypy.overrides]]
+# Fully typed, enable stricter checks
 module = [
+    "trio._abc",
+    "trio._core._local",
+    "trio._deprecate",
+    "trio._dtls",
+    "trio._file_io",
+    "trio._ki",
     "trio._socket",
-    "trio._core._local",
     "trio._sync",
-    "trio._file_io",
     "trio._util",
-    "trio._ki",
-    "trio._deprecate",
 ]
 disallow_incomplete_defs = true
 disallow_untyped_defs = true
-<<<<<<< HEAD
 disallow_untyped_decorators = true
-disallow_any_unimported = true
-=======
 disallow_any_generics = true
 disallow_any_decorated = true
->>>>>>> cf1f3c74
+disallow_any_unimported = true
 disallow_subclassing_any = true
 
 [[tool.mypy.overrides]]
+# Needs to use Any due to some complex introspection.
 module = [
     "trio._path",
 ]
@@ -75,6 +76,7 @@
 disallow_untyped_defs = true
 #disallow_any_generics = true
 #disallow_any_decorated = true
+disallow_any_unimported = true
 disallow_subclassing_any = true
 
 [tool.pytest.ini_options]
