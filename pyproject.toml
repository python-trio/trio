--- conflicted
+++ resolved
@@ -51,13 +51,7 @@
 module = [
     "trio._abc",
     "trio._core._local",
-<<<<<<< HEAD
     "trio._core._unbounded_queue",
-    "trio._dtls",
-    "trio._file_io",
-    "trio._socket",
-    "trio._sync",
-=======
     "trio._deprecate",
     "trio._dtls",
     "trio._file_io",
@@ -65,7 +59,6 @@
     "trio._socket",
     "trio._sync",
     "trio._util",
->>>>>>> a1f57daa
 ]
 disallow_incomplete_defs = true
 disallow_untyped_defs = true
