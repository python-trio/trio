--- conflicted
+++ resolved
@@ -52,7 +52,6 @@
 # downstream and users have to deal with them.
 [[tool.mypy.overrides]]
 module = [
-<<<<<<< HEAD
 
 # 2749
 "trio/_threads", # 15, 398 lines
@@ -71,7 +70,6 @@
 "trio/_core/_generated_run",
 # 2724
 "trio/_highlevel_open_tcp_listeners", # 3, 227 lines
-# 2735 trio/_core/_asyncgens
 
 # exported API
 "trio/_highlevel_open_unix_stream", # 2, 49 lines
@@ -96,27 +94,6 @@
 "trio/_core/_tests/*",
 "trio/_tests/*",
 "trio/testing/_fake_net", # 30
-=======
-    "trio._abc",
-    "trio._core._asyncgens",
-    "trio._core._entry_queue",
-    "trio._core._generated_io_epoll",
-    "trio._core._generated_io_kqueue",
-    "trio._core._io_epoll",
-    "trio._core._io_kqueue",
-    "trio._core._local",
-    "trio._core._unbounded_queue",
-    "trio._core._thread_cache",
-    "trio._deprecate",
-    "trio._dtls",
-    "trio._file_io",
-    "trio._highlevel_open_tcp_stream",
-    "trio._ki",
-    "trio._socket",
-    "trio._sync",
-    "trio._tools.gen_exports",
-    "trio._util",
->>>>>>> 4363a065
 ]
 disallow_any_decorated = false
 disallow_any_generics = false
