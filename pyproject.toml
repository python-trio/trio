[build-system]
requires = ["setuptools >= 64"]
build-backend = "setuptools.build_meta"

[project]
name = "trio"
description = "A friendly Python library for async concurrency and I/O"
authors = [{name = "Nathaniel J. Smith", email = "njs@pobox.com"}]
license = {text = "MIT OR Apache-2.0"}
keywords = [
    "async",
    "io",
    "networking",
    "trio",
]
classifiers = [
    "Development Status :: 3 - Alpha",
    "Framework :: Trio",
    "Intended Audience :: Developers",
    "License :: OSI Approved :: MIT License",
    "License :: OSI Approved :: Apache Software License",
    "Operating System :: POSIX :: Linux",
    "Operating System :: MacOS :: MacOS X",
    "Operating System :: POSIX :: BSD",
    "Operating System :: Microsoft :: Windows",
    "Programming Language :: Python :: Implementation :: CPython",
    "Programming Language :: Python :: Implementation :: PyPy",
    "Programming Language :: Python :: 3 :: Only",
    "Programming Language :: Python :: 3.8",
    "Programming Language :: Python :: 3.9",
    "Programming Language :: Python :: 3.10",
    "Programming Language :: Python :: 3.11",
    "Programming Language :: Python :: 3.12",
    "Programming Language :: Python :: 3.13",
    "Topic :: System :: Networking",
    "Typing :: Typed",
]
requires-python = ">=3.8"
dependencies = [
    # attrs 19.2.0 adds `eq` option to decorators
    # attrs 20.1.0 adds @frozen
    # attrs 21.1.0 adds a dataclass transform for type-checkers
    # attrs 21.3.0 adds `import attrs`
    "attrs >= 23.2.0",
    "sortedcontainers",
    "idna",
    "outcome",
    "sniffio >= 1.3.0",
    # cffi 1.12 adds from_buffer(require_writable=True) and ffi.release()
    # cffi 1.14 fixes memory leak inside ffi.getwinerror()
    # cffi is required on Windows, except on PyPy where it is built-in
    "cffi>=1.14; os_name == 'nt' and implementation_name != 'pypy'",
    "exceptiongroup; python_version < '3.11'",
]
dynamic = ["version"]

[project.readme]
file = "README.rst"
content-type = "text/x-rst"

[project.urls]
Homepage = "https://github.com/python-trio/trio"
Documentation = "https://trio.readthedocs.io/"
Changelog = "https://trio.readthedocs.io/en/latest/history.html"

[project.entry-points.hypothesis]
trio = "trio._core._run:_hypothesis_plugin_setup"

[tool.setuptools]
# This means, just install *everything* you see under trio/, even if it
# doesn't look like a source file, so long as it appears in MANIFEST.in:
include-package-data = true

[tool.setuptools.dynamic]
version = {attr = "trio._version.__version__"}

[tool.black]
target-version = ['py38']
force-exclude = '''
(
  ^/docs/source/reference-.*
  | ^/docs/source/tutorial
)
'''

[tool.codespell]
ignore-words-list = 'astroid,crasher,asend'

[tool.ruff]
respect-gitignore = true
fix = true

# The directories to consider when resolving first vs. third-party imports.
# Does not control what files to include/exclude!
src = ["src/trio", "notes-to-self"]

include = ["*.py", "*.pyi", "**/pyproject.toml"]

extend-exclude = [
  "docs/source/reference-*",
  "docs/source/tutorial/*",
]

[tool.ruff.lint]
allowed-confusables = ["–"]

select = [
    "A",     # flake8-builtins
    "ASYNC", # flake8-async
    "B",     # flake8-bugbear
    "C4",    # flake8-comprehensions
    "E",     # Error
    "EXE",   # flake8-executable
    "F",     # pyflakes
    "FA",    # flake8-future-annotations
<<<<<<< HEAD
    "FURB",  # refurb
=======
    "FLY",   # flynt
>>>>>>> 5c55b62a
    "I",     # isort
    "ICN",   # flake8-import-conventions
    "PERF",  # Perflint
    "PIE",   # flake8-pie
    "PT",    # flake8-pytest-style
    "PYI",   # flake8-pyi
    "Q",     # flake8-quotes
    "RUF",   # Ruff-specific rules
    "SIM",   # flake8-simplify
    "TCH",   # flake8-type-checking
    "UP",    # pyupgrade
    "W",     # Warning
    "YTT",   # flake8-2020
]
extend-ignore = [
    'A002',    # builtin-argument-shadowing
    'E402',    # module-import-not-at-top-of-file (usually OS-specific)
    'E501',    # line-too-long
    'F403',    # undefined-local-with-import-star
    'F405',    # undefined-local-with-import-star-usage
    'PERF203', # try-except-in-loop (not always possible to refactor)
    'PT012',   # multiple statements in pytest.raises block
    'SIM117',  # multiple-with-statements (messes up lots of context-based stuff and looks bad)
]

[tool.ruff.lint.per-file-ignores]
# F401 is ignoring unused imports. For these particular files,
# these are public APIs where we are importing everything we want
# to export for public use.
'src/trio/__init__.py' = ['F401']
'src/trio/_core/__init__.py' = ['F401']
'src/trio/abc.py' = ['F401']
'src/trio/lowlevel.py' = ['F401']
'src/trio/socket.py' = ['F401']
'src/trio/testing/__init__.py' = ['F401']

[tool.ruff.lint.isort]
combine-as-imports = true

[tool.ruff.lint.flake8-pytest-style]
fixture-parentheses = false

[tool.mypy]
python_version = "3.8"
files = ["src/trio/", "docs/source/*.py"]

# Be flexible about dependencies that don't have stubs yet (like pytest)
ignore_missing_imports = true

# Be strict about use of Mypy
local_partial_types = true
warn_unused_ignores = true
warn_unused_configs = true
warn_redundant_casts = true
warn_return_any = true

# Avoid subtle backsliding
disallow_any_decorated = true
disallow_any_generics = true
disallow_any_unimported = true
disallow_incomplete_defs = true
disallow_subclassing_any = true
disallow_untyped_calls = true
disallow_untyped_decorators = true
disallow_untyped_defs = true
check_untyped_defs = true

[tool.pyright]
pythonVersion = "3.8"
reportUnnecessaryTypeIgnoreComment = true
typeCheckingMode = "strict"

[tool.pytest.ini_options]
addopts = ["--strict-markers", "--strict-config", "-p trio._tests.pytest_plugin"]
faulthandler_timeout = 60
filterwarnings = [
  "error",
  # https://gitter.im/python-trio/general?at=63bb8d0740557a3d5c688d67
  'ignore:You are using cryptography on a 32-bit Python on a 64-bit Windows Operating System. Cryptography will be significantly faster if you switch to using a 64-bit Python.:UserWarning',
  # https://github.com/berkerpeksag/astor/issues/217
  'ignore:ast.Num is deprecated:DeprecationWarning:astor',
]
junit_family = "xunit2"
markers = ["redistributors_should_skip: tests that should be skipped by downstream redistributors"]
xfail_strict = true

[tool.towncrier]
directory = "newsfragments"
filename = "docs/source/history.rst"
issue_format = "`#{issue} <https://github.com/python-trio/trio/issues/{issue}>`__"
# Usage:
# - PRs should drop a file like "issuenumber.feature" in newsfragments
# (or "bugfix", "doc", "removal", "misc"; misc gets no text, we can
# customize this)
# - At release time after bumping version number, run: towncrier
# (or towncrier --draft)
package = "trio"
package_dir = "src"
underlines = ["-", "~", "^"]

[[tool.towncrier.type]]
directory = "headline"
name = "Headline features"
showcontent = true

[[tool.towncrier.type]]
directory = "breaking"
name = "Breaking changes"
showcontent = true

[[tool.towncrier.type]]
directory = "feature"
name = "Features"
showcontent = true

[[tool.towncrier.type]]
directory = "bugfix"
name = "Bugfixes"
showcontent = true

[[tool.towncrier.type]]
directory = "doc"
name = "Improved documentation"
showcontent = true

[[tool.towncrier.type]]
directory = "deprecated"
name = "Deprecations and removals"
showcontent = true

[[tool.towncrier.type]]
directory = "removal"
name = "Removals without deprecations"
showcontent = true

[[tool.towncrier.type]]
directory = "misc"
name = "Miscellaneous internal changes"
showcontent = true

[tool.coverage.run]
branch = true
source_pkgs = ["trio"]
omit = [
    # Omit the generated files in trio/_core starting with _generated_
    "*/trio/_core/_generated_*",
    # Type tests aren't intended to be run, just passed to type checkers.
    "*/type_tests/*",
    # Script used to check type completeness that isn't run in tests
    "*/trio/_tests/check_type_completeness.py",
]
# The test suite spawns subprocesses to test some stuff, so make sure
# this doesn't corrupt the coverage files
parallel = true

[tool.coverage.report]
precision = 1
skip_covered = true
exclude_lines = [
    "pragma: no cover",
    "abc.abstractmethod",
    "if TYPE_CHECKING.*:",
    "if _t.TYPE_CHECKING:",
    "if t.TYPE_CHECKING:",
    "@overload",
    'class .*\bProtocol\b.*\):',
    "raise NotImplementedError",
]
partial_branches = [
    "pragma: no branch",
    "if not TYPE_CHECKING:",
    "if not _t.TYPE_CHECKING:",
    "if not t.TYPE_CHECKING:",
    "if .* or not TYPE_CHECKING:",
    "if .* or not _t.TYPE_CHECKING:",
    "if .* or not t.TYPE_CHECKING:",
]<|MERGE_RESOLUTION|>--- conflicted
+++ resolved
@@ -113,11 +113,8 @@
     "EXE",   # flake8-executable
     "F",     # pyflakes
     "FA",    # flake8-future-annotations
-<<<<<<< HEAD
+    "FLY",   # flynt
     "FURB",  # refurb
-=======
-    "FLY",   # flynt
->>>>>>> 5c55b62a
     "I",     # isort
     "ICN",   # flake8-import-conventions
     "PERF",  # Perflint
