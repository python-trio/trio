[tool.black]
target-version = ['py38']

[tool.codespell]
ignore-words-list = 'astroid,crasher,asend'

[tool.flake8]
extend-ignore = ['D', 'E', 'W', 'F403', 'F405', 'F821', 'F822']
per-file-ignores = [
  'trio/__init__.py: F401',
  'trio/_core/__init__.py: F401',
  'trio/_core/_tests/test_multierror_scripts/*: F401',
  'trio/abc.py: F401',
  'trio/lowlevel.py: F401',
  'trio/socket.py: F401',
  'trio/testing/__init__.py: F401'
]

[tool.isort]
combine_as_imports = true
profile = "black"
skip_gitignore = true

[tool.mypy]
python_version = "3.8"

# Be flexible about dependencies that don't have stubs yet (like pytest)
ignore_missing_imports = true

# Be strict about use of Mypy
warn_unused_ignores = true
warn_unused_configs = true
warn_redundant_casts = true
warn_return_any = true

# Avoid subtle backsliding
#disallow_any_decorated = true
#disallow_incomplete_defs = true
#disallow_subclassing_any = true

# Enable gradually / for new modules
check_untyped_defs = false
disallow_untyped_calls = false
disallow_untyped_defs = false

# DO NOT use `ignore_errors`; it doesn't apply
# downstream and users have to deal with them.
[[tool.mypy.overrides]]
# Fully typed, enable stricter checks
module = [
    "trio._abc",
    "trio._core._asyncgens",
    "trio._core._entry_queue",
<<<<<<< HEAD
    "trio._core._generated_run",
=======
    "trio._core._generated_io_epoll",
    "trio._core._generated_io_kqueue",
    "trio._core._io_epoll",
    "trio._core._io_kqueue",
>>>>>>> 4363a065
    "trio._core._local",
    "trio._core._unbounded_queue",
    "trio._core._thread_cache",
    "trio._core._run",
    "trio._deprecate",
    "trio._dtls",
    "trio._file_io",
    "trio._highlevel_open_tcp_stream",
    "trio._ki",
    "trio._socket",
    "trio._sync",
    "trio._tools.gen_exports",
    "trio._util",
]
disallow_incomplete_defs = true
disallow_untyped_defs = true
disallow_untyped_decorators = true
disallow_any_generics = true
disallow_any_decorated = true
disallow_any_unimported = false  # Enable once outcome has stubs.
disallow_subclassing_any = true

[[tool.mypy.overrides]]
# Needs to use Any due to some complex introspection.
module = [
    "trio._path",
]
disallow_incomplete_defs = true
disallow_untyped_defs = true
#disallow_any_generics = true
#disallow_any_decorated = true
disallow_any_unimported = true
disallow_subclassing_any = true

[tool.pytest.ini_options]
addopts = ["--strict-markers", "--strict-config"]
faulthandler_timeout = 60
filterwarnings = [
  "error",
  # https://gitter.im/python-trio/general?at=63bb8d0740557a3d5c688d67
  'ignore:You are using cryptography on a 32-bit Python on a 64-bit Windows Operating System. Cryptography will be significantly faster if you switch to using a 64-bit Python.:UserWarning',
  # this should remain until https://github.com/pytest-dev/pytest/pull/10894 is merged
  'ignore:ast.Str is deprecated:DeprecationWarning',
  'ignore:Attribute s is deprecated and will be removed:DeprecationWarning',
  'ignore:ast.NameConstant is deprecated:DeprecationWarning',
  'ignore:ast.Num is deprecated:DeprecationWarning',
  # https://github.com/python/mypy/issues/15330
  'ignore:ast.Ellipsis is deprecated:DeprecationWarning',
  'ignore:ast.Bytes is deprecated:DeprecationWarning'
]
junit_family = "xunit2"
markers = ["redistributors_should_skip: tests that should be skipped by downstream redistributors"]
xfail_strict = true

[tool.towncrier]
directory = "newsfragments"
filename = "docs/source/history.rst"
issue_format = "`#{issue} <https://github.com/python-trio/trio/issues/{issue}>`__"
# Usage:
# - PRs should drop a file like "issuenumber.feature" in newsfragments
# (or "bugfix", "doc", "removal", "misc"; misc gets no text, we can
# customize this)
# - At release time after bumping version number, run: towncrier
# (or towncrier --draft)
package = "trio"
underlines = ["-", "~", "^"]

[[tool.towncrier.type]]
directory = "headline"
name = "Headline features"
showcontent = true

[[tool.towncrier.type]]
directory = "breaking"
name = "Breaking changes"
showcontent = true

[[tool.towncrier.type]]
directory = "feature"
name = "Features"
showcontent = true

[[tool.towncrier.type]]
directory = "bugfix"
name = "Bugfixes"
showcontent = true

[[tool.towncrier.type]]
directory = "doc"
name = "Improved documentation"
showcontent = true

[[tool.towncrier.type]]
directory = "deprecated"
name = "Deprecations and removals"
showcontent = true

[[tool.towncrier.type]]
directory = "misc"
name = "Miscellaneous internal changes"
showcontent = true<|MERGE_RESOLUTION|>--- conflicted
+++ resolved
@@ -51,14 +51,11 @@
     "trio._abc",
     "trio._core._asyncgens",
     "trio._core._entry_queue",
-<<<<<<< HEAD
     "trio._core._generated_run",
-=======
     "trio._core._generated_io_epoll",
     "trio._core._generated_io_kqueue",
     "trio._core._io_epoll",
     "trio._core._io_kqueue",
->>>>>>> 4363a065
     "trio._core._local",
     "trio._core._unbounded_queue",
     "trio._core._thread_cache",
