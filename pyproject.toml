[tool.black]
target-version = ['py38']
force-exclude = '''
(
  ^/docs/source/reference-.*
  | ^/docs/source/tutorial
)
'''

[tool.codespell]
ignore-words-list = 'astroid,crasher,asend'

[tool.ruff]
target-version = "py38"
respect-gitignore = true
fix = true

allowed-confusables = ["–"]

# The directories to consider when resolving first vs. third-party imports.
# Does not control what files to include/exclude!
src = ["trio", "notes-to-self"]

select = [
  "RUF",  # Ruff-specific rules
  "F",  # pyflakes
  "E",  # Error
  "W",  # Warning
  "I",  # isort
  "B",  # flake8-bugbear
  "YTT",  # flake8-2020
<<<<<<< HEAD
  "PT",  # flake8-pytest-style
=======
  "ASYNC",  # flake8-async
>>>>>>> a0c480ae
]
extend-ignore = [
    'F403',  # undefined-local-with-import-star
    'F405',  # undefined-local-with-import-star-usage
    'E402',  # module-import-not-at-top-of-file (usually OS-specific)
    'E501',  # line-too-long
]

include = ["*.py", "*.pyi", "**/pyproject.toml"]

extend-exclude = [
  "docs/source/reference-*",
  "docs/source/tutorial/*",
]

[tool.ruff.per-file-ignores]
'trio/__init__.py' = ['F401']
'trio/_core/__init__.py' = ['F401']
'trio/_core/_tests/test_multierror_scripts/*' = ['F401']
'trio/abc.py' = ['F401']
'trio/lowlevel.py' = ['F401']
'trio/socket.py' = ['F401']
'trio/testing/__init__.py' = ['F401']

[tool.ruff.isort]
combine-as-imports = true

[tool.ruff.flake8-pytest-style]
fixture-parentheses = false

[tool.mypy]
python_version = "3.8"

# Be flexible about dependencies that don't have stubs yet (like pytest)
ignore_missing_imports = true

# Be strict about use of Mypy
local_partial_types = true
warn_unused_ignores = true
warn_unused_configs = true
warn_redundant_casts = true
warn_return_any = true

# Avoid subtle backsliding
disallow_any_decorated = true
disallow_any_generics = true
disallow_any_unimported = false  # Enable once Outcome has stubs.
disallow_incomplete_defs = true
disallow_subclassing_any = true
disallow_untyped_decorators = true
disallow_untyped_defs = true

# Enable once other problems are dealt with
check_untyped_defs = true
disallow_untyped_calls = false

# files not yet fully typed
[[tool.mypy.overrides]]
module = [
# tests
"trio/testing/_fake_net",
"trio/_core/_tests/test_guest_mode",
"trio/_core/_tests/test_instrumentation",
"trio/_core/_tests/test_ki",
"trio/_core/_tests/test_local",
"trio/_core/_tests/test_mock_clock",
"trio/_core/_tests/test_multierror",
"trio/_core/_tests/test_multierror_scripts/ipython_custom_exc",
"trio/_core/_tests/test_multierror_scripts/simple_excepthook",
"trio/_core/_tests/test_parking_lot",
"trio/_core/_tests/test_thread_cache",
"trio/_core/_tests/test_unbounded_queue",
"trio/_tests/test_exports",
"trio/_tests/test_file_io",
"trio/_tests/test_highlevel_generic",
"trio/_tests/test_highlevel_open_unix_stream",
"trio/_tests/test_highlevel_serve_listeners",
"trio/_tests/test_highlevel_ssl_helpers",
"trio/_tests/test_scheduler_determinism",
"trio/_tests/test_ssl",
"trio/_tests/test_subprocess",
"trio/_tests/test_sync",
"trio/_tests/test_testing",
"trio/_tests/test_threads",
"trio/_tests/test_timeouts",
"trio/_tests/test_tracing",
"trio/_tests/test_util",
"trio/_tests/test_wait_for_object",
"trio/_tests/tools/test_gen_exports",
]
check_untyped_defs = false
disallow_any_decorated = false
disallow_any_generics = false
disallow_any_unimported = false
disallow_incomplete_defs = false
disallow_untyped_defs = false

[tool.pytest.ini_options]
addopts = ["--strict-markers", "--strict-config"]
faulthandler_timeout = 60
filterwarnings = [
  "error",
  # https://gitter.im/python-trio/general?at=63bb8d0740557a3d5c688d67
  'ignore:You are using cryptography on a 32-bit Python on a 64-bit Windows Operating System. Cryptography will be significantly faster if you switch to using a 64-bit Python.:UserWarning',
  # this should remain until https://github.com/pytest-dev/pytest/pull/10894 is merged
  'ignore:ast.Str is deprecated:DeprecationWarning',
  'ignore:Attribute s is deprecated and will be removed:DeprecationWarning',
  'ignore:ast.NameConstant is deprecated:DeprecationWarning',
  'ignore:ast.Num is deprecated:DeprecationWarning',
  # https://github.com/python/mypy/issues/15330
  'ignore:ast.Ellipsis is deprecated:DeprecationWarning',
  'ignore:ast.Bytes is deprecated:DeprecationWarning'
]
junit_family = "xunit2"
markers = ["redistributors_should_skip: tests that should be skipped by downstream redistributors"]
xfail_strict = true

[tool.towncrier]
directory = "newsfragments"
filename = "docs/source/history.rst"
issue_format = "`#{issue} <https://github.com/python-trio/trio/issues/{issue}>`__"
# Usage:
# - PRs should drop a file like "issuenumber.feature" in newsfragments
# (or "bugfix", "doc", "removal", "misc"; misc gets no text, we can
# customize this)
# - At release time after bumping version number, run: towncrier
# (or towncrier --draft)
package = "trio"
underlines = ["-", "~", "^"]

[[tool.towncrier.type]]
directory = "headline"
name = "Headline features"
showcontent = true

[[tool.towncrier.type]]
directory = "breaking"
name = "Breaking changes"
showcontent = true

[[tool.towncrier.type]]
directory = "feature"
name = "Features"
showcontent = true

[[tool.towncrier.type]]
directory = "bugfix"
name = "Bugfixes"
showcontent = true

[[tool.towncrier.type]]
directory = "doc"
name = "Improved documentation"
showcontent = true

[[tool.towncrier.type]]
directory = "deprecated"
name = "Deprecations and removals"
showcontent = true

[[tool.towncrier.type]]
directory = "misc"
name = "Miscellaneous internal changes"
showcontent = true<|MERGE_RESOLUTION|>--- conflicted
+++ resolved
@@ -29,11 +29,8 @@
   "I",  # isort
   "B",  # flake8-bugbear
   "YTT",  # flake8-2020
-<<<<<<< HEAD
+  "ASYNC",  # flake8-async
   "PT",  # flake8-pytest-style
-=======
-  "ASYNC",  # flake8-async
->>>>>>> a0c480ae
 ]
 extend-ignore = [
     'F403',  # undefined-local-with-import-star
