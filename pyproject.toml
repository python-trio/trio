[tool.black]
target-version = ['py38']

[tool.codespell]
ignore-words-list = 'astroid,crasher,asend'

[tool.flake8]
extend-ignore = ['D', 'E', 'W', 'F403', 'F405', 'F821', 'F822']
per-file-ignores = [
  'trio/__init__.py: F401',
  'trio/_core/__init__.py: F401',
  'trio/_core/_generated*.py: F401',
  'trio/_core/_tests/test_multierror_scripts/*: F401',
  'trio/abc.py: F401',
  'trio/lowlevel.py: F401',
  'trio/socket.py: F401',
  'trio/testing/__init__.py: F401'
]

[tool.isort]
combine_as_imports = true
profile = "black"
skip_gitignore = true

[tool.mypy]
python_version = "3.8"

# Be flexible about dependencies that don't have stubs yet (like pytest)
ignore_missing_imports = true

# Be strict about use of Mypy
warn_unused_ignores = true
warn_unused_configs = true
warn_redundant_casts = true
warn_return_any = true

# Avoid subtle backsliding
disallow_any_decorated = true
disallow_any_generics = true
disallow_incomplete_defs = true
disallow_subclassing_any = true
disallow_untyped_decorators = true
disallow_untyped_defs = true

# Enable gradually / for new modules
check_untyped_defs = false
disallow_untyped_calls = false
disallow_any_unimported = false



# DO NOT use `ignore_errors`; it doesn't apply
# downstream and users have to deal with them.
[[tool.mypy.overrides]]
# Fully typed, enable stricter checks
module = [
<<<<<<< HEAD
"trio/_core/_tests/*",
"trio/_tests/*",

# windows
"trio/_windows_pipes",
"trio/_core/_windows_cffi", # 2, 324
"trio/_core/_generated_io_windows", # 9 (win32), 84
"trio/_core/_io_windows", # 47 (win32), 867
"trio/_wait_for_object", # 2 (windows)

"trio/_core/_multierror", # 19, 469


"trio/testing/_network", # 1, 34
"trio/testing/_trio_test", # 2, 29
"trio/testing/_checkpoints", # 3, 62
"trio/testing/_check_streams", # 27, 522
"trio/testing/_fake_net", # 30
"trio/testing/_memory_streams", # 66, 590

"trio/_highlevel_open_unix_stream", # 2, 49 lines
"trio/_highlevel_open_tcp_listeners", # 3, 227 lines
"trio/_highlevel_serve_listeners", # 3, 121 lines
"trio/_highlevel_ssl_helpers", # 3, 155 lines
"trio/_highlevel_socket", # 4, 386 lines
"trio/_highlevel_open_tcp_stream", # 5, 379 lines

"trio/_subprocess_platform/waitid", # 2, 107 lines
"trio/_signals", # 13, 168 lines
"trio/_threads", # 15, 398 lines
"trio/_subprocess", # 21, 759 lines
"trio/_ssl", # 26, 929 lines
=======
    "trio._abc",
    "trio._core._entry_queue",
    "trio._core._local",
    "trio._core._unbounded_queue",
    "trio._deprecate",
    "trio._dtls",
    "trio._file_io",
    "trio._highlevel_open_tcp_stream.py",
    "trio._ki",
    "trio._socket",
    "trio._sync",
    "trio._util",
>>>>>>> ccf4e24e
]
disallow_untyped_defs = false
disallow_any_generics = false
disallow_incomplete_defs = false
disallow_any_decorated = false

[[tool.mypy.overrides]]
# Needs to use Any due to some complex introspection.
module = [
    "trio._path",
]
disallow_incomplete_defs = true
disallow_untyped_defs = true
disallow_any_generics = false
disallow_any_decorated = true
disallow_any_unimported = true
disallow_subclassing_any = true

[tool.pytest.ini_options]
addopts = ["--strict-markers", "--strict-config"]
faulthandler_timeout = 60
filterwarnings = [
  "error",
  # https://gitter.im/python-trio/general?at=63bb8d0740557a3d5c688d67
  'ignore:You are using cryptography on a 32-bit Python on a 64-bit Windows Operating System. Cryptography will be significantly faster if you switch to using a 64-bit Python.:UserWarning',
  # this should remain until https://github.com/pytest-dev/pytest/pull/10894 is merged
  'ignore:ast.Str is deprecated:DeprecationWarning',
  'ignore:Attribute s is deprecated and will be removed:DeprecationWarning',
  'ignore:ast.NameConstant is deprecated:DeprecationWarning',
  'ignore:ast.Num is deprecated:DeprecationWarning',
  # https://github.com/python/mypy/issues/15330
  'ignore:ast.Ellipsis is deprecated:DeprecationWarning',
  'ignore:ast.Bytes is deprecated:DeprecationWarning'
]
junit_family = "xunit2"
markers = ["redistributors_should_skip: tests that should be skipped by downstream redistributors"]
xfail_strict = true

[tool.towncrier]
directory = "newsfragments"
filename = "docs/source/history.rst"
issue_format = "`#{issue} <https://github.com/python-trio/trio/issues/{issue}>`__"
# Usage:
# - PRs should drop a file like "issuenumber.feature" in newsfragments
# (or "bugfix", "doc", "removal", "misc"; misc gets no text, we can
# customize this)
# - At release time after bumping version number, run: towncrier
# (or towncrier --draft)
package = "trio"
underlines = ["-", "~", "^"]

[[tool.towncrier.type]]
directory = "headline"
name = "Headline features"
showcontent = true

[[tool.towncrier.type]]
directory = "breaking"
name = "Breaking changes"
showcontent = true

[[tool.towncrier.type]]
directory = "feature"
name = "Features"
showcontent = true

[[tool.towncrier.type]]
directory = "bugfix"
name = "Bugfixes"
showcontent = true

[[tool.towncrier.type]]
directory = "doc"
name = "Improved documentation"
showcontent = true

[[tool.towncrier.type]]
directory = "deprecated"
name = "Deprecations and removals"
showcontent = true

[[tool.towncrier.type]]
directory = "misc"
name = "Miscellaneous internal changes"
showcontent = true<|MERGE_RESOLUTION|>--- conflicted
+++ resolved
@@ -54,7 +54,6 @@
 [[tool.mypy.overrides]]
 # Fully typed, enable stricter checks
 module = [
-<<<<<<< HEAD
 "trio/_core/_tests/*",
 "trio/_tests/*",
 
@@ -80,27 +79,12 @@
 "trio/_highlevel_serve_listeners", # 3, 121 lines
 "trio/_highlevel_ssl_helpers", # 3, 155 lines
 "trio/_highlevel_socket", # 4, 386 lines
-"trio/_highlevel_open_tcp_stream", # 5, 379 lines
 
 "trio/_subprocess_platform/waitid", # 2, 107 lines
 "trio/_signals", # 13, 168 lines
 "trio/_threads", # 15, 398 lines
 "trio/_subprocess", # 21, 759 lines
 "trio/_ssl", # 26, 929 lines
-=======
-    "trio._abc",
-    "trio._core._entry_queue",
-    "trio._core._local",
-    "trio._core._unbounded_queue",
-    "trio._deprecate",
-    "trio._dtls",
-    "trio._file_io",
-    "trio._highlevel_open_tcp_stream.py",
-    "trio._ki",
-    "trio._socket",
-    "trio._sync",
-    "trio._util",
->>>>>>> ccf4e24e
 ]
 disallow_untyped_defs = false
 disallow_any_generics = false
