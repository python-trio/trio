--- conflicted
+++ resolved
@@ -35,22 +35,25 @@
 warn_return_any = true
 
 # Avoid subtle backsliding
-#disallow_any_decorated = true
+disallow_any_decorated = true
+disallow_any_generics = true
 disallow_incomplete_defs = true
-#disallow_subclassing_any = true
+disallow_subclassing_any = true
+disallow_untyped_decorators = true
+disallow_untyped_defs = true
 
 # Enable gradually / for new modules
 check_untyped_defs = false
 disallow_untyped_calls = false
-disallow_untyped_defs = true
-disallow_any_generics = true
+disallow_any_unimported = false
+
+
 
 # DO NOT use `ignore_errors`; it doesn't apply
 # downstream and users have to deal with them.
 [[tool.mypy.overrides]]
 # Fully typed, enable stricter checks
 module = [
-<<<<<<< HEAD
 "trio/_core/_tests/*",
 "trio/_tests/*",
 
@@ -79,8 +82,6 @@
 "trio/_highlevel_open_tcp_stream", # 5, 379 lines
 
 "trio/_subprocess_platform/waitid", # 2, 107 lines
-"trio/_deprecate", # 12, 140lines
-"trio/_util", # 13, 348 lines
 "trio/_signals", # 13, 168 lines
 "trio/_threads", # 15, 398 lines
 "trio/_subprocess", # 21, 759 lines
@@ -89,27 +90,7 @@
 disallow_untyped_defs = false
 disallow_any_generics = false
 disallow_incomplete_defs = false
-=======
-    "trio._abc",
-    "trio._core._entry_queue",
-    "trio._core._local",
-    "trio._core._unbounded_queue",
-    "trio._deprecate",
-    "trio._dtls",
-    "trio._file_io",
-    "trio._ki",
-    "trio._socket",
-    "trio._sync",
-    "trio._util",
-]
-disallow_incomplete_defs = true
-disallow_untyped_defs = true
-disallow_untyped_decorators = true
-disallow_any_generics = true
-disallow_any_decorated = true
-disallow_any_unimported = true
-disallow_subclassing_any = true
->>>>>>> 08625dc8
+disallow_any_decorated = false
 
 [[tool.mypy.overrides]]
 # Needs to use Any due to some complex introspection.
@@ -119,7 +100,7 @@
 disallow_incomplete_defs = true
 disallow_untyped_defs = true
 disallow_any_generics = false
-#disallow_any_decorated = true
+disallow_any_decorated = true
 disallow_any_unimported = true
 disallow_subclassing_any = true
 
