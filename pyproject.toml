[tool.black]
target-version = ['py38']

[tool.codespell]
ignore-words-list = 'astroid,crasher,asend'

[tool.flake8]
extend-ignore = ['D', 'E', 'W', 'F403', 'F405', 'F821', 'F822']
per-file-ignores = [
  'trio/__init__.py: F401',
  'trio/_core/__init__.py: F401',
  'trio/_core/_tests/test_multierror_scripts/*: F401',
  'trio/abc.py: F401',
  'trio/lowlevel.py: F401',
  'trio/socket.py: F401',
  'trio/testing/__init__.py: F401'
]

[tool.isort]
combine_as_imports = true
profile = "black"
skip_gitignore = true

[tool.mypy]
python_version = "3.8"

# Be flexible about dependencies that don't have stubs yet (like pytest)
ignore_missing_imports = true

# Be strict about use of Mypy
warn_unused_ignores = true
warn_unused_configs = true
warn_redundant_casts = true
warn_return_any = true

# Avoid subtle backsliding
disallow_any_decorated = true
disallow_any_generics = true
disallow_any_unimported = false  # Enable once Outcome has stubs.
disallow_incomplete_defs = true
disallow_subclassing_any = true
disallow_untyped_decorators = true
disallow_untyped_defs = true

# Enable once other problems are dealt with
check_untyped_defs = false
disallow_untyped_calls = false

<<<<<<< HEAD
# DO NOT use `ignore_errors`; it doesn't apply
# downstream and users have to deal with them.
[[tool.mypy.overrides]]
# Fully typed, enable stricter checks
module = [
    "trio._abc",
    "trio._core._asyncgens",
    "trio._core._entry_queue",
    "trio._core._generated_io_epoll",
    "trio._core._generated_io_kqueue",
    "trio._core._generated_run",
    "trio._core._io_epoll",
    "trio._core._io_kqueue",
    "trio._core._local",
    "trio._core._multierror",
    "trio._core._run",
    "trio._core._thread_cache",
    "trio._core._traps",
    "trio._core._unbounded_queue",
    "trio._core._unbounded_queue",
    "trio._deprecate",
    "trio._dtls",
    "trio._file_io",
    "trio._highlevel_generic",
    "trio._highlevel_open_tcp_stream",
    "trio._ki",
    "trio._socket",
    "trio._subprocess",
    "trio._subprocess_platform",
    "trio._subprocess_platform.kqueue",
    "trio._subprocess_platform.waitid",
    "trio._subprocess_platform.windows",
    "trio._sync",
    "trio._threads",
    "trio._tools.gen_exports",
    "trio._util",
    "trio.testing",
    "trio.testing._check_streams",
    "trio.testing._checkpoints",
    "trio.testing._memory_streams",
    "trio.testing._network",
    "trio.testing._sequencer",
    "trio.testing._trio_test",
]
disallow_incomplete_defs = true
disallow_untyped_defs = true
disallow_untyped_decorators = true
disallow_any_generics = true
disallow_any_decorated = true
disallow_any_unimported = false  # Enable once outcome has stubs.
disallow_subclassing_any = true
=======
>>>>>>> a316034e

# files not yet fully typed
[[tool.mypy.overrides]]
module = [
# 2747
"trio/testing/_network",
"trio/testing/_trio_test",
"trio/testing/_checkpoints",
"trio/testing/_check_streams",
"trio/testing/_memory_streams",
# 2745
"trio/_ssl",
# 2756
"trio/_highlevel_open_unix_stream",
"trio/_highlevel_serve_listeners",
"trio/_highlevel_ssl_helpers",
"trio/_highlevel_socket",
# 2755
"trio/_core/_windows_cffi",
"trio/_wait_for_object",
# 2761
"trio/_core/_generated_io_windows",
"trio/_core/_io_windows",


"trio/_signals",

# internal
"trio/_windows_pipes",

# tests
"trio/_core/_tests/*",
"trio/_tests/*",
"trio/testing/_fake_net", # 30
]
disallow_any_decorated = false
disallow_any_generics = false
disallow_any_unimported = false
disallow_incomplete_defs = false
disallow_untyped_defs = false

[tool.pytest.ini_options]
addopts = ["--strict-markers", "--strict-config"]
faulthandler_timeout = 60
filterwarnings = [
  "error",
  # https://gitter.im/python-trio/general?at=63bb8d0740557a3d5c688d67
  'ignore:You are using cryptography on a 32-bit Python on a 64-bit Windows Operating System. Cryptography will be significantly faster if you switch to using a 64-bit Python.:UserWarning',
  # this should remain until https://github.com/pytest-dev/pytest/pull/10894 is merged
  'ignore:ast.Str is deprecated:DeprecationWarning',
  'ignore:Attribute s is deprecated and will be removed:DeprecationWarning',
  'ignore:ast.NameConstant is deprecated:DeprecationWarning',
  'ignore:ast.Num is deprecated:DeprecationWarning',
  # https://github.com/python/mypy/issues/15330
  'ignore:ast.Ellipsis is deprecated:DeprecationWarning',
  'ignore:ast.Bytes is deprecated:DeprecationWarning'
]
junit_family = "xunit2"
markers = ["redistributors_should_skip: tests that should be skipped by downstream redistributors"]
xfail_strict = true

[tool.towncrier]
directory = "newsfragments"
filename = "docs/source/history.rst"
issue_format = "`#{issue} <https://github.com/python-trio/trio/issues/{issue}>`__"
# Usage:
# - PRs should drop a file like "issuenumber.feature" in newsfragments
# (or "bugfix", "doc", "removal", "misc"; misc gets no text, we can
# customize this)
# - At release time after bumping version number, run: towncrier
# (or towncrier --draft)
package = "trio"
underlines = ["-", "~", "^"]

[[tool.towncrier.type]]
directory = "headline"
name = "Headline features"
showcontent = true

[[tool.towncrier.type]]
directory = "breaking"
name = "Breaking changes"
showcontent = true

[[tool.towncrier.type]]
directory = "feature"
name = "Features"
showcontent = true

[[tool.towncrier.type]]
directory = "bugfix"
name = "Bugfixes"
showcontent = true

[[tool.towncrier.type]]
directory = "doc"
name = "Improved documentation"
showcontent = true

[[tool.towncrier.type]]
directory = "deprecated"
name = "Deprecations and removals"
showcontent = true

[[tool.towncrier.type]]
directory = "misc"
name = "Miscellaneous internal changes"
showcontent = true<|MERGE_RESOLUTION|>--- conflicted
+++ resolved
@@ -46,60 +46,6 @@
 check_untyped_defs = false
 disallow_untyped_calls = false
 
-<<<<<<< HEAD
-# DO NOT use `ignore_errors`; it doesn't apply
-# downstream and users have to deal with them.
-[[tool.mypy.overrides]]
-# Fully typed, enable stricter checks
-module = [
-    "trio._abc",
-    "trio._core._asyncgens",
-    "trio._core._entry_queue",
-    "trio._core._generated_io_epoll",
-    "trio._core._generated_io_kqueue",
-    "trio._core._generated_run",
-    "trio._core._io_epoll",
-    "trio._core._io_kqueue",
-    "trio._core._local",
-    "trio._core._multierror",
-    "trio._core._run",
-    "trio._core._thread_cache",
-    "trio._core._traps",
-    "trio._core._unbounded_queue",
-    "trio._core._unbounded_queue",
-    "trio._deprecate",
-    "trio._dtls",
-    "trio._file_io",
-    "trio._highlevel_generic",
-    "trio._highlevel_open_tcp_stream",
-    "trio._ki",
-    "trio._socket",
-    "trio._subprocess",
-    "trio._subprocess_platform",
-    "trio._subprocess_platform.kqueue",
-    "trio._subprocess_platform.waitid",
-    "trio._subprocess_platform.windows",
-    "trio._sync",
-    "trio._threads",
-    "trio._tools.gen_exports",
-    "trio._util",
-    "trio.testing",
-    "trio.testing._check_streams",
-    "trio.testing._checkpoints",
-    "trio.testing._memory_streams",
-    "trio.testing._network",
-    "trio.testing._sequencer",
-    "trio.testing._trio_test",
-]
-disallow_incomplete_defs = true
-disallow_untyped_defs = true
-disallow_untyped_decorators = true
-disallow_any_generics = true
-disallow_any_decorated = true
-disallow_any_unimported = false  # Enable once outcome has stubs.
-disallow_subclassing_any = true
-=======
->>>>>>> a316034e
 
 # files not yet fully typed
 [[tool.mypy.overrides]]
@@ -123,7 +69,6 @@
 # 2761
 "trio/_core/_generated_io_windows",
 "trio/_core/_io_windows",
-
 
 "trio/_signals",
 
