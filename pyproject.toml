[build-system]
requires = ["setuptools >= 64"]
build-backend = "setuptools.build_meta"

[project]
name = "trio"
description = "A friendly Python library for async concurrency and I/O"
authors = [{name = "Nathaniel J. Smith", email = "njs@pobox.com"}]
license = {text = "MIT OR Apache-2.0"}
keywords = [
    "async",
    "io",
    "networking",
    "trio",
]
classifiers = [
    "Development Status :: 3 - Alpha",
    "Framework :: Trio",
    "Intended Audience :: Developers",
    "License :: OSI Approved :: MIT License",
    "License :: OSI Approved :: Apache Software License",
    "Operating System :: POSIX :: Linux",
    "Operating System :: MacOS :: MacOS X",
    "Operating System :: POSIX :: BSD",
    "Operating System :: Microsoft :: Windows",
    "Programming Language :: Python :: Implementation :: CPython",
    "Programming Language :: Python :: Implementation :: PyPy",
    "Programming Language :: Python :: 3 :: Only",
    "Programming Language :: Python :: 3.8",
    "Programming Language :: Python :: 3.9",
    "Programming Language :: Python :: 3.10",
    "Programming Language :: Python :: 3.11",
    "Programming Language :: Python :: 3.12",
    "Programming Language :: Python :: 3.13",
    "Topic :: System :: Networking",
    "Typing :: Typed",
]
requires-python = ">=3.8"
dependencies = [
    # attrs 19.2.0 adds `eq` option to decorators
    # attrs 20.1.0 adds @frozen
    # attrs 21.1.0 adds a dataclass transform for type-checkers
    # attrs 21.3.0 adds `import attrs`
    "attrs >= 23.2.0",
    "sortedcontainers",
    "idna",
    "outcome",
    "sniffio >= 1.3.0",
    # cffi 1.12 adds from_buffer(require_writable=True) and ffi.release()
    # cffi 1.14 fixes memory leak inside ffi.getwinerror()
    # cffi is required on Windows, except on PyPy where it is built-in
    "cffi>=1.14; os_name == 'nt' and implementation_name != 'pypy'",
    "exceptiongroup; python_version < '3.11'",
]
dynamic = ["version"]

[project.readme]
file = "README.rst"
content-type = "text/x-rst"

[project.urls]
Homepage = "https://github.com/python-trio/trio"
Documentation = "https://trio.readthedocs.io/"
Changelog = "https://trio.readthedocs.io/en/latest/history.html"

[project.entry-points.hypothesis]
trio = "trio._core._run:_hypothesis_plugin_setup"

[tool.setuptools]
# This means, just install *everything* you see under trio/, even if it
# doesn't look like a source file, so long as it appears in MANIFEST.in:
include-package-data = true

[tool.setuptools.dynamic]
version = {attr = "trio._version.__version__"}

[tool.black]
target-version = ['py38']
force-exclude = '''
(
  ^/docs/source/reference-.*
  | ^/docs/source/tutorial
)
'''

[tool.codespell]
ignore-words-list = 'astroid,crasher,asend'

[tool.ruff]
respect-gitignore = true
fix = true

# The directories to consider when resolving first vs. third-party imports.
# Does not control what files to include/exclude!
src = ["src/trio", "notes-to-self"]

include = ["*.py", "*.pyi", "**/pyproject.toml"]

extend-exclude = [
  "docs/source/reference-*",
  "docs/source/tutorial/*",
]

[tool.ruff.lint]
allowed-confusables = ["–"]

select = [
    "A",     # flake8-builtins
    "ASYNC", # flake8-async
    "B",     # flake8-bugbear
    "C4",    # flake8-comprehensions
    "E",     # Error
    "EXE",   # flake8-executable
    "F",     # pyflakes
    "FA",    # flake8-future-annotations
    "FLY",   # flynt
    "FURB",  # refurb
    "I",     # isort
    "ICN",   # flake8-import-conventions
    "PERF",  # Perflint
    "PIE",   # flake8-pie
    "PT",    # flake8-pytest-style
    "PYI",   # flake8-pyi
<<<<<<< HEAD
    "RET",   # flake8-return
=======
    "Q",     # flake8-quotes
>>>>>>> e3cfb239
    "RUF",   # Ruff-specific rules
    "SIM",   # flake8-simplify
    "TCH",   # flake8-type-checking
    "UP",    # pyupgrade
    "W",     # Warning
    "YTT",   # flake8-2020
]
extend-ignore = [
    'A002',    # builtin-argument-shadowing
    'E402',    # module-import-not-at-top-of-file (usually OS-specific)
    'E501',    # line-too-long
    'F403',    # undefined-local-with-import-star
    'F405',    # undefined-local-with-import-star-usage
    'PERF203', # try-except-in-loop (not always possible to refactor)
    'PT012',   # multiple statements in pytest.raises block
    'SIM117',  # multiple-with-statements (messes up lots of context-based stuff and looks bad)
]

[tool.ruff.lint.per-file-ignores]
# F401 is ignoring unused imports. For these particular files,
# these are public APIs where we are importing everything we want
# to export for public use.
'src/trio/__init__.py' = ['F401']
'src/trio/_core/__init__.py' = ['F401']
'src/trio/abc.py' = ['F401']
'src/trio/lowlevel.py' = ['F401']
'src/trio/socket.py' = ['F401']
'src/trio/testing/__init__.py' = ['F401']

[tool.ruff.lint.isort]
combine-as-imports = true

[tool.ruff.lint.flake8-pytest-style]
fixture-parentheses = false

[tool.mypy]
python_version = "3.8"
files = ["src/trio/", "docs/source/*.py"]

# Be flexible about dependencies that don't have stubs yet (like pytest)
ignore_missing_imports = true

# Be strict about use of Mypy
local_partial_types = true
warn_unused_ignores = true
warn_unused_configs = true
warn_redundant_casts = true
warn_return_any = true

# Avoid subtle backsliding
disallow_any_decorated = true
disallow_any_generics = true
disallow_any_unimported = true
disallow_incomplete_defs = true
disallow_subclassing_any = true
disallow_untyped_calls = true
disallow_untyped_decorators = true
disallow_untyped_defs = true
check_untyped_defs = true

[tool.pyright]
pythonVersion = "3.8"
reportUnnecessaryTypeIgnoreComment = true
typeCheckingMode = "strict"

[tool.pytest.ini_options]
addopts = ["--strict-markers", "--strict-config", "-p trio._tests.pytest_plugin"]
faulthandler_timeout = 60
filterwarnings = [
  "error",
  # https://gitter.im/python-trio/general?at=63bb8d0740557a3d5c688d67
  'ignore:You are using cryptography on a 32-bit Python on a 64-bit Windows Operating System. Cryptography will be significantly faster if you switch to using a 64-bit Python.:UserWarning',
  # https://github.com/berkerpeksag/astor/issues/217
  'ignore:ast.Num is deprecated:DeprecationWarning:astor',
]
junit_family = "xunit2"
markers = ["redistributors_should_skip: tests that should be skipped by downstream redistributors"]
xfail_strict = true

[tool.towncrier]
directory = "newsfragments"
filename = "docs/source/history.rst"
issue_format = "`#{issue} <https://github.com/python-trio/trio/issues/{issue}>`__"
# Usage:
# - PRs should drop a file like "issuenumber.feature" in newsfragments
# (or "bugfix", "doc", "removal", "misc"; misc gets no text, we can
# customize this)
# - At release time after bumping version number, run: towncrier
# (or towncrier --draft)
package = "trio"
package_dir = "src"
underlines = ["-", "~", "^"]

[[tool.towncrier.type]]
directory = "headline"
name = "Headline features"
showcontent = true

[[tool.towncrier.type]]
directory = "breaking"
name = "Breaking changes"
showcontent = true

[[tool.towncrier.type]]
directory = "feature"
name = "Features"
showcontent = true

[[tool.towncrier.type]]
directory = "bugfix"
name = "Bugfixes"
showcontent = true

[[tool.towncrier.type]]
directory = "doc"
name = "Improved documentation"
showcontent = true

[[tool.towncrier.type]]
directory = "deprecated"
name = "Deprecations and removals"
showcontent = true

[[tool.towncrier.type]]
directory = "removal"
name = "Removals without deprecations"
showcontent = true

[[tool.towncrier.type]]
directory = "misc"
name = "Miscellaneous internal changes"
showcontent = true

[tool.coverage.run]
branch = true
source_pkgs = ["trio"]
omit = [
    # Omit the generated files in trio/_core starting with _generated_
    "*/trio/_core/_generated_*",
    # Type tests aren't intended to be run, just passed to type checkers.
    "*/type_tests/*",
    # Script used to check type completeness that isn't run in tests
    "*/trio/_tests/check_type_completeness.py",
]
# The test suite spawns subprocesses to test some stuff, so make sure
# this doesn't corrupt the coverage files
parallel = true

[tool.coverage.report]
precision = 1
skip_covered = true
exclude_lines = [
    "pragma: no cover",
    "abc.abstractmethod",
    "if TYPE_CHECKING.*:",
    "if _t.TYPE_CHECKING:",
    "if t.TYPE_CHECKING:",
    "@overload",
    'class .*\bProtocol\b.*\):',
    "raise NotImplementedError",
]
partial_branches = [
    "pragma: no branch",
    "if not TYPE_CHECKING:",
    "if not _t.TYPE_CHECKING:",
    "if not t.TYPE_CHECKING:",
    "if .* or not TYPE_CHECKING:",
    "if .* or not _t.TYPE_CHECKING:",
    "if .* or not t.TYPE_CHECKING:",
]<|MERGE_RESOLUTION|>--- conflicted
+++ resolved
@@ -121,11 +121,8 @@
     "PIE",   # flake8-pie
     "PT",    # flake8-pytest-style
     "PYI",   # flake8-pyi
-<<<<<<< HEAD
+    "Q",     # flake8-quotes
     "RET",   # flake8-return
-=======
-    "Q",     # flake8-quotes
->>>>>>> e3cfb239
     "RUF",   # Ruff-specific rules
     "SIM",   # flake8-simplify
     "TCH",   # flake8-type-checking
