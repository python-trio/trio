--- conflicted
+++ resolved
@@ -60,14 +60,6 @@
 # files not yet fully typed
 [[tool.mypy.overrides]]
 module = [
-<<<<<<< HEAD
-"trio/_signals",
-=======
-# 2761
-"trio/_core/_generated_io_windows",
-"trio/_core/_io_windows",
->>>>>>> c16003f0
-
 # internal
 "trio/_windows_pipes",
 
