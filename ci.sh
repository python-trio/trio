--- conflicted
+++ resolved
@@ -103,20 +103,16 @@
     INSTALLDIR=$(python -c "import os, trio; print(os.path.dirname(trio.__file__))")
     cp ../pyproject.toml $INSTALLDIR
 
-<<<<<<< HEAD
-    # support subprocess spawning with coverage.py
-    echo "import coverage; coverage.process_startup()" | tee -a "$INSTALLDIR/../sitecustomize.py"
-
-    if COVERAGE_PROCESS_START=$(pwd)/../.coveragerc coverage run --rcfile=../.coveragerc -m pytest -r a -p trio._tests.pytest_plugin --junitxml=../test-results.xml --run-slow ${INSTALLDIR} --verbose; then
-=======
     # TODO: remove this once we have a py.typed file
     touch "$INSTALLDIR/py.typed"
 
     # get mypy tests a nice cache
     MYPYPATH=".." mypy --config-file= --cache-dir=./.mypy_cache -c "import trio" >/dev/null 2>/dev/null || true
 
-    if pytest -r a -p trio._tests.pytest_plugin --junitxml=../test-results.xml --run-slow ${INSTALLDIR} --cov="$INSTALLDIR" --cov-report=xml --cov-config=../.coveragerc --verbose; then
->>>>>>> 61775d5c
+    # support subprocess spawning with coverage.py
+    echo "import coverage; coverage.process_startup()" | tee -a "$INSTALLDIR/../sitecustomize.py"
+
+    if COVERAGE_PROCESS_START=$(pwd)/../.coveragerc coverage run --rcfile=../.coveragerc -m pytest -r a -p trio._tests.pytest_plugin --junitxml=../test-results.xml --run-slow ${INSTALLDIR} --verbose; then
         PASSED=true
     else
         PASSED=false
