--- conflicted
+++ resolved
@@ -121,13 +121,9 @@
     # support subprocess spawning with coverage.py
     echo "import coverage; coverage.process_startup()" | tee -a "$INSTALLDIR/../sitecustomize.py"
 
-<<<<<<< HEAD
     echo "::endgroup::"
     echo "::group:: Run Tests"
-    if COVERAGE_PROCESS_START=$(pwd)/../.coveragerc coverage run --rcfile=../.coveragerc -m pytest -r a -p trio._tests.pytest_plugin --junitxml=../test-results.xml --run-slow ${INSTALLDIR} --verbose; then
-=======
     if COVERAGE_PROCESS_START=$(pwd)/../.coveragerc coverage run --rcfile=../.coveragerc -m pytest -r a -p trio._tests.pytest_plugin --junitxml=../test-results.xml --run-slow ${INSTALLDIR} --verbose --durations=10; then
->>>>>>> e9975aa2
         PASSED=true
     else
         PASSED=false
