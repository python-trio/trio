# For tests
pytest >= 5.0         # for faulthandler in core
coverage >= 7.2.5
async_generator >= 1.9
pyright
pyOpenSSL >= 22.0.0   # for the ssl + DTLS tests
trustme               # for the ssl + DTLS tests
pylint                # for pylint finding all symbols tests
jedi                  # for jedi code completion tests
cryptography>=41.0.0  # cryptography<41 segfaults on pypy3.10

# Tools
black; implementation_name == "cpython"
mypy; implementation_name == "cpython"
types-pyOpenSSL; implementation_name == "cpython" # and annotations
ruff >= 0.1.5
astor          # code generation
pip-tools >= 6.13.0
codespell

# https://github.com/python-trio/trio/pull/654#issuecomment-420518745
mypy-extensions; implementation_name == "cpython"
typing-extensions
types-cffi; implementation_name == "cpython"
# annotations in doc files
types-docutils
sphinx

# Trio's own dependencies
cffi; os_name == "nt"
attrs >= 20.1.0
sortedcontainers
idna
outcome
sniffio
<<<<<<< HEAD
exceptiongroup >= 1.0.0rc9
=======
# 1.2.0 ships monkeypatching for apport excepthook
exceptiongroup >= 1.2.0; python_version < "3.11"
>>>>>>> a10f94b4
<|MERGE_RESOLUTION|>--- conflicted
+++ resolved
@@ -33,9 +33,5 @@
 idna
 outcome
 sniffio
-<<<<<<< HEAD
-exceptiongroup >= 1.0.0rc9
-=======
 # 1.2.0 ships monkeypatching for apport excepthook
-exceptiongroup >= 1.2.0; python_version < "3.11"
->>>>>>> a10f94b4
+exceptiongroup >= 1.2.0; python_version < "3.11"