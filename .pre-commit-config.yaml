ci:
  autofix_prs: true
  autoupdate_schedule: weekly
  submodules: false
  # pip-compile requires internet, regenerate-files may get cache
  # issues in CI, so they're run in check.sh
  skip: [pip-compile, regenerate-files]

repos:
  - repo: https://github.com/pre-commit/pre-commit-hooks
    rev: v5.0.0
    hooks:
      - id: trailing-whitespace
      - id: end-of-file-fixer
      - id: check-yaml
      - id: check-toml
      - id: check-merge-conflict
      - id: mixed-line-ending
      - id: check-case-conflict
      - id: sort-simple-yaml
        files: .pre-commit-config.yaml
  - repo: https://github.com/psf/black-pre-commit-mirror
    rev: 25.1.0
    hooks:
      - id: black
  - repo: https://github.com/astral-sh/ruff-pre-commit
    rev: v0.11.8
    hooks:
      - id: ruff
        types: [file]
        types_or: [python, pyi, toml]
        args: ["--show-fixes"]
  - repo: https://github.com/codespell-project/codespell
    rev: v2.4.1
    hooks:
      - id: codespell
        additional_dependencies:
          # tomli needed on 3.10. tomllib is available in stdlib on 3.11+
          - tomli
  - repo: https://github.com/adhtruong/mirrors-typos
    rev: v1.32.0
    hooks:
      - id: typos
  - repo: https://github.com/sphinx-contrib/sphinx-lint
    rev: v1.0.0
    hooks:
      - id: sphinx-lint
  - repo: https://github.com/woodruffw/zizmor-pre-commit
    rev: v1.6.0
    hooks:
      - id: zizmor
  - repo: local
    hooks:
      - id: regenerate-files
        name: regenerate generated files
        language: python
        entry: python src/trio/_tools/gen_exports.py
        pass_filenames: false
        additional_dependencies: ["astor", "attrs", "black", "ruff"]
        files: ^src\/trio\/_core\/(_run|(_i(o_(common|epoll|kqueue|windows)|nstrumentation)))\.py$
<<<<<<< HEAD
      - id: regenerate-windows-cffi
        name: regenerate windows CFFI
        language: python
        entry: python src/trio/_tools/windows_ffi_build.py
        pass_filenames: false
        additional_dependencies: ["cffi"]
        files: ^src\/trio\/_tools\/windows_ffi_build\.py$
=======
      - id: sync-test-requirements
        name: synchronize test requirements
        language: python
        entry: python src/trio/_tools/sync_requirements.py
        pass_filenames: false
        additional_dependencies: ["pyyaml"]
        files: ^(test-requirements\.txt)|(\.pre-commit-config\.yaml)$
>>>>>>> ac7b93f0
  - repo: https://github.com/astral-sh/uv-pre-commit
    rev: 0.7.2
    hooks:
      # Compile requirements
      - id: pip-compile
        name: uv pip-compile test-requirements.in
        args: [
          "--universal",
          "--python-version=3.9",
          "test-requirements.in",
          "-o",
          "test-requirements.txt"]
        files: ^test-requirements\.(in|txt)$
      - id: pip-compile
        name: uv pip-compile docs-requirements.in
        args: [
          "--universal",
          "--python-version=3.11",
          "docs-requirements.in",
          "-o",
          "docs-requirements.txt"]
        files: ^docs-requirements\.(in|txt)$<|MERGE_RESOLUTION|>--- conflicted
+++ resolved
@@ -58,7 +58,6 @@
         pass_filenames: false
         additional_dependencies: ["astor", "attrs", "black", "ruff"]
         files: ^src\/trio\/_core\/(_run|(_i(o_(common|epoll|kqueue|windows)|nstrumentation)))\.py$
-<<<<<<< HEAD
       - id: regenerate-windows-cffi
         name: regenerate windows CFFI
         language: python
@@ -66,7 +65,6 @@
         pass_filenames: false
         additional_dependencies: ["cffi"]
         files: ^src\/trio\/_tools\/windows_ffi_build\.py$
-=======
       - id: sync-test-requirements
         name: synchronize test requirements
         language: python
@@ -74,7 +72,6 @@
         pass_filenames: false
         additional_dependencies: ["pyyaml"]
         files: ^(test-requirements\.txt)|(\.pre-commit-config\.yaml)$
->>>>>>> ac7b93f0
   - repo: https://github.com/astral-sh/uv-pre-commit
     rev: 0.7.2
     hooks:
